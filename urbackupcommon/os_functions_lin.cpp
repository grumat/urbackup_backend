/*************************************************************************
*    UrBackup - Client/Server backup system
*    Copyright (C) 2011  Martin Raiber
*
*    This program is free software: you can redistribute it and/or modify
*    it under the terms of the GNU General Public License as published by
*    the Free Software Foundation, either version 3 of the License, or
*    (at your option) any later version.
*
*    This program is distributed in the hope that it will be useful,
*    but WITHOUT ANY WARRANTY; without even the implied warranty of
*    MERCHANTABILITY or FITNESS FOR A PARTICULAR PURPOSE.  See the
*    GNU General Public License for more details.
*
*    You should have received a copy of the GNU General Public License
*    along with this program.  If not, see <http://www.gnu.org/licenses/>.
**************************************************************************/

#include "os_functions.h"
#include "../stringtools.h"
#include "../Interface/Server.h"
#include "../Interface/File.h"
#include <sys/types.h>
#include <sys/stat.h>
#include <sys/statvfs.h>
#include <dirent.h>
#include <stdlib.h>
#include <unistd.h>
#include <stdio.h>
#include <algorithm>
#include <memory.h>
#include <sys/socket.h>
#include <netinet/in.h>
#include <netinet/tcp.h>
#include <arpa/inet.h>
#include <netdb.h>
#include <errno.h>
#include <unistd.h>
#include <sys/types.h>
#include <fcntl.h>
#include <sys/ioctl.h>
#include <errno.h>
#include <utime.h>

#if defined(__FreeBSD__) || defined(__APPLE__)
#define lstat64 lstat
#define stat64 stat
#define statvfs64 statvfs
#define open64 open
#endif

void getMousePos(int &x, int &y)
{
	x=0;
	y=0;
}

std::vector<SFile> getFilesWin(const std::wstring &path, bool *has_error, bool exact_filesize, bool with_usn)
{
	return getFiles(path, has_error);
}

std::vector<SFile> getFiles(const std::wstring &path, bool *has_error)
{
	if(has_error!=NULL)
	{
		*has_error=false;
	}
	std::string upath=Server->ConvertToUTF8(path);
	std::vector<SFile> tmp;
	DIR *dp;
    struct dirent *dirp;
    if((dp  = opendir(upath.c_str())) == NULL)
	{
		if(has_error!=NULL)
		{
			*has_error=true;
		}
		Server->Log("No permission to access \""+upath+"\"", LL_ERROR);
        return tmp;
    }
	
	upath+=os_file_sepn();

    while ((dirp = readdir(dp)) != NULL)
	{
		SFile f;
		f.name=Server->ConvertToUnicode(dirp->d_name);
		if(f.name==L"." || f.name==L".." )
			continue;
		
#ifndef sun
		f.isdir=(dirp->d_type==DT_DIR);
		if(!f.isdir || dirp->d_type==DT_UNKNOWN 
				|| (dirp->d_type!=DT_REG && dirp->d_type!=DT_DIR)
				|| dirp->d_type==DT_LNK )
		{
#endif
			struct stat64 f_info;
			int rc=lstat64((upath+dirp->d_name).c_str(), &f_info);
			if(rc==0)
			{
				if(S_ISLNK(f_info.st_mode))
				{
					f.issym=true;
					f.isspecial=true;
					struct stat64 l_info;
					int rc2 = stat64((upath+dirp->d_name).c_str(), &l_info);
					
					if(rc2==0)
					{
						f.isdir=S_ISDIR(l_info.st_mode);
					}
				}
			
#ifndef sun
				if(dirp->d_type==DT_UNKNOWN
					|| (dirp->d_type!=DT_REG && dirp->d_type!=DT_DIR)
					|| dirp->d_type==DT_LNK)
				{
#endif
					if(!f.issym)
					{
						f.isdir=S_ISDIR(f_info.st_mode);
					}
					
					if(!f.isdir)
					{
						if(!S_ISREG(f_info.st_mode) )
						{
							f.isspecial=true;
						}
                        uint64 last_modified = (uint64)f_info.st_mtime | ((uint64)f_info.st_ctime<<32);
                        f.last_modified=last_modified;
						if(f.last_modified<0) f.last_modified*=-1;
						f.size=f_info.st_size;
					}
#ifndef sun
				}
				else
				{
                    uint64 last_modified = (uint64)f_info.st_mtime | ((uint64)f_info.st_ctime<<32);
                    f.last_modified=last_modified;
					if(f.last_modified<0) f.last_modified*=-1;
					f.size=f_info.st_size;
				}
#endif
			}
			else
			{
                    Server->Log("Stat failed for \""+upath+dirp->d_name+"\" errno: "+nconvert(errno), LL_ERROR);
                    if(has_error!=NULL)
                    {
                        *has_error=true;
                    }
                    continue;
			}
#ifndef sun
		}
		else
		{
			f.last_modified=0;
			f.size=0;
		}
#endif
		tmp.push_back(f);
    }
    closedir(dp);
	
	std::sort(tmp.begin(), tmp.end());
	
    return tmp;
}

void removeFile(const std::wstring &path)
{
	unlink(Server->ConvertToUTF8(path).c_str());
}

void moveFile(const std::wstring &src, const std::wstring &dst)
{
	rename(Server->ConvertToUTF8(src).c_str(), Server->ConvertToUTF8(dst).c_str() );
}

bool os_remove_symlink_dir(const std::wstring &path)
{
	return unlink(Server->ConvertToUTF8(path).c_str())==0;	
}

bool os_remove_dir(const std::string &path)
{
	return rmdir(path.c_str())==0;
}

bool os_remove_dir(const std::wstring &path)
{
	return rmdir(Server->ConvertToUTF8(path).c_str())==0;
}

bool isDirectory(const std::wstring &path, void* transaction)
{
        struct stat64 f_info;
		int rc=stat64(Server->ConvertToUTF8(path).c_str(), &f_info);
		if(rc!=0)
		{
			rc = lstat64(Server->ConvertToUTF8(path).c_str(), &f_info);
			if(rc!=0)
			{
				return false;
			}
		}

        if ( S_ISDIR(f_info.st_mode) )
        {
                return true;
        }
        else
        {
                return false;
        }
}

int os_get_file_type(const std::wstring &path)
{
	int ret = 0;
	struct stat64 f_info;
	int rc1=stat64(Server->ConvertToUTF8(path).c_str(), &f_info);
	if(rc1==0)
	{
		if ( S_ISDIR(f_info.st_mode) )
        {
			ret |= EFileType_Directory;
		}
		else
		{
			ret |= EFileType_File;
		}
	}

	int rc2 = lstat64(Server->ConvertToUTF8(path).c_str(), &f_info);
	if(rc2==0)
	{
		if(S_ISLNK(f_info.st_mode))
		{
			ret |= EFileType_Symlink;
		}
		
		if(rc1!=0)
		{
			ret |= EFileType_File;
		}
	}
	
	return ret;
}

int64 os_atoi64(const std::string &str)
{
	return strtoll(str.c_str(), NULL, 10);
}

bool os_create_dir(const std::wstring &dir)
{
	int rc=mkdir(Server->ConvertToUTF8(dir).c_str(), S_IRWXU | S_IRWXG );
	return rc==0;
}

bool os_create_dir(const std::string &path)
{
	return mkdir(path.c_str(), S_IRWXU | S_IRWXG)==0;
}

bool os_create_reflink(const std::wstring &linkname, const std::wstring &fname)
{
#ifndef sun
	int src_desc=open64(Server->ConvertToUTF8(fname).c_str(), O_RDONLY);
	if( src_desc<0)
	{
		Server->Log("Error opening source file. errno="+nconvert(errno));
	    return false;
	}

	int dst_desc=open64(Server->ConvertToUTF8(linkname).c_str(), O_WRONLY | O_CREAT | O_EXCL, S_IRWXU | S_IRWXG);
	if( dst_desc<0 )
	{
		Server->Log("Error opening destination file. errno="+nconvert(errno));
	    close(src_desc);
	    return false;
	}

#define BTRFS_IOCTL_MAGIC 0x94
#define BTRFS_IOC_CLONE _IOW (BTRFS_IOCTL_MAGIC, 9, int)
	
	int rc=ioctl(dst_desc, BTRFS_IOC_CLONE, src_desc);
	
	if(rc)
	{
		Server->Log("Reflink ioctl failed. errno="+nconvert(errno));
	}

	close(src_desc);
	close(dst_desc);
	
	if(rc)
	{
		if(unlink(Server->ConvertToUTF8(linkname).c_str()))
		{
			Server->Log("Removing destination file failed. errno="+nconvert(errno));
		}
	}
	
	return rc==0;
#else
	return false;
#endif
}

bool os_create_hardlink(const std::wstring &linkname, const std::wstring &fname, bool use_ioref, bool* too_many_links)
{
	if(too_many_links!=NULL)
		*too_many_links=false;
		
	if( use_ioref )
		return os_create_reflink(linkname, fname);
		
	int rc=link(Server->ConvertToUTF8(fname).c_str(), Server->ConvertToUTF8(linkname).c_str());
	return rc==0;
}

int64 os_free_space(const std::wstring &path)
{
	std::wstring cp=path;
	if(path.size()==0)
		return -1;
	if(cp[cp.size()-1]=='/')
		cp.erase(cp.size()-1, 1);
	if(cp[cp.size()-1]!='/')
		cp+='/';

	struct statvfs64 buf;
	int rc=statvfs64(Server->ConvertToUTF8(path).c_str(), &buf);
	if(rc==0)
		return buf.f_bsize*buf.f_bavail;
	else
		return -1;
}

int64 os_total_space(const std::wstring &path)
{
	std::wstring cp=path;
	if(path.size()==0)
		return -1;
	if(cp[cp.size()-1]=='/')
		cp.erase(cp.size()-1, 1);
	if(cp[cp.size()-1]!='/')
		cp+='/';

	struct statvfs64 buf;
	int rc=statvfs64(Server->ConvertToUTF8(path).c_str(), &buf);
	if(rc==0)
	{
		fsblkcnt_t used=buf.f_blocks-buf.f_bfree;
		return buf.f_bsize*(used+buf.f_bavail);
	}
	else
		return -1;
}

bool os_directory_exists(const std::wstring &path)
{
	//std::string upath=Server->ConvertToUTF8(path);
	//DIR *dp=opendir(upath.c_str());
	//closedir(dp);
	//return dp!=NULL;
	return isDirectory(path);
}

bool os_remove_nonempty_dir(const std::wstring &path, os_symlink_callback_t symlink_callback, void* userdata, bool delete_root)
{
	std::string upath=Server->ConvertToUTF8(path);
	std::vector<SFile> tmp;
	DIR *dp;
    struct dirent *dirp;
    if((dp  = opendir(upath.c_str())) == NULL)
	{
		Server->Log("No permission to access \""+upath+"\"", LL_ERROR);
        return false;
    }
	
	bool ok=true;
	std::vector<std::wstring> subdirs;
	while ((dirp = readdir(dp)) != NULL)
	{
		if( (std::string)dirp->d_name!="." && (std::string)dirp->d_name!=".." )
		{
#ifndef sun
			if(dirp->d_type==DT_UNKNOWN)
			{
#endif
				struct stat64 f_info;
				int rc=lstat64((upath+"/"+(std::string)dirp->d_name).c_str(), &f_info);
				if(rc==0)
				{
					if(S_ISDIR(f_info.st_mode) )
					{
						subdirs.push_back(Server->ConvertToUnicode(dirp->d_name));
					}
					else if(S_ISLNK(f_info.st_mode))
					{
						if(symlink_callback!=NULL)
						{
							symlink_callback(Server->ConvertToUnicode(upath+"/"+(std::string)dirp->d_name), userdata);
						}
						else
						{
							if(unlink((upath+"/"+(std::string)dirp->d_name).c_str())!=0)
							{
								Server->Log("Error deleting symlink \""+upath+"/"+(std::string)dirp->d_name+"\"", LL_ERROR);
							}
						}
					}
					else
					{
						if(unlink((upath+"/"+(std::string)dirp->d_name).c_str())!=0)
						{
							Server->Log("Error deleting file \""+upath+"/"+(std::string)dirp->d_name+"\"", LL_ERROR);
						}
					}
				}
				else
				{
					std::string e=nconvert(errno);
					switch(errno)
					{
					    case EACCES: e="EACCES"; break;
					    case EBADF: e="EBADF"; break;
					    case EFAULT: e="EFAULT"; break;
					    case ELOOP: e="ELOOP"; break;
					    case ENAMETOOLONG: e="ENAMETOOLONG"; break;
					    case ENOENT: e="ENOENT"; break;
					    case ENOMEM: e="ENOMEM"; break;
					    case ENOTDIR: e="ENOTDIR"; break;
					}
					Server->Log("No permission to stat \""+upath+"/"+dirp->d_name+"\" error: "+e, LL_ERROR);
				}
#ifndef sun
			}
			else if(dirp->d_type==DT_DIR )
			{
				subdirs.push_back(Server->ConvertToUnicode(dirp->d_name));
			}
			else if(dirp->d_type==DT_LNK )
			{
				if(symlink_callback!=NULL)
				{
					symlink_callback(Server->ConvertToUnicode(upath+"/"+(std::string)dirp->d_name), userdata);
				}
				else
				{
					if(unlink((upath+"/"+(std::string)dirp->d_name).c_str())!=0)
					{
						Server->Log("Error deleting symlink \""+upath+"/"+(std::string)dirp->d_name+"\"", LL_ERROR);
					}
				}
			}
			else
			{
				if(unlink((upath+"/"+(std::string)dirp->d_name).c_str())!=0)
				{
					Server->Log("Error deleting file \""+upath+"/"+(std::string)dirp->d_name+"\"", LL_ERROR);
				}
			}
#endif
		}
    }
    closedir(dp);
    for(size_t i=0;i<subdirs.size();++i)
    {
		bool b=os_remove_nonempty_dir(path+L"/"+subdirs[i], symlink_callback, userdata);
		if(!b)
		    ok=false;
    }
	if(delete_root)
	{
		if(rmdir(upath.c_str())!=0)
		{
			Server->Log("Error deleting directory \""+upath+"\"", LL_ERROR);
		}
	}
	return ok;
}

std::wstring os_file_sep(void)
{
	return L"/";
}

std::string os_file_sepn(void)
{
	return "/";
}

bool os_link_symbolic(const std::wstring &target, const std::wstring &lname, void* transaction, bool* isdir)
{
	return symlink(Server->ConvertToUTF8(target).c_str(), Server->ConvertToUTF8(lname).c_str())==0;
}

bool os_lookuphostname(std::string pServer, unsigned int *dest)
{
	const char* host=pServer.c_str();
    unsigned int addr = inet_addr(host);
    if (addr != INADDR_NONE)
	{
        *dest = addr;
    }
	else
	{
		addrinfo hints;
		memset(&hints, 0, sizeof(hints));
		hints.ai_family = AF_INET;
		hints.ai_socktype = SOCK_STREAM;
		hints.ai_protocol = IPPROTO_TCP;

		addrinfo* h;
		if(getaddrinfo(pServer.c_str(), NULL, &hints, &h)==0)
		{
			if(h!=NULL)
			{
				in_addr tmp;
				if(h->ai_addrlen>=sizeof(sockaddr_in))
				{
					*dest=reinterpret_cast<sockaddr_in*>(h->ai_addr)->sin_addr.s_addr;
					freeaddrinfo(h);
					return true;
				}				
				else
				{
					freeaddrinfo(h);
					return false;
				}
			}
			else
			{
				return false;
			}
		}
		else
		{
			return false;
		}
	}
	return true;
}

std::wstring os_file_prefix(std::wstring path)
{
	return path;
}

bool os_file_truncate(const std::wstring &fn, int64 fsize)
{
	if( truncate(Server->ConvertToUTF8(fn).c_str(), (off_t)fsize) !=0 )
	{
		return false;
	}
	return true;
}

std::string os_strftime(std::string fs)
{
	time_t rawtime;		
	char buffer [100];
	time ( &rawtime );
	struct tm *timeinfo;
	timeinfo = localtime ( &rawtime );
	strftime (buffer,100,fs.c_str(),timeinfo);
	std::string r(buffer);
	return r;
}

bool os_create_dir_recursive(std::wstring fn)
{
	if(fn.empty())
		return false;
		
	bool b=os_create_dir(fn);
	if(!b)
	{
		b=os_create_dir_recursive(ExtractFilePath(fn));
		if(!b)
			return false;

		return os_create_dir(fn);
	}
	else
	{
		return true;
	}
}

bool os_rename_file(std::wstring src, std::wstring dst, void* transaction)
{
	int rc=rename(Server->ConvertToUTF8(src).c_str(), Server->ConvertToUTF8(dst).c_str());
	return rc==0;
}

bool os_get_symlink_target(const std::wstring &lname, std::wstring &target)
{
	std::string lname_utf8 = Server->ConvertToUTF8(lname);
	struct stat sb;
	if(lstat(lname_utf8.c_str(), &sb)==-1)
	{
		return false;
	}
	
	std::string target_buf;
	
	target_buf.resize(sb.st_size);
	
	ssize_t rc = readlink(lname_utf8.c_str(), &target_buf[0], sb.st_size);
	
	if(rc<0)
	{
		return false;
	}
	
	if(rc > sb.st_size)
	{
		return false;
	}
	else if(rc<sb.st_size)
	{
		target_buf.resize(rc);
	}
	
	target = Server->ConvertToUnicode(target_buf);
	
	return true;
}

bool os_is_symlink(const std::wstring &lname)
{
	struct stat sb;
	if(lstat(Server->ConvertToUTF8(lname).c_str(), &sb)==-1)
	{
		return false;
	}
	
	return S_ISLNK(sb.st_mode);
}

void* os_start_transaction()
{
	return NULL;
}

bool os_finish_transaction(void* transaction)
{
	return false;
}

int64 os_last_error()
{
	return errno;
}

const int64 WINDOWS_TICK=10000000;
const int64 SEC_TO_UNIX_EPOCH=11644473600LL;

int64 os_windows_to_unix_time(int64 windows_filetime)
{	
	return windows_filetime / WINDOWS_TICK - SEC_TO_UNIX_EPOCH;
}

int64 os_to_windows_filetime(int64 unix_time)
{
	return (unix_time+SEC_TO_UNIX_EPOCH)*WINDOWS_TICK;
}

bool os_set_file_time(const std::wstring& fn, int64 created, int64 last_modified)
{
	struct utimbuf times;
	times.actime = static_cast<time_t>(last_modified);
	times.modtime = static_cast<time_t>(last_modified);
	int rc = utime(Server->ConvertToUTF8(fn).c_str(), &times);
	return rc==0;
}

bool copy_file(const std::wstring &src, const std::wstring &dst)
{
	IFile *fsrc=Server->openFile(src, MODE_READ);
	if(fsrc==NULL) return false;
	IFile *fdst=Server->openFile(dst, MODE_WRITE);
	if(fdst==NULL)
	{
		Server->destroy(fsrc);
		return false;
	}
	char buf[4096];
	size_t rc;
	bool has_error=false;
	while( (rc=(_u32)fsrc->Read(buf, 4096, &has_error))>0)
	{
		if(rc>0)
		{
			fdst->Write(buf, (_u32)rc, &has_error);

			if(has_error)
			{
				break;
			}
		}
	}

	Server->destroy(fsrc);
	Server->destroy(fdst);

	if(has_error)
	{
		return false;
	}
	else
	{
		return true;
	}
}

SFile getFileMetadataWin( const std::wstring &path, bool with_usn)
{
	return getFileMetadata(path);
}

SFile getFileMetadata( const std::wstring &path )
{
	SFile ret;
	ret.name=path;

	struct stat64 f_info;
<<<<<<< HEAD
    int rc=stat64(Server->ConvertToUTF8(path).c_str(), &f_info);
=======
	int rc=lstat64(Server->ConvertToUTF8(path).c_str(), &f_info);
>>>>>>> 8ae80133

	if(rc==0)
	{
		if(S_ISDIR(f_info.st_mode) )
		{
			ret.isdir = true;
		}

		ret.size = f_info.st_size;
		ret.last_modified = f_info.st_mtime;
		ret.created = f_info.st_ctime;

		return ret;
	}
	else
	{
		return SFile();
	}
}

std::wstring os_get_final_path(std::wstring path)
{
	char* retptr = realpath(Server->ConvertToUTF8(path).c_str(), NULL);
	if(retptr==NULL)
	{
		return std::wstring();
	}
	std::wstring ret = Server->ConvertToUnicode(retptr);
	free(retptr);
	return ret;
}

bool os_path_absolute(const std::wstring& path)
{
    if(!path.empty() && path[0]=='/')
    {
        return true;
    }
    else
    {
        return false;
    }
}<|MERGE_RESOLUTION|>--- conflicted
+++ resolved
@@ -736,11 +736,7 @@
 	ret.name=path;
 
 	struct stat64 f_info;
-<<<<<<< HEAD
-    int rc=stat64(Server->ConvertToUTF8(path).c_str(), &f_info);
-=======
 	int rc=lstat64(Server->ConvertToUTF8(path).c_str(), &f_info);
->>>>>>> 8ae80133
 
 	if(rc==0)
 	{
