--- conflicted
+++ resolved
@@ -77,13 +77,9 @@
 		{
 			*has_error=true;
 		}
-<<<<<<< HEAD
-        Log("No permission to access \""+upath+"\"", LL_ERROR);
-=======
 		std::wstring errmsg;
 		int err = os_last_error(errmsg);
 		Server->Log(L"Cannot open \""+path+L"\": "+errmsg+L" ("+convert(err)+L")", LL_ERROR);
->>>>>>> 05978932
         return tmp;
     }
 	
@@ -105,24 +101,7 @@
 		{
 #endif
 			struct stat64 f_info;
-<<<<<<< HEAD
 			int rc=lstat64((upath+dirp->d_name).c_str(), &f_info);
-=======
-			bool is_link=false;
-			int rc=lstat64((upath+dirp->d_name).c_str(), &f_info);
-			if(rc==0 && S_ISLNK(f_info.st_mode))
-			{
-				is_link=true;
-				rc=stat64((upath+dirp->d_name).c_str(), &f_info);
-				
-				if(rc!=0 && errno==ENOENT)
-				{
-					//Ignore broken symlinks
-					errno=0;
-					continue;
-				}
-			}
->>>>>>> 05978932
 			if(rc==0)
 			{
 				if(S_ISLNK(f_info.st_mode))
@@ -164,16 +143,6 @@
 						if(f.last_modified<0) f.last_modified*=-1;
 						f.size=f_info.st_size;
 					}
-<<<<<<< HEAD
-=======
-					else
-					{
-						if(!follow_symlinks && is_link )
-						{
-							continue;
-						}
-					}
->>>>>>> 05978932
 #ifndef sun
 				}
 				else
@@ -187,19 +156,14 @@
 			}
 			else
 			{
-<<<<<<< HEAD
-                    Log("Stat failed for \""+upath+dirp->d_name+"\" errno: "+nconvert(errno), LL_ERROR);
+                    		std::wstring errmsg;
+				int err = os_last_error(errmsg);
+				Server->Log("Cannot stat \""+upath+dirp->d_name+"\": "+Server->ConvertToUTF8(errmsg)+" ("+nconvert(err)+")", LL_ERROR);
                     if(has_error!=NULL)
                     {
                         *has_error=true;
                     }
                     continue;
-=======
-				std::wstring errmsg;
-				int err = os_last_error(errmsg);
-				Server->Log("Cannot stat \""+upath+dirp->d_name+"\": "+Server->ConvertToUTF8(errmsg)+" ("+nconvert(err)+")", LL_ERROR);
-				continue;
->>>>>>> 05978932
 			}
 #ifndef sun
 		}
@@ -394,13 +358,8 @@
 	if(cp[cp.size()-1]!='/')
 		cp+='/';
 
-<<<<<<< HEAD
-	struct statvfs64 buf;
+	struct statvfs64 buf = {};
     int rc=statvfs64(ConvertToUTF8(path).c_str(), &buf);
-=======
-	struct statvfs64 buf = {};
-	int rc=statvfs64(Server->ConvertToUTF8(path).c_str(), &buf);
->>>>>>> 05978932
 	if(rc==0)
 	{
 		int64 blocksize = buf.f_frsize ? buf.f_frsize : buf.f_bsize;
@@ -731,7 +690,17 @@
 	return errno;
 }
 
-<<<<<<< HEAD
+int64 os_last_error(std::wstring& message)
+{
+	int err = errno;
+	char* str = strerror(err);
+	if(str!=NULL)
+	{
+		message = Server->ConvertToUnicode(str);
+	}
+	return err;
+}
+
 const int64 WINDOWS_TICK=10000000;
 const int64 SEC_TO_UNIX_EPOCH=11644473600LL;
 
@@ -883,15 +852,3 @@
 
 	return _pclose(in);
 }
-=======
-int64 os_last_error(std::wstring& message)
-{
-	int err = errno;
-	char* str = strerror(err);
-	if(str!=NULL)
-	{
-		message = Server->ConvertToUnicode(str);
-	}
-	return err;
-}
->>>>>>> 05978932
