--- conflicted
+++ resolved
@@ -1093,7 +1093,6 @@
 	return GetLastError();
 }
 
-<<<<<<< HEAD
 bool os_set_file_time(const std::wstring& fn, int64 created, int64 last_modified)
 {
 	HANDLE hFile = CreateFileW(fn.c_str(), FILE_WRITE_ATTRIBUTES, FILE_SHARE_WRITE|FILE_SHARE_READ, NULL,
@@ -1209,7 +1208,8 @@
 	while(read==sizeof(buf));
 
 	return _pclose(in);
-=======
+}
+
 int64 os_last_error(std::wstring& message)
 {
 	DWORD last_error = GetLastError();
@@ -1231,5 +1231,4 @@
 	}
 
 	return last_error;
->>>>>>> 05978932
 }