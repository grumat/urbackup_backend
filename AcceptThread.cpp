/*************************************************************************
*    UrBackup - Client/Server backup system
*    Copyright (C) 2011  Martin Raiber
*
*    This program is free software: you can redistribute it and/or modify
*    it under the terms of the GNU General Public License as published by
*    the Free Software Foundation, either version 3 of the License, or
*    (at your option) any later version.
*
*    This program is distributed in the hope that it will be useful,
*    but WITHOUT ANY WARRANTY; without even the implied warranty of
*    MERCHANTABILITY or FITNESS FOR A PARTICULAR PURPOSE.  See the
*    GNU General Public License for more details.
*
*    You should have received a copy of the GNU General Public License
*    along with this program.  If not, see <http://www.gnu.org/licenses/>.
**************************************************************************/

#include "vld.h"

#include "AcceptThread.h"
#include "Server.h"
#include "stringtools.h"
#include "SelectThread.h"
#include "Client.h"
#include <memory.h>
#ifndef _WIN32
#include <errno.h>
#endif

extern bool run;

OutputCallback::OutputCallback(SOCKET fd_)
{
	  fd=fd_;
}

OutputCallback::~OutputCallback()
{
    closesocket(fd);
}

void OutputCallback::operator() (const void* buf, size_t count)
{
    int rc;
    rc = send(fd, (const char*)buf, (int)count, MSG_NOSIGNAL);
    if (rc < 0)
	{
<<<<<<< HEAD
		Server->Log("Send failed in OutputCallback");
=======
		Server->Log("Send failed in OutputCallback", LL_INFO);
>>>>>>> a3ba590f
		throw std::runtime_error("Send failed in OutputCallback");
	}
}

CAcceptThread::CAcceptThread( unsigned int nWorkerThreadsPerMaster, unsigned short int uPort ) : error(false)
{
	WorkerThreadsPerMaster=nWorkerThreadsPerMaster;

	Server->Log("Creating SOCKET...",LL_INFO);
	s=socket(AF_INET,SOCK_STREAM,0);
	if(s<1)
	{
		Server->Log("Creating SOCKET failed",LL_ERROR);
		error=true;
		return;
	}
	Server->Log("done.",LL_INFO);

	int optval=1;
	int rc=setsockopt(s, SOL_SOCKET, SO_REUSEADDR, (char*)&optval, sizeof(int));
	if(rc==SOCKET_ERROR)
	{
		Server->Log("Failed setting SO_REUSEADDR for port "+nconvert(uPort),LL_ERROR);
		error=true;
		return;
	}

	sockaddr_in addr;

	memset(&addr, 0, sizeof(sockaddr_in));
	addr.sin_family=AF_INET;
	addr.sin_port=htons(uPort);
	addr.sin_addr.s_addr=INADDR_ANY;

	rc=bind(s,(sockaddr*)&addr,sizeof(addr));
	if(rc==SOCKET_ERROR)
	{
		Server->Log("Failed binding SOCKET to Port "+nconvert(uPort),LL_ERROR);
		error=true;
		return;
	}

	listen(s, 10000);

	Server->Log("Server started up sucessfully!",LL_INFO);
}

CAcceptThread::~CAcceptThread()
{
	closesocket(s);
	Server->Log("Deleting SelectThreads..");
	for(size_t i=0;i<SelectThreads.size();++i)
	{
		delete SelectThreads[i];
	}
}

#ifndef _WIN32
void printLinError(void)
{
	switch(errno)
	{
		case EWOULDBLOCK: Server->Log("Reason: EWOULDBLOCK", LL_ERROR); break;
		case EBADF: Server->Log("Reason: EBADF", LL_ERROR); break;
		case ECONNABORTED: Server->Log("Reason: ECONNABORTED", LL_ERROR); break;
		case EINTR: Server->Log("Reason: EINTR", LL_ERROR); break;
		case EINVAL: Server->Log("Reason: EINVAL", LL_ERROR); break;
		case EMFILE: Server->Log("Reason: EMFILE", LL_ERROR); break;
		case ENFILE: Server->Log("Reason: ENFILE", LL_ERROR); break;
		case ENOTSOCK: Server->Log("Reason: ENOTSOCK", LL_ERROR); break;
		case EFAULT: Server->Log("Reason: EFAULT", LL_ERROR); break;
		case ENOBUFS: Server->Log("Reason: ENOBUFS", LL_ERROR); break;
		case ENOMEM: Server->Log("Reason: ENOMEM", LL_ERROR); break;
		case EPROTO: Server->Log("Reason: EPROTO", LL_ERROR); break;
		case EPERM: Server->Log("Reason: EPERM", LL_ERROR); break;
	}
}
#endif

void CAcceptThread::operator()(bool single)
{
	do
	{
		socklen_t addrsize=sizeof(sockaddr_in);

#ifdef _WIN32
		fd_set fdset;
		FD_ZERO(&fdset);
		FD_SET(s, &fdset);

		timeval lon;	
		lon.tv_sec=1;
		lon.tv_usec=0;

		_i32 rc=select((int)s+1, &fdset, 0, 0, &lon);

		if( rc<0 )
			return;

		if( FD_ISSET(s,&fdset) )
		{
#else
		pollfd conn[1];
		conn[0].fd=s;
		conn[0].events=POLLIN;
		conn[0].revents=0;
		int rc = poll(conn, 1, 1000);
		if(rc<0)
			return;

		if(rc>0)
		{
#endif		
			sockaddr_in naddr;
			SOCKET ns=accept(s, (sockaddr*)&naddr, &addrsize);
			if(ns!=SOCKET_ERROR)
			{
				//Server->Log("New Connection incomming", LL_INFO);

				OutputCallback *output=new OutputCallback(ns);
				FCGIProtocolDriver *driver=new FCGIProtocolDriver(*output );

				CClient *client=new CClient();
				client->set(ns, output, driver);

				AddToSelectThread(client);
			}
			else
			{
				Server->Log("Accepting client failed", LL_ERROR);
#ifndef _WIN32
				printLinError();
#endif
				Server->wait(1000);
			}
		}
	}while(single==false);
}

void CAcceptThread::AddToSelectThread(CClient *client)
{
	for(size_t i=0;i<SelectThreads.size();++i)
	{
		if( SelectThreads[i]->FreeClients()>0 )
		{
			SelectThreads[i]->AddClient( client );
			return;
		}
	}

	CSelectThread *nt=new CSelectThread(WorkerThreadsPerMaster);
	nt->AddClient( client );

	SelectThreads.push_back( nt );

	Server->createThread(nt);
}

bool CAcceptThread::has_error(void)
{
	return error;
}<|MERGE_RESOLUTION|>--- conflicted
+++ resolved
@@ -46,11 +46,7 @@
     rc = send(fd, (const char*)buf, (int)count, MSG_NOSIGNAL);
     if (rc < 0)
 	{
-<<<<<<< HEAD
-		Server->Log("Send failed in OutputCallback");
-=======
 		Server->Log("Send failed in OutputCallback", LL_INFO);
->>>>>>> a3ba590f
 		throw std::runtime_error("Send failed in OutputCallback");
 	}
 }
