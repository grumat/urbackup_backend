--- conflicted
+++ resolved
@@ -16,276 +16,260 @@
 *    along with this program.  If not, see <http://www.gnu.org/licenses/>.
 **************************************************************************/
 
-#ifdef _WIN32
-#include <winsock2.h>
-#endif
-#include "StreamPipe.h"
+#ifdef _WIN32
+#include <winsock2.h>
+#endif
+#include "StreamPipe.h"
 #ifndef _WIN32
 #include <memory.h>
 #endif
 #include "Server.h"
 #include "Interface/PipeThrottler.h"
-
-CStreamPipe::CStreamPipe( SOCKET pSocket)
-	: transfered_bytes(0)
-{
-	s=pSocket;
-	has_error=false;
-}
-
-CStreamPipe::~CStreamPipe()
-{
-	closesocket(s);
-}
-
-size_t CStreamPipe::Read(char *buffer, size_t bsize, int timeoutms)
-{
-	doThrottle(bsize, false);
-
-	fd_set conn;
-	FD_ZERO(&conn);
-	FD_SET(s, &conn);
-
-	timeval *tv=NULL;
-	timeval to;
-	if( timeoutms>=0 )
-	{
-		to.tv_sec=(long)(timeoutms/1000);
-		to.tv_usec=(long)(timeoutms%1000)*1000;
-		tv=&to;
-	}
-
-	int rc=select((int)s+1,&conn,NULL,NULL,tv);
-	if( rc>0 )
-	{
-		rc=recv(s, buffer, (int)bsize, MSG_NOSIGNAL);
+
+CStreamPipe::CStreamPipe( SOCKET pSocket)
+	: transfered_bytes(0)
+{
+	s=pSocket;
+	has_error=false;
+}
+
+CStreamPipe::~CStreamPipe()
+{
+	closesocket(s);
+}
+
+size_t CStreamPipe::Read(char *buffer, size_t bsize, int timeoutms)
+{
+	doThrottle(bsize, false);
+
+	fd_set conn;
+	FD_ZERO(&conn);
+	FD_SET(s, &conn);
+
+	timeval *tv=NULL;
+	timeval to;
+	if( timeoutms>=0 )
+	{
+		to.tv_sec=(long)(timeoutms/1000);
+		to.tv_usec=(long)(timeoutms%1000)*1000;
+		tv=&to;
+	}
+
+	int rc=select((int)s+1,&conn,NULL,NULL,tv);
+	if( rc>0 )
+	{
+		rc=recv(s, buffer, (int)bsize, MSG_NOSIGNAL);
 		if(rc<=0)
 		{
 			has_error=true;
 			return 0;
 		}
-	}
-	if( rc>0 )
-		return rc;
-	else
-	{
+	}
+	if( rc>0 )
+		return rc;
+	else
+	{
 		if(rc<0)
 		{
-		    has_error=true;
+		    has_error=true;
 		}
-		return 0;
-	}
-}
-
-bool CStreamPipe::Write(const char *buffer, size_t bsize, int timeoutms)
-{
-	doThrottle(bsize, true);
-
-	fd_set conn;
-	FD_ZERO(&conn);
-	FD_SET(s, &conn);
-
-	timeval *tv=NULL;
-	timeval to;
-	if( timeoutms>=0 )
-	{
-		to.tv_sec=(long)(timeoutms/1000);
-		to.tv_usec=(long)(timeoutms%1000)*1000;
-		tv=&to;
-	}
-
-	int rc=select((int)s+1,NULL,&conn,NULL,tv);
-	size_t written=0;
-
-	if(rc>0 )
-	{
-		rc=send(s, buffer,(int)bsize, MSG_NOSIGNAL);
-		if(rc>=0)
-		{
-			written+=rc;
-			if( written<bsize )
-			{
-				return Write(buffer+written, bsize-written, timeoutms);
-			}
-		}
-		else
-		{
-			has_error=true;
-			return false;
-		}
-	}
-	else
-	{
-		if(rc<0)
-		{
-			has_error=true;
-		}
-		return false;
-	}
-
-	if( rc!=SOCKET_ERROR)
-		return true;
-	else
-	{
-		has_error=true;
-		return false;
-	}
-}
-
-bool CStreamPipe::Write(const std::string &str, int timeoutms)
-{
-	return Write(&str[0], str.size(), timeoutms);
-}
-
-size_t CStreamPipe::Read(std::string *ret, int timeoutms)
-{
-	char buffer[2000];
-	size_t l=Read(buffer, 2000, timeoutms);
-	if( l>0 )
-	{
-		ret->resize(l);
-		memcpy((char*)ret->c_str(), buffer, l);
-	}
+		return 0;
+	}
+}
+
+bool CStreamPipe::Write(const char *buffer, size_t bsize, int timeoutms)
+{
+	doThrottle(bsize, true);
+
+	fd_set conn;
+	FD_ZERO(&conn);
+	FD_SET(s, &conn);
+
+	timeval *tv=NULL;
+	timeval to;
+	if( timeoutms>=0 )
+	{
+		to.tv_sec=(long)(timeoutms/1000);
+		to.tv_usec=(long)(timeoutms%1000)*1000;
+		tv=&to;
+	}
+
+	int rc=select((int)s+1,NULL,&conn,NULL,tv);
+	size_t written=0;
+
+	if(rc>0 )
+	{
+		rc=send(s, buffer,(int)bsize, MSG_NOSIGNAL);
+		if(rc>=0)
+		{
+			written+=rc;
+			if( written<bsize )
+			{
+				return Write(buffer+written, bsize-written, timeoutms);
+			}
+		}
+		else
+		{
+			has_error=true;
+			return false;
+		}
+	}
+	else
+	{
+		if(rc<0)
+		{
+			has_error=true;
+		}
+		return false;
+	}
+
+	if( rc!=SOCKET_ERROR)
+		return true;
+	else
+	{
+		has_error=true;
+		return false;
+	}
+}
+
+bool CStreamPipe::Write(const std::string &str, int timeoutms)
+{
+	return Write(&str[0], str.size(), timeoutms);
+}
+
+size_t CStreamPipe::Read(std::string *ret, int timeoutms)
+{
+	char buffer[2000];
+	size_t l=Read(buffer, 2000, timeoutms);
+	if( l>0 )
+	{
+		ret->resize(l);
+		memcpy((char*)ret->c_str(), buffer, l);
+	}
 	else
 	{
 		return 0;
 	}
-	return l;
-}
-
-bool CStreamPipe::isWritable(int timeoutms)
-{
-	fd_set fdset;
-	FD_ZERO(&fdset);
-	FD_SET(s, &fdset);
-
-	timeval *tv=NULL;
-	timeval to;
-	if( timeoutms>=0 )
-	{
-		to.tv_sec=(long)(timeoutms/1000);
-		to.tv_usec=(long)(timeoutms%1000)*1000;
-		tv=&to;
-	}
-
-	int rc=select((int)s+1, 0, &fdset, 0, tv);
-	if( rc>0 )
-		return true;
-	else
-	{
-		if(rc<0)
-		{
-			has_error=true;
-		}
-		return false;
-	}
-}
-
-bool CStreamPipe::isReadable(int timeoutms)
-{
-	fd_set fdset;
-	FD_ZERO(&fdset);
-	FD_SET(s, &fdset);
-
-	timeval *tv=NULL;
-	timeval to;
-	if( timeoutms>=0 )
-	{
-		to.tv_sec=(long)(timeoutms/1000);
-		to.tv_usec=(long)(timeoutms%1000)*1000;
-		tv=&to;
-	}
-
-	int rc=select((int)s+1, &fdset, 0, 0, tv);
-	if( rc>0 )
-		return true;
-	else
-	{
-		if(rc<0)
-		{
-			has_error=true;
-		}
-		return false;
-	}
-}
-
-bool CStreamPipe::hasError(void)
-{
-	return has_error;
-}
-
-SOCKET CStreamPipe::getSocket(void)
-{
-	return s;
-}
-
-void CStreamPipe::shutdown(void)
-{
-#ifdef _WIN32
-	::shutdown(s, SD_BOTH);
-#else
-	::shutdown(s, SHUT_RDWR);
-#endif
-}
-
-void CStreamPipe::doThrottle(size_t new_bytes, bool outgoing)
-{
-	transfered_bytes+=new_bytes;
-
-	if(outgoing)
-	{
-		for(size_t i=0;i<outgoing_throttlers.size();++i)
-		{
-			outgoing_throttlers[i]->addBytes(new_bytes);
-		}
-	}
-	else
-	{
-		for(size_t i=0;i<incoming_throttlers.size();++i)
-		{
-<<<<<<< HEAD
-			size_t maxRateTime=(curr_bytes*1000)/throttle_bps;
-			unsigned int sleepTime=(unsigned int)(maxRateTime-passed_time);
-
-			if(sleepTime>0)
-			{
-				Server->wait(sleepTime);
-
-				if(Server->getTimeMS()-lastresettime>1000)
-				{
-					curr_bytes=0;
-					lastresettime=Server->getTimeMS();
-				}
-			}
-=======
-			incoming_throttlers[i]->addBytes(new_bytes);
->>>>>>> 1fc6106a
-		}
-	}
-}
-
-size_t CStreamPipe::getTransferedBytes(void)
-{
-	return transfered_bytes;
-}
-
-void CStreamPipe::resetTransferedBytes(void)
-{
-	transfered_bytes=0;
-}
-
-void CStreamPipe::addThrottler(IPipeThrottler *throttler)
-{
-	incoming_throttlers.push_back(throttler);
-	outgoing_throttlers.push_back(throttler);
-}
-
-void CStreamPipe::addOutgoingThrottler(IPipeThrottler *throttler)
-{
-	outgoing_throttlers.push_back(throttler);
-}
-
-void CStreamPipe::addIncomingThrottler(IPipeThrottler *throttler)
-{
-	incoming_throttlers.push_back(throttler);
+	return l;
+}
+
+bool CStreamPipe::isWritable(int timeoutms)
+{
+	fd_set fdset;
+	FD_ZERO(&fdset);
+	FD_SET(s, &fdset);
+
+	timeval *tv=NULL;
+	timeval to;
+	if( timeoutms>=0 )
+	{
+		to.tv_sec=(long)(timeoutms/1000);
+		to.tv_usec=(long)(timeoutms%1000)*1000;
+		tv=&to;
+	}
+
+	int rc=select((int)s+1, 0, &fdset, 0, tv);
+	if( rc>0 )
+		return true;
+	else
+	{
+		if(rc<0)
+		{
+			has_error=true;
+		}
+		return false;
+	}
+}
+
+bool CStreamPipe::isReadable(int timeoutms)
+{
+	fd_set fdset;
+	FD_ZERO(&fdset);
+	FD_SET(s, &fdset);
+
+	timeval *tv=NULL;
+	timeval to;
+	if( timeoutms>=0 )
+	{
+		to.tv_sec=(long)(timeoutms/1000);
+		to.tv_usec=(long)(timeoutms%1000)*1000;
+		tv=&to;
+	}
+
+	int rc=select((int)s+1, &fdset, 0, 0, tv);
+	if( rc>0 )
+		return true;
+	else
+	{
+		if(rc<0)
+		{
+			has_error=true;
+		}
+		return false;
+	}
+}
+
+bool CStreamPipe::hasError(void)
+{
+	return has_error;
+}
+
+SOCKET CStreamPipe::getSocket(void)
+{
+	return s;
+}
+
+void CStreamPipe::shutdown(void)
+{
+#ifdef _WIN32
+	::shutdown(s, SD_BOTH);
+#else
+	::shutdown(s, SHUT_RDWR);
+#endif
+}
+
+void CStreamPipe::doThrottle(size_t new_bytes, bool outgoing)
+{
+	transfered_bytes+=new_bytes;
+
+	if(outgoing)
+	{
+		for(size_t i=0;i<outgoing_throttlers.size();++i)
+		{
+			outgoing_throttlers[i]->addBytes(new_bytes);
+		}
+	}
+	else
+	{
+		for(size_t i=0;i<incoming_throttlers.size();++i)
+		{
+			incoming_throttlers[i]->addBytes(new_bytes);
+		}
+	}
+}
+
+size_t CStreamPipe::getTransferedBytes(void)
+{
+	return transfered_bytes;
+}
+
+void CStreamPipe::resetTransferedBytes(void)
+{
+	transfered_bytes=0;
+}
+
+void CStreamPipe::addThrottler(IPipeThrottler *throttler)
+{
+	incoming_throttlers.push_back(throttler);
+	outgoing_throttlers.push_back(throttler);
+}
+
+void CStreamPipe::addOutgoingThrottler(IPipeThrottler *throttler)
+{
+	outgoing_throttlers.push_back(throttler);
+}
+
+void CStreamPipe::addIncomingThrottler(IPipeThrottler *throttler)
+{
+	incoming_throttlers.push_back(throttler);
 }