#!/bin/sh

NAME="urbackup_srv"
PREFIX=/usr
DAEMON=$PREFIX/sbin/urbackup_srv
if ! test -x $DAEMON
then
    PREFIX=/usr/local
    DAEMON=$PREFIX/sbin/urbackup_srv
fi

DAEMON_DIR="/var"
if ! test -d $DAEMON_DIR/urbackup
then
    DAEMON_DIR="/usr/local/var"
    if ! test -d $DAEMON_DIR/urbackup
    then
	DAEMON_DIR="/usr/var"
    fi
fi

DAEMON_LIBS="$PREFIX/lib"
PLUGIN_PYCHART="--plugin $DAEMON_LIBS/liburbackupserver_pychart.so"
if ! test -e $DAEMON_LIBS/liburbackupserver_pychart.so
then
	PLUGIN_PYCHART=""
fi

PLUGIN_URL="--plugin $DAEMON_LIBS/liburbackupserver_urlplugin.so"
if ! test -e $DAEMON_LIBS/liburbackupserver_urlplugin.so
then
	PLUGIN_URL=""
fi

PLUGIN_BDB="--plugin $DAEMON_LIBS/liburbackupserver_bdbplugin.so"
if ! test -e $DAEMON_LIBS/liburbackupserver_bdbplugin.so
then
	PLUGIN_BDB=""
fi

PLUGIN_CRYPTO="--plugin $DAEMON_LIBS/liburbackupserver_cryptoplugin.so"
if ! test -e $DAEMON_LIBS/liburbackupserver_cryptoplugin.so
then
	PLUGIN_CRYPTO=""
fi

SNAPSHOT_HELPER="$PREFIX/bin/urbackup_snapshot_helper"
if ! test -x $SNAPSHOT_HELPER
then
	echo "Snapshot helper not found. Btrfs mode will not work."
fi

DAEMON_PLUGINS="$PLUGIN_BDB $PLUGIN_PYCHART $PLUGIN_URL $PLUGIN_CRYPTO --plugin $DAEMON_LIBS/liburbackupserver_downloadplugin.so --plugin $DAEMON_LIBS/liburbackupserver_fsimageplugin.so --plugin $DAEMON_LIBS/liburbackupserver_httpserver.so --plugin $DAEMON_LIBS/liburbackupserver.so --http_root $DAEMON_DIR/urbackup/www --workingdir $DAEMON_DIR --user urbackup --snapshot_helper $SNAPSHOT_HELPER"
S_DAEMON="--daemon"

print_help()
{
	echo "UrBackup server wrapper script. Starts UrBackup Server."
	echo "Parameters:"
	echo "--fastcgi_port {port}	Specifies the port where UrBackup server will listen for FastCGI connections. Default: 55413"
	echo "--http_port {port}	Specifies the port where UrBackup server will listen for HTTP connections. Default: 55414"
	echo "--logfile {file}	Specifies the log file name. Default: urbackup.log"
	echo "--loglevel {debug|info|warn|error}	Specifies the log level. Possible values: debug, info, warn, error. Default: warn"
	echo "--no_daemon	Do not start as a daemon"
	echo "--pidfile {file}		Save pid of daemon in file"
	echo "--sqlite_tmpdir {tmpdir}	Specifies the directory sqlite uses to store temporary tables"
	echo "--verify_hashes		Verifies a backup"
	echo "--remove_unknown		Remove unknown backups from storage and internal database"
	echo "--reset_pw {pw}		Resets the pw"
	echo "--cleanup {X}			Cleans up X %|M|G|T from backup storage"
	echo ""
	echo "Have a nice day!"
	exit 0
}

print_version()
{
<<<<<<< HEAD
	echo "UrBackup Server v1.3"
=======
	echo "UrBackup Server v1.2.3"
>>>>>>> 0492e143
	echo "Copyright (C) 2011-2013 Martin Raiber"
	echo "This is free software; see the source for copying conditions. There is NO"
	echo "warranty; not even for MERCHANTABILITY or FITNESS FOR A PARTICULAR PURPOSE."
	exit 0
}


if `getopt -T > /dev/null 2>&1`; [ $? = 4 ]; then
	FASTCGI_PORT=55413
	HTTP_PORT=55414
	LOGFILE="urbackup.log"
	LOGLEVEL="warn"
	PIDFILE="/var/run/urbackup_srv.pid"
	SQLITE_TMPDIR=""
	VERIFY_HASHES=""
	RESET_PW=""
	CLEANUP=""
	TEMP=`getopt -o f:h:l:v -n start_urbackup_server --long version,no_daemon,help,fastcgi_port:,http_port:,logfile:,loglevel:,pidfile:,sqlite_tmpdir:,verify_hashes:,reset_pw:,cleanup:,remove_unknown,cleanup_database -- "$@"`
	eval set -- "$TEMP"
	while true ; do
		case "$1" in
			-f|--fastcgi_port) FASTCGI_PORT="$2"; shift 2 ;;
			-h|--http_port) HTTP_PORT="$2"; shift 2 ;;
			-l|--logfile) LOGFILE="$2"; shift 2 ;;
			-v|--loglevel) LOGLEVEL="$2"; shift 2 ;;
			--pidfile) PIDFILE="$2"; shift 2 ;;
			--no_daemon) S_DAEMON=""; shift ;;
			--help) print_help ;;
			--version) print_version ;;
			--sqlite_tmpdir) SQLITE_TMPDIR="--sqlite_tmpdir $2"; shift 2 ;;
			--verify_hashes) VERIFY_HASHES="--verify_hashes $2"; shift 2 ;;
			--reset_pw) RESET_PW="--reset_pw \"$2\""; shift 2 ;;
			--cleanup) CLEANUP="--app cleanup --cleanup_amount $2"; shift 2;;
			--remove_unknown) CLEANUP="--app remove_unknown"; shift ;;
			--cleanup_database) CLEANUP="--app cleanup_database"; shift ;;
			--repair_database) CLEANUP="--app repair_database"; shift ;;
			--) shift; break ;;
			*) echo "error!" ; exit 1 ;;
		esac
	done
	
	if [ "x$VERIFY_HASHES" != "x" ]
	then
		LOGLEVEL="info"
		S_DAEMON="--no-server"
	fi
	
	if [ "x$RESET_PW" != "x" ]
	then
		LOGLEVEL="debug"
		S_DAEMON="--no-server"
	fi
	
	if [ "x$CLEANUP" != "x" ]
	then
		LOGLEVEL="debug"
		S_DAEMON="--no-server"
	fi
	
	DAEMON_ARGS="--port $FASTCGI_PORT --logfile /var/log/$LOGFILE --loglevel $LOGLEVEL --http_port $HTTP_PORT --pidfile $PIDFILE $SQLITE_TMPDIR $VERIFY_HASHES $RESET_PW $CLEANUP"
else
	DAEMON_ARGS="$*"
fi


# Exit if the package is not installed
if [ ! -x $DAEMON ]
then
    echo "Server binary not found"
fi

ulimit -n 10000 > /dev/null 2>&1

export MPLCONFIGDIR=$DAEMON_DIR/urbackup

DAEMON_ARGS="$DAEMON_PLUGINS $DAEMON_ARGS"

cd $DAEMON_DIR
exec $DAEMON $S_DAEMON $DAEMON_ARGS<|MERGE_RESOLUTION|>--- conflicted
+++ resolved
@@ -75,11 +75,7 @@
 
 print_version()
 {
-<<<<<<< HEAD
 	echo "UrBackup Server v1.3"
-=======
-	echo "UrBackup Server v1.2.3"
->>>>>>> 0492e143
 	echo "Copyright (C) 2011-2013 Martin Raiber"
 	echo "This is free software; see the source for copying conditions. There is NO"
 	echo "warranty; not even for MERCHANTABILITY or FITNESS FOR A PARTICULAR PURPOSE."
