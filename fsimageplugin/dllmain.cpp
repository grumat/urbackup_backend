--- conflicted
+++ resolved
@@ -1,1225 +1,1205 @@
-/*************************************************************************
-*    UrBackup - Client/Server backup system
-*    Copyright (C) 2011-2015 Martin Raiber
-*
-*    This program is free software: you can redistribute it and/or modify
-*    it under the terms of the GNU Affero General Public License as published by
-*    the Free Software Foundation, either version 3 of the License, or
-*    (at your option) any later version.
-*
-*    This program is distributed in the hope that it will be useful,
-*    but WITHOUT ANY WARRANTY; without even the implied warranty of
-*    MERCHANTABILITY or FITNESS FOR A PARTICULAR PURPOSE.  See the
-*    GNU Affero General Public License for more details.
-*
-*    You should have received a copy of the GNU Affero General Public License
-*    along with this program.  If not, see <http://www.gnu.org/licenses/>.
-**************************************************************************/
-
-#include "../vld.h"
-#ifdef _WIN32
-#define DLLEXPORT extern "C" __declspec (dllexport)
-#else
-#define DLLEXPORT extern "C"
-#endif
-
-#include <iostream>
-#include <memory.h>
-#include <stdio.h>
-#include <string>
-
-#ifndef STATIC_PLUGIN
-#define DEF_SERVER
-#endif
-
-#include "../Interface/Server.h"
-
-#ifndef STATIC_PLUGIN
-IServer *Server;
-#else
-#include "../StaticPluginRegistration.h"
-
-extern IServer* Server;
-
-#define LoadActions LoadActions_fsimageplugin
-#define UnloadActions UnloadActions_fsimageplugin
-#endif
-
-#include "../Interface/Action.h"
-#include "../Interface/File.h"
-#include "../stringtools.h"
-#include "../urbackupcommon/sha2/sha2.h"
-#include "../urbackupcommon/mbrdata.h"
-
-#include <stdlib.h>
-
-#include "vhdfile.h"
-#ifndef _WIN32
-#include "cowfile.h"
-#endif
-#include "fs/ntfs.h"
-
-#include "pluginmgr.h"
-
-#include "CompressedFile.h"
-
-#ifdef _WIN32
-#include "win_dialog.h"
-#endif
-#include "FileWrapper.h"
-
-
-CImagePluginMgr *imagepluginmgr;
-
-void PrintInfo(IFilesystem *fs);
-
-namespace
-{
-	bool decompress_vhd(const std::wstring& fn, const std::wstring& output)
-	{
-		std::wstring tmp_output=output;
-
-		if(fn==output)
-		{
-			tmp_output+=L".tmp";
-		}
-
-		IFile* out = Server->openFile(tmp_output, MODE_WRITE);
-		ObjectScope out_file(out);
-
-		if(out==NULL)
-		{
-			Server->Log(L"Error opening output file \""+output+L"\"", LL_ERROR);
-			return false;
-		}
-
-		if(findextension(fn)==L"vhdz")
-		{
-			std::auto_ptr<VHDFile> vhdfile(new VHDFile(fn, true, 0));
-
-			if(vhdfile->isOpen() && vhdfile->getParent()!=NULL)
-			{
-				if(vhdfile->isCompressed())
-				{
-					std::wstring parent_fn = vhdfile->getParent()->getFilenameW();
-					vhdfile.reset();
-					Server->Log(L"Decompressing parent VHD \""+parent_fn+L"\"...", LL_INFO);
-					bool b = decompress_vhd(parent_fn, parent_fn);
-
-					if(!b)
-					{
-						Server->Log("Error decompressing parent VHD", LL_ERROR);
-						return false;
-					}
-				}				
-			}
-		}
-
-		{
-			CompressedFile compFile(fn, MODE_READ);
-
-			if(compFile.hasError())
-			{
-				if(compFile.hasNoMagic())
-				{
-					Server->Log("File is not compressed. No need to decompress.", LL_WARNING);
-					return true;
-				}
-				else
-				{
-					Server->Log("Error while reading compressed file header", LL_ERROR);
-					return false;
-				}
-			}
-
-			int pcdone = -1;
-			__int64 decompressed = 0;
-			char buffer[32768];
-			_u32 read;
-			do 
-			{
-				read = compFile.Read(buffer, 32768);
-				if(read>0)
-				{
-					if(out->Write(buffer, read)!=read)
-					{
-						Server->Log("Error writing to output file", LL_ERROR);
-						return false;
-					}
-				}
-				decompressed+=read;
-				int currentpc = static_cast<int>(static_cast<float>(decompressed)/compFile.Size()*100.f+0.5f);
-				if(currentpc!=pcdone)
-				{
-					pcdone=currentpc;
-					Server->Log(L"Decompressing \""+fn+L"\"... "+convert(pcdone)+L"%", LL_INFO);
-				}
-			} while (read>0);
-
-			compFile.finish();
-		}		
-
-		if(fn==output)
-		{
-			out_file.clear();
-#ifdef _WIN32
-			return MoveFileExW(tmp_output.c_str(), fn.c_str(), MOVEFILE_REPLACE_EXISTING)==TRUE;
-#else
-			return rename(Server->ConvertToUTF8(tmp_output).c_str(), Server->ConvertToUTF8(fn).c_str())==0;
-#endif
-		}
-		else
-		{
-			return true;
-		}
-	}
-
-<<<<<<< HEAD
-
-	IVHDFile* open_device_file(std::string device_verify)
-	{
-		std::string ext = strlower(findextension(device_verify));
-		if(ext=="vhd" || ext=="vhdz")
-		{
-			return new VHDFile(Server->ConvertToUnicode(device_verify), true,0);
-		}
-#if !defined(_WIN32) && !defined(__APPLE__)
-		else if(ext=="raw")
-		{
-			return new CowFile(Server->ConvertToUnicode(device_verify), true,0);
-		}
-#endif
-		else
-		{
-			Server->Log("Unknown image file extension \""+ext+"\"", LL_ERROR);
-			return NULL;
-		}
-	}
-
-=======
-	struct partition
-	{
-		unsigned char boot_flag;       
-		unsigned char chs_begin[3];
-		unsigned char sys_type;
-		unsigned char chs_end[3];
-		unsigned int start_sector;
-		unsigned int nr_sector;
-	};
-
-	void show_progress(int64 pos, int64 max)
-	{
-		static int count=0;
-		++count;
-		if(count%1000==0)
-		{
-			static int lastpc=-1;
-
-			int currentpc = static_cast<int>(static_cast<float>(pos)/max*100.f+0.5f);
-			if(currentpc!=lastpc)
-			{
-				lastpc=currentpc;
-				Server->Log(L"Assembling... "+convert(currentpc)+L"%", LL_INFO);
-			}
-		}
-	}
-
-	bool assemble_vhd(const std::vector<std::wstring>& fn, const std::wstring& output)
-	{
-		//This function leaks currently. Do exit program after function!
-
-		if(fn.empty())
-		{
-			Server->Log("No input VHD", LL_ERROR);
-			return false;
-		}
-
-		std::vector<SMBRData> mbrdatas;
-
-		for(size_t i=0;i<fn.size();++i)
-		{
-			std::auto_ptr<IFile> f(Server->openFile(fn[i]+L".mbr", MODE_READ));
-			if(f.get()==NULL)
-			{
-				Server->Log(L"Could not open MBR file "+fn[i]+L".mbr", LL_ERROR);
-				exit(1);
-			}
-			size_t fsize=(size_t)f->Size();
-			std::vector<char> buf;
-			buf.resize(fsize);
-			f->Read(buf.data(), (_u32)fsize);
-
-			CRData mbr(buf.data(), fsize);
-			SMBRData mbrdata(mbr);
-			if(mbrdata.hasError())
-			{
-				Server->Log("Error while parsing MBR data", LL_ERROR);
-				return false;
-			}
-
-			for(size_t j=0;j<mbrdatas.size();++j)
-			{
-				if(mbrdatas[j].partition_number==mbrdata.partition_number)
-				{
-					Server->Log(L"Volume "+mbrdatas[j].volume_name+L" has the same partition number as the volume "+mbrdata.volume_name+L". Please make sure you only select volumes from one device.", LL_ERROR);
-					return false;
-				}
-			}
-
-			mbrdatas.push_back(mbrdata);
-		}
-
-		std::string mbr = mbrdatas[0].mbr_data;
-
-		partition* partitions = reinterpret_cast<partition*>(&mbr[446]);
-
-		std::string skip_s=Server->getServerParameter("skip");
-		int skip=1024*512;
-		if(!skip_s.empty())
-		{
-			skip=atoi(skip_s.c_str());
-		}
-
-		
-		std::vector<IFile*> input_files;
-		std::vector<IFilesystem*> input_fs;
-
-		input_files.resize(fn.size());
-		input_fs.resize(fn.size());
-
-		int64 total_copy_bytes = 0;
-		const int64 c_sector_size=512;
-		int64 total_size = 0;
-		int64 total_written = 0;
-
-		for(size_t i=0;i<fn.size();++i)
-		{
-			VHDFile* in(new VHDFile(fn[i], true, 0));
-			if(!in->isOpen())
-			{
-				Server->Log(L"Error opening VHD-File \""+fn[i]+L"\"", LL_ERROR);
-				return false;
-			}
-
-			input_files[i] = new FileWrapper(in, skip);
-
-			FSNTFS *ntfs = new FSNTFS(input_files[i], false, false);
-
-			if(!ntfs->hasError())
-			{
-				input_fs[i]=ntfs;
-
-				total_copy_bytes+=ntfs->calculateUsedSpace();
-			}
-			else
-			{
-				Server->Log(L"Volume "+mbrdatas[i].volume_name+L" not an NTFS volume. Copying all blocks...", LL_WARNING);
-				total_copy_bytes+=input_files[i]->Size();
-			}
-
-			partition* cpart = partitions + (mbrdatas[i].partition_number-1);
-
-			/*unsigned char chs_expected[3] = { 0xfe, 0xff, 0xff };
-			if(memcmp(cpart->chs_begin, chs_expected, 3)!=0
-				|| memcmp(cpart->chs_end, chs_expected,3)!=0)
-			{
-				Server->Log(L"MBR partition of Volume "+mbrdatas[i].volume_name+L" does not use LBA addressing scheme", LL_ERROR);
-				return false;
-			}*/
-
-			cpart->start_sector=little_endian(cpart->start_sector);
-			cpart->nr_sector=little_endian(cpart->nr_sector);
-
-			total_size = (std::max)(total_size, cpart->start_sector*c_sector_size + cpart->nr_sector*c_sector_size);
-		}
-
-		VHDFile vhdout(output, false, total_size, 2*1024*1024, true, false);
-		if(!vhdout.isOpen())
-		{
-			Server->Log(L"Error opening output VHD-File \""+output+L"\"", LL_ERROR);
-			return false;
-		}
-
-		int64 curr_pos=0;
-
-		vhdout.Seek(0);
-
-		if(vhdout.Write(mbr.data(), static_cast<_u32>(mbr.size()))!=static_cast<_u32>(mbr.size()))
-		{
-			Server->Log("Error writing MBR", LL_ERROR);
-			return false;
-		}
-
-		for(size_t i=0;i<fn.size();++i)
-		{
-			Server->Log(L"Writing "+fn[i]+L" into output VHD...");
-
-			partition* cpart = partitions + (mbrdatas[i].partition_number-1);
-			int64 out_pos = cpart->start_sector*c_sector_size;
-			int64 max_pos = out_pos + cpart->nr_sector*c_sector_size;
-
-			if(input_fs[i]!=NULL)
-			{
-				Server->Log(L"Optimized by only writing used NTFS sectors...");
-
-				int64 blocksize = input_fs[i]->getBlocksize();
-				int64 numblocks = input_fs[i]->getSize()/blocksize;
-
-				for(int64 block=0;block<numblocks;++block)
-				{
-					char* buf = input_fs[i]->readBlock(block);
-					if(buf!=NULL)
-					{
-						fs_buffer fsb(input_fs[i], buf);
-
-						vhdout.Seek(out_pos);
-						if(vhdout.Write(buf, static_cast<_u32>(blocksize))!=static_cast<_u32>(blocksize))
-						{
-							Server->Log("Error writing to VHD output file", LL_ERROR);
-							return false;
-						}
-					}					
-					
-					out_pos+=blocksize;
-
-					if(out_pos>max_pos)
-					{
-						Server->Log("Trying to write beyon partition", LL_ERROR);
-						return false;
-					}
-
-
-					total_written+=blocksize;
-					show_progress(total_written, total_size);
-				}
-			}
-			else
-			{
-				std::vector<char> buf;
-				buf.resize(32768);
-
-				vhdout.Seek(out_pos);
-
-				if(out_pos+input_files[i]->Size()>max_pos)
-				{
-					Server->Log("Trying to write beyond partition (2)", LL_ERROR);
-					return false;
-				}
-
-				input_files[i]->Seek(0);
-
-				for(int64 pos=0, size=input_files[i]->Size();pos<size;)
-				{
-					int64 toread = (std::min)(static_cast<int64>(buf.size()), size-pos);
-
-					_u32 read = input_files[i]->Read(buf.data(), static_cast<_u32>(toread));
-
-					if(read!=toread)
-					{
-						Server->Log("Error reading from input VHD file", LL_ERROR);
-						return false;
-					}
-
-					if(vhdout.Write(buf.data(), read)!=read)
-					{
-						Server->Log("Error writing to VHD output file (2)", LL_ERROR);
-						return false;
-					}
-
-					total_written+=read;
-					pos+=read;
-					show_progress(total_written, total_size);
-				}
-			}
-		}
-
-		return true;
-	}
->>>>>>> 05978932
-}
-
-void openDeviceFile(std::string device_verify);
-
-DLLEXPORT void LoadActions(IServer* pServer)
-{
-	Server=pServer;
-
-	std::string compress_file = Server->getServerParameter("compress");
-	if(!compress_file.empty())
-	{
-		IFile* in = Server->openFile(compress_file, MODE_READ_SEQUENTIAL);
-		if(in==NULL)
-		{
-			Server->Log("Cannot open file \""+compress_file+"\" to compress", LL_ERROR);
-			exit(1);
-		}
-
-		{
-			Server->deleteFile(compress_file+".urz");
-			CompressedFile compFile(widen(compress_file+".urz"), MODE_RW_CREATE);
-
-			if(compFile.hasError())
-			{
-				Server->Log("Error opening compressed file", LL_ERROR);
-				exit(3);
-			}
-
-			char buffer[32768];
-			_u32 read;
-			do 
-			{
-				read = in->Read(buffer, 32768);
-				if(read>0)
-				{
-					if(compFile.Write(buffer, read)!=read)
-					{
-						Server->Log("Error writing to compressed file", LL_ERROR);
-						exit(2);
-					}
-				}			
-			} while (read>0);
-
-			compFile.finish();
-			delete in;
-		}	
-
-		exit(0);
-	}
-
-	std::string decompress = Server->getServerParameter("decompress");
-	if(!decompress.empty())
-	{
-		bool selected_via_gui=false;
-#ifdef _WIN32
-		if(decompress=="SelectViaGUI")
-		{
-			std::wstring filter;
-			filter += L"Compressed image files (*.vhdz)";
-			filter += (wchar_t)'\0';
-			filter += L"*.vhdz";
-			filter += (wchar_t)'\0';
-			filter += (wchar_t)'\0';
-			std::vector<std::wstring> res = file_via_dialog(L"Please select compressed image file to decompress",
-				filter, false, true, L"");
-			if(!res.empty())
-			{
-				decompress = Server->ConvertToUTF8(res[0]);
-			}
-			else
-			{
-				decompress.clear();
-			}
-			
-
-			if(decompress.empty())
-			{
-				exit(1);
-			}
-			else
-			{
-				selected_via_gui=true;
-			}
-		}
-#endif
-
-		std::string targetName = decompress;
-		if(findextension(decompress)!="vhdz" && findextension(decompress)!="urz")
-		{
-			Server->Log("Unknown file extension: "+findextension(decompress), LL_ERROR);
-			exit(1);
-		}
-
-		if(!Server->getServerParameter("output_fn").empty() && !selected_via_gui)
-		{
-			targetName = Server->getServerParameter("output_fn");
-		}
-
-		bool b = decompress_vhd(Server->ConvertToUnicode(decompress), Server->ConvertToUnicode(targetName));		
-
-		exit(b?0:3);
-	}
-
-	std::string assemble = Server->getServerParameter("assemble");
-	if(!assemble.empty())
-	{
-		bool selected_via_gui=false;
-		std::vector<std::wstring> input_files;
-		std::wstring output_file;
-#ifdef _WIN32
-		if(assemble=="SelectViaGUI")
-		{
-			std::wstring filter;
-			filter += L"Image files (*.vhdz;*.vhd)";
-			filter += (wchar_t)'\0';
-			filter += L"*.vhdz;*.vhd";
-			filter += (wchar_t)'\0';
-			/*filter += L"Image files (*.vhd)";
-			filter += (wchar_t)'\0';
-			filter += L"*.vhd";
-			filter += (wchar_t)'\0';*/
-			filter += (wchar_t)'\0';
-			input_files = file_via_dialog(L"Please select all the images to assemble into one image",
-				filter, true, true, L"");
-
-			filter.clear();
-			filter += L"Image file (*.vhd)";
-			filter += (wchar_t)'\0';
-			filter += L"*.vhd";
-			filter += (wchar_t)'\0';
-			filter += (wchar_t)'\0';
-
-			std::vector<std::wstring> output_files = file_via_dialog(L"Please select where to save the output image",
-				filter, false, false, L"vhd");
-
-			if(!output_files.empty())
-			{
-				output_file = output_files[0];
-			}			
-
-			selected_via_gui=true;
-		}
-#endif
-
-		if(!selected_via_gui)
-		{
-			TokenizeMail(Server->ConvertToUnicode(assemble), input_files, L";");
-			output_file = Server->ConvertToUnicode(Server->getServerParameter("output_file"));
-		}
-
-		if(input_files.empty())
-		{
-			Server->Log("No input files selected", LL_ERROR);
-			exit(1);
-		}
-
-		if(output_file.empty())
-		{
-			Server->Log("No output file selected", LL_ERROR);
-			exit(1);
-		}
-
-		bool b = assemble_vhd(input_files, output_file);		
-
-		exit(b?0:3);
-	}
-
-
-	std::string devinfo=Server->getServerParameter("devinfo");
-
-	if(!devinfo.empty())
-	{
-<<<<<<< HEAD
-		FSNTFS ntfs(L"\\\\.\\"+widen(devinfo)+L":", false);
-=======
-		FSNTFS ntfs(L"\\\\.\\"+widen(devinfo)+L":", false, true);
->>>>>>> 05978932
-	
-		if(!ntfs.hasError())
-		{
-			Server->Log("Used Space: "+nconvert(ntfs.calculateUsedSpace())+" of "+nconvert(ntfs.getSize()));
-			Server->Log(nconvert(((float)ntfs.calculateUsedSpace()/(float)ntfs.getSize())*100.0f)+" %");
-		}
-	}
-
-	std::string vhdcopy_in=Server->getServerParameter("vhdcopy_in");
-	if(!vhdcopy_in.empty())
-	{
-		Server->Log("VHDCopy.");
-		VHDFile in(Server->ConvertToUnicode(vhdcopy_in), true,0);
-		if(in.isOpen()==false)
-		{
-			Server->Log("Error opening VHD-File \""+vhdcopy_in+"\"", LL_ERROR);
-			exit(4);
-		}
-
-		uint64 vhdsize=in.getSize();
-		float vhdsize_gb=(vhdsize/1024)/1024.f/1024.f;
-		uint64 vhdsize_mb=vhdsize/1024/1024;
-		Server->Log("VHD Info: Size: "+nconvert(vhdsize_gb)+" GB "+nconvert(vhdsize_mb)+" MB",LL_INFO);
-		unsigned int vhd_blocksize=in.getBlocksize();
-		
-		std::string vhdcopy_out=Server->getServerParameter("vhdcopy_out");
-		if(vhdcopy_out.empty())
-		{
-			Server->Log("'vhdcopy_out' not specified. Not copying.", LL_ERROR);
-			exit(5);
-		}
-		else
-		{
-			IFile *out=Server->openFile(vhdcopy_out, MODE_RW);
-			if(out==NULL)
-			{
-				Server->Log("Couldn't open output file", LL_ERROR);
-				exit(6);
-			}
-			else
-			{
-				std::string skip_s=Server->getServerParameter("skip");
-				int skip=1024*512;
-				if(!skip_s.empty())
-				{
-					skip=atoi(skip_s.c_str());
-				}
-
-				Server->Log("Skipping "+nconvert(skip)+" bytes...", LL_INFO);
-				in.Seek(skip);
-				char buffer[4096];
-				size_t read;
-				int last_pc=0;
-				int p_skip=0;
-				uint64 currpos=skip;
-				bool is_ok=true;
-
-				out->Seek(0);
-				while(currpos%vhd_blocksize!=0)
-				{
-					is_ok=in.Read(buffer, 512, read);
-					if(read>0)
-					{
-						_u32 rc=out->Write(buffer, (_u32)read);
-						if(rc!=read)
-						{
-							Server->Log("Writing to output file failed", LL_ERROR);
-							exit(7);
-						}
-					}
-					currpos+=read;
-				}
-
-				if(currpos!=skip)
-				{
-					Server->Log("First VHD sector at "+nconvert(currpos), LL_INFO);
-				}
-
-				do
-				{
-					if(in.has_sector())
-					{
-						is_ok=in.Read(buffer, 4096, read);
-						if(read>0)
-						{
-							_u32 rc=out->Write(buffer, (_u32)read);
-							if(rc!=read)
-							{
-								Server->Log("Writing to output file failed", LL_ERROR);
-								exit(7);
-							}
-						}
-						currpos+=read;
-					}
-					else
-					{
-						read=4096;
-						currpos+=read;
-						in.Seek(currpos);
-						out->Seek(currpos-skip);
-					}
-					
-					++p_skip;
-					if(p_skip>100)
-					{
-						p_skip=0;
-						int pc=(int)(((float)currpos/(float)vhdsize)*100.f+0.5f);
-						if(pc!=last_pc)
-						{
-							Server->Log(nconvert(pc)+"%", LL_INFO);
-							last_pc=pc;
-						}
-					}
-				}
-				while( read==4096 && is_ok );
-
-				Server->destroy(out);
-				Server->Log("Copy process finished sucessfully.", LL_INFO);
-				exit(0);
-			}
-		}
-	}
-	
-	std::string hashfilecomp_1=Server->getServerParameter("hashfilecomp_1");
-	if(!hashfilecomp_1.empty())
-	{
-		IFile *hf1=Server->openFile(hashfilecomp_1, MODE_READ);
-		IFile *hf2=Server->openFile(Server->getServerParameter("hashfilecomp_2"), MODE_READ);
-		
-		if(hf1==NULL || hf2==NULL )
-		{
-			Server->Log("Error opening hashfile", LL_ERROR);
-		}
-		else
-		{
-			size_t h_equal=0;
-			size_t h_diff=0;
-			_i64 fsize=hf1->Size();
-			for(_i64 p=0;p<fsize;p+=32)
-			{
-				char buf1[32];
-				hf1->Read(buf1, 32);
-				char buf2[32];
-				hf2->Read(buf2, 32);
-				if( memcmp(buf1, buf2, 32)==0)
-				{
-					++h_equal;
-				}
-				else
-				{
-					++h_diff;
-				}
-			}
-			
-			std::cout << "Hashfile analysis: " << h_equal << " equal hashes; " << h_diff << " differences " << std::endl;
-		}
-		
-		exit(5);
-	}
-	
-	std::string vhdinfo=Server->getServerParameter("vhdinfo");
-	if(!vhdinfo.empty())
-	{
-		std::cout << "--VHDINFO--" << std::endl;
-		VHDFile in(Server->ConvertToUnicode(vhdinfo), true,0);
-		if(in.isOpen()==false)
-		{
-			Server->Log("Error opening VHD-File \""+vhdinfo+"\"", LL_ERROR);
-			exit(4);
-		}
-
-		uint64 vhdsize=in.getSize();
-		float vhdsize_gb=(vhdsize/1024)/1024.f/1024.f;
-		uint64 vhdsize_mb=vhdsize/1024/1024;
-		std::cout << ("VHD Info: Size: "+nconvert(vhdsize_gb)+" GB "+nconvert(vhdsize_mb)+" MB") << std::endl;
-		std::cout << "Blocksize: " << in.getBlocksize() << " Bytes" << std::endl;
-		
-		uint64 new_blocks=0;
-		uint64 total_blocks=0;
-		unsigned int bs=in.getBlocksize();
-		for(uint64 pos=0;pos<vhdsize;pos+=bs)
-		{
-			in.Seek(pos);
-			if(in.this_has_sector())
-			{
-				++new_blocks;
-			}
-			++total_blocks;
-		}
-		
-		std::cout << "Blocks: " << new_blocks << "/" << total_blocks << std::endl;
-		exit(3);
-	}
-
-	std::string image_verify=Server->getServerParameter("image_verify");
-	if(!image_verify.empty())
-	{
-		std::auto_ptr<IVHDFile> in(open_device_file(image_verify));
-
-		if(in.get()==NULL || in->isOpen()==false)
-		{
-			Server->Log("Error opening Image-File \""+image_verify+"\"", LL_ERROR);
-			exit(4);
-		}
-
-		std::string s_hashfile=Server->getServerParameter("hashfile");
-		bool has_hashfile=true;
-		if(s_hashfile.empty())
-		{
-			has_hashfile=false;
-			s_hashfile=image_verify+".hash";
-		}
-
-		IFile *hashfile=Server->openFile(s_hashfile, MODE_READ);
-		if(hashfile==NULL)
-		{
-			Server->Log("Error opening hashfile");
-			exit(5);
-		}
-
-		const int64 vhd_blocksize=(1024*1024)/2;
-		int skip=1024*512;
-		in->Seek(skip);
-		uint64 currpos=skip;
-		uint64 size=in->getSize();
-		sha256_ctx ctx;
-		sha256_init(&ctx);
-		char buf[512];
-		int diff=0;
-		int diff_w=0;
-		size_t ok_blocks=0;
-		int last_pc=0;
-		unsigned char dig_z[32];
-		bool has_dig_z=false;
-		for(;currpos<size;currpos+=vhd_blocksize)
-		{
-			in->Seek(currpos);
-			bool has_sector=in->this_has_sector(vhd_blocksize);
-
-			if(!has_sector && !has_dig_z)
-			{
-				for(unsigned int i=0;i<vhd_blocksize;i+=512)
-				{
-					size_t read;
-					in->Read(buf, 512, read);
-					sha256_update(&ctx, (unsigned char*)buf, 512);
-				}
-				sha256_final(&ctx, dig_z);
-				sha256_init(&ctx);
-				has_dig_z=true;
-			}
-			unsigned char dig_r[32];
-			unsigned char dig_f[32];
-
-			if(has_sector)
-			{
-				for(unsigned int i=0;i<vhd_blocksize && currpos+i<size;i+=512)
-				{
-					size_t read;
-					in->Read(buf, 512, read);
-					sha256_update(&ctx, (unsigned char*)buf, 512);
-				}
-				
-				_u32 dr=hashfile->Read((char*)dig_f, 32);
-				if( dr!=32 )
-				{
-					Server->Log("Could not read hash from file", LL_ERROR);
-				}
-				sha256_final(&ctx, dig_r);
-				sha256_init(&ctx);
-			}
-			else
-			{
-				hashfile->Read((char*)dig_f, 32);
-				memcpy(dig_r, dig_z, 32);
-			}
-
-			if(memcmp(dig_r, dig_f, 32)!=0)
-			{
-				++diff;
-				Server->Log("Different blocks: "+nconvert(diff)+" at pos "+nconvert(currpos)+" has_sector="+nconvert(has_sector));
-			}
-			else if(has_sector && has_hashfile)
-			{
-				++diff_w;
-				Server->Log("Wrong difference: "+nconvert(diff_w)+" at pos "+nconvert(currpos));
-			}
-			else
-			{
-				++ok_blocks;
-			}
-		
-			int pc=(int)((float)((float)currpos/(float)size)*100.f+0.5f);
-			if(pc!=last_pc)
-			{
-				last_pc=pc;
-				Server->Log("Checking hashfile: "+nconvert(pc)+"%");
-			}
-			
-		}
-		if(diff==0)
-		{
-			Server->Log("Hashfile does match");
-		}
-		Server->Log("Blocks with correct hash: "+nconvert(ok_blocks));
-		Server->Log("Different blocks: "+nconvert(diff));
-		Server->Log("Wrong differences: "+nconvert(diff_w));
-		exit(diff==0?0:7);
-	}
-
-	std::string device_verify=Server->getServerParameter("device_verify");
-	if(!device_verify.empty())
-	{
-<<<<<<< HEAD
-		std::auto_ptr<IVHDFile> in(open_device_file(device_verify));
-
-		if(in.get()==NULL || in->isOpen()==false)
-		{
-			Server->Log("Error opening Image-File \""+device_verify+"\"", LL_ERROR);
-			exit(4);
-		}
-
-		int skip=1024*512;
-		FileWrapper wrapper(in.get(), skip);
-		FSNTFS fs(&wrapper, true);
-=======
-		FSNTFS fs(Server->ConvertToUnicode(device_verify), true, false);
->>>>>>> 05978932
-		if(fs.hasError())
-		{
-			Server->Log("Error opening device file", LL_ERROR);
-			exit(3);
-		}
-
-		PrintInfo(&fs);
-
-		std::string s_hashfile=Server->getServerParameter("hash_file");
-		if(s_hashfile.empty())
-		{
-			s_hashfile = device_verify+".hash";
-		}
-
-		IFile *hashfile=Server->openFile(s_hashfile, MODE_READ);
-		if(hashfile==NULL)
-		{
-			Server->Log("Error opening hashfile "+s_hashfile);
-			exit(7);
-		}
-
-		unsigned int ntfs_blocksize=(unsigned int)fs.getBlocksize();
-		unsigned int vhd_sectorsize=(1024*1024)/2;
-
-		uint64 currpos=0;
-		uint64 size=fs.getSize();
-		sha256_ctx ctx;
-		sha256_init(&ctx);
-		int diff=0;
-		int last_pc=0;
-<<<<<<< HEAD
-		int mixed=0;
-=======
->>>>>>> 05978932
-		std::vector<char> zerobuf;
-		zerobuf.resize(ntfs_blocksize);
-		memset(&zerobuf[0], 0, ntfs_blocksize);
-
-		for(;currpos<size;currpos+=ntfs_blocksize)
-		{
-			bool has_block=fs.hasBlock(currpos/ntfs_blocksize);
-
-			if(has_block)
-			{
-				fs_buffer buf(&fs, fs.readBlock(currpos/ntfs_blocksize));
-
-				if(buf.get())
-				{
-					Server->Log("Could not read block "+nconvert(currpos/ntfs_blocksize), LL_ERROR);
-				}
-				else
-				{
-					sha256_update(&ctx, (unsigned char*)buf.get(), ntfs_blocksize);
-				}
-<<<<<<< HEAD
-
-				mixed = mixed | 1;
-=======
->>>>>>> 05978932
-			}
-			else
-			{
-				sha256_update(&ctx, (unsigned char*)&zerobuf[0], ntfs_blocksize);
-<<<<<<< HEAD
-
-				mixed = mixed | 2;
-=======
->>>>>>> 05978932
-			}
-
-			if( (currpos+ntfs_blocksize)%vhd_sectorsize==0 )
-			{
-				unsigned char dig_r[32];
-				unsigned char dig_f[32];
-
-				_u32 dr=hashfile->Read((char*)dig_f, 32);
-				if( dr!=32 )
-				{
-					Server->Log("Could not read hash from file", LL_ERROR);
-				}
-
-				sha256_final(&ctx, dig_r);
-				sha256_init(&ctx);
-
-				if(memcmp(dig_r, dig_f, 32)!=0 && mixed!=2)
-				{
-					++diff;
-					Server->Log("Different blocks: "+nconvert(diff)+" at pos "+nconvert(currpos)+" mixed = "+
-						(mixed==3? "true":"false") );
-				}
-
-				mixed=0;
-			}		
-		
-			int pc=(int)((float)((float)currpos/(float)size)*100.f+0.5f);
-			if(pc!=last_pc)
-			{
-				last_pc=pc;
-				Server->Log("Checking device hashsums: "+nconvert(pc)+"%");
-			}
-			
-		}
-		if(diff>0)
-		{
-			Server->Log("Device does not match hash file");
-		}
-		Server->Log("Different blocks: "+nconvert(diff));
-		exit(7);
-	}
-
-	std::string vhd_cmp=Server->getServerParameter("vhd_cmp");
-	if(!vhd_cmp.empty())
-	{
-		VHDFile in(Server->ConvertToUnicode(vhd_cmp), true,0);
-		if(in.isOpen()==false)
-		{
-			Server->Log("Error opening VHD-File \""+vhd_cmp+"\"", LL_ERROR);
-			exit(4);
-		}
-
-		std::string other=Server->getServerParameter("other");
-		VHDFile other_in(Server->ConvertToUnicode(other), true,0);
-		if(other_in.isOpen()==false)
-		{
-			Server->Log("Error opening VHD-File \""+other+"\"", LL_ERROR);
-			exit(4);
-		}
-
-		unsigned int blocksize=in.getBlocksize();
-		int skip=1024*512;
-		in.Seek(skip);
-		other_in.Seek(skip);
-		uint64 currpos=skip;
-		uint64 size=(std::min)(in.getSize(), other_in.getSize());
-
-		char buf1[512];
-		char buf2[512];
-		int diff=0;
-		int last_pc=0;
-
-		for(;currpos<size;currpos+=blocksize)
-		{
-			in.Seek(currpos);
-			other_in.Seek(currpos);
-			bool has_sector=in.this_has_sector() || other_in.this_has_sector();
-
-			if(in.this_has_sector() && !other_in.this_has_sector())
-			{
-				Server->Log("Sector only in file 1 at pos "+nconvert(currpos));
-			}
-			if(!in.this_has_sector() && other_in.this_has_sector())
-			{
-				Server->Log("Sector only in file 2 at pos "+nconvert(currpos));
-			}
-
-			if(has_sector)
-			{
-				bool hdiff=false;
-				for(unsigned int i=0;i<blocksize;i+=512)
-				{
-					size_t read;
-					in.Read(buf1, 512, read);
-					other_in.Read(buf2, 512, read);
-					int mr=memcmp(buf1, buf2, 512);
-					if(mr!=0)
-					{
-						int n=0;
-						for(size_t i=0;i<512;++i)
-						{
-							if(buf1[i]!=buf2[i])
-							{
-								++n;
-							}
-						}
-						if(n==2)
-						{
-							NTFSFileRecord *fr=(NTFSFileRecord*)buf1;
-							if(fr->magic[0]=='F' && fr->magic[1]=='I' && fr->magic[2]=='L' && fr->magic[3]=='E' )
-							{
-								MFTAttribute attr;
-								attr.length=fr->attribute_offset;
-								int pos=0;
-								do
-								{
-									pos+=attr.length;
-									memcpy((char*)&attr, buf1+pos, sizeof(MFTAttribute) );
-									if(attr.type==0x30 && attr.nonresident==0) //FILENAME
-									{
-										MFTAttributeFilename fn;
-										memcpy((char*)&fn, buf1+pos+attr.attribute_offset, sizeof(MFTAttributeFilename) );
-										std::string fn_uc;
-										fn_uc.resize(fn.filename_length*2);
-										memcpy(&fn_uc[0], buf1+pos+attr.attribute_offset+sizeof(MFTAttributeFilename), fn.filename_length*2);
-										Server->Log(L"Filename="+Server->ConvertFromUTF16(fn_uc) , LL_DEBUG);
-									}
-									Server->Log("Attribute Type: "+nconvert(attr.type)+" nonresident="+nconvert(attr.nonresident)+" length="+nconvert(attr.length), LL_DEBUG);
-								}while( attr.type!=0xFFFFFFFF && attr.type!=0x80);
-							}
-
-							for(size_t i=0;i<512;++i)
-							{
-								if(buf1[i]!=buf2[i])
-								{
-									Server->Log("Position "+nconvert(i)+": "+nconvert((int)buf1[i])+"<->"+nconvert((int)buf2[i]));
-								}
-							}
-						}
-						hdiff=true;
-						break;
-					}
-				}
-				
-				if(hdiff)
-				{
-					++diff;
-					Server->Log("Different blocks: "+nconvert(diff)+" at pos "+nconvert(currpos));
-				}
-			}
-		
-			int pc=(int)((float)((float)currpos/(float)size)*100.f+0.5f);
-			if(pc!=last_pc)
-			{
-				last_pc=pc;
-				Server->Log("Checking hashfile: "+nconvert(pc)+"%");
-			}
-			
-		}
-		Server->Log("Different blocks: "+nconvert(diff));
-		exit(7);
-	}
-
-	std::string vhd_fixmftmirr=Server->getServerParameter("vhd_checkmftmirr");
-	if(!vhd_fixmftmirr.empty())
-	{
-		VHDFile vhd(Server->ConvertToUnicode(vhd_fixmftmirr), false, 0);
-		vhd.addVolumeOffset(1024*512);
-
-		if(vhd.isOpen()==false)
-		{
-			Server->Log("Could not open vhd file", LL_ERROR);
-			exit(7);
-		}
-
-		if(Server->getServerParameter("fix")!="true")
-		{
-			FSNTFS fs(&vhd, true, false);
-			if(fs.hasError())
-			{
-				Server->Log("NTFS filesystem has errors", LL_ERROR);
-			}
-			exit(7);
-		}
-		else
-		{
-			FSNTFS fs(&vhd, true, true);
-			if(fs.hasError())
-			{
-				Server->Log("NTFS filesystem has errors", LL_ERROR);
-			}
-			exit(7);
-		}
-		exit(0);
-	}
-
-	imagepluginmgr=new CImagePluginMgr;
-
-	Server->RegisterPluginThreadsafeModel( imagepluginmgr, "fsimageplugin");
-
-	Server->Log("Loaded -fsimageplugin- plugin", LL_INFO);
-}
-
-DLLEXPORT void UnloadActions(void)
-{
-	
-}
-
-#ifdef STATIC_PLUGIN
-namespace
-{
-	static RegisterPluginHelper register_plugin(LoadActions, UnloadActions, 0);
-}
+/*************************************************************************
+*    UrBackup - Client/Server backup system
+*    Copyright (C) 2011-2015 Martin Raiber
+*
+*    This program is free software: you can redistribute it and/or modify
+*    it under the terms of the GNU Affero General Public License as published by
+*    the Free Software Foundation, either version 3 of the License, or
+*    (at your option) any later version.
+*
+*    This program is distributed in the hope that it will be useful,
+*    but WITHOUT ANY WARRANTY; without even the implied warranty of
+*    MERCHANTABILITY or FITNESS FOR A PARTICULAR PURPOSE.  See the
+*    GNU Affero General Public License for more details.
+*
+*    You should have received a copy of the GNU Affero General Public License
+*    along with this program.  If not, see <http://www.gnu.org/licenses/>.
+**************************************************************************/
+
+#include "../vld.h"
+#ifdef _WIN32
+#define DLLEXPORT extern "C" __declspec (dllexport)
+#else
+#define DLLEXPORT extern "C"
+#endif
+
+#include <iostream>
+#include <memory.h>
+#include <stdio.h>
+#include <string>
+
+#ifndef STATIC_PLUGIN
+#define DEF_SERVER
+#endif
+
+#include "../Interface/Server.h"
+
+#ifndef STATIC_PLUGIN
+IServer *Server;
+#else
+#include "../StaticPluginRegistration.h"
+
+extern IServer* Server;
+
+#define LoadActions LoadActions_fsimageplugin
+#define UnloadActions UnloadActions_fsimageplugin
+#endif
+
+#include "../Interface/Action.h"
+#include "../Interface/File.h"
+#include "../stringtools.h"
+#include "../urbackupcommon/sha2/sha2.h"
+#include "../urbackupcommon/mbrdata.h"
+
+#include <stdlib.h>
+
+#include "vhdfile.h"
+#ifndef _WIN32
+#include "cowfile.h"
+#endif
+#include "fs/ntfs.h"
+
+#include "pluginmgr.h"
+
+#include "CompressedFile.h"
+
+#ifdef _WIN32
+#include "win_dialog.h"
+#endif
+#include "FileWrapper.h"
+
+
+CImagePluginMgr *imagepluginmgr;
+
+void PrintInfo(IFilesystem *fs);
+
+namespace
+{
+	bool decompress_vhd(const std::wstring& fn, const std::wstring& output)
+	{
+		std::wstring tmp_output=output;
+
+		if(fn==output)
+		{
+			tmp_output+=L".tmp";
+		}
+
+		IFile* out = Server->openFile(tmp_output, MODE_WRITE);
+		ObjectScope out_file(out);
+
+		if(out==NULL)
+		{
+			Server->Log(L"Error opening output file \""+output+L"\"", LL_ERROR);
+			return false;
+		}
+
+		if(findextension(fn)==L"vhdz")
+		{
+			std::auto_ptr<VHDFile> vhdfile(new VHDFile(fn, true, 0));
+
+			if(vhdfile->isOpen() && vhdfile->getParent()!=NULL)
+			{
+				if(vhdfile->isCompressed())
+				{
+					std::wstring parent_fn = vhdfile->getParent()->getFilenameW();
+					vhdfile.reset();
+					Server->Log(L"Decompressing parent VHD \""+parent_fn+L"\"...", LL_INFO);
+					bool b = decompress_vhd(parent_fn, parent_fn);
+
+					if(!b)
+					{
+						Server->Log("Error decompressing parent VHD", LL_ERROR);
+						return false;
+					}
+				}				
+			}
+		}
+
+		{
+			CompressedFile compFile(fn, MODE_READ);
+
+			if(compFile.hasError())
+			{
+				if(compFile.hasNoMagic())
+				{
+					Server->Log("File is not compressed. No need to decompress.", LL_WARNING);
+					return true;
+				}
+				else
+				{
+					Server->Log("Error while reading compressed file header", LL_ERROR);
+					return false;
+				}
+			}
+
+			int pcdone = -1;
+			__int64 decompressed = 0;
+			char buffer[32768];
+			_u32 read;
+			do 
+			{
+				read = compFile.Read(buffer, 32768);
+				if(read>0)
+				{
+					if(out->Write(buffer, read)!=read)
+					{
+						Server->Log("Error writing to output file", LL_ERROR);
+						return false;
+					}
+				}
+				decompressed+=read;
+				int currentpc = static_cast<int>(static_cast<float>(decompressed)/compFile.Size()*100.f+0.5f);
+				if(currentpc!=pcdone)
+				{
+					pcdone=currentpc;
+					Server->Log(L"Decompressing \""+fn+L"\"... "+convert(pcdone)+L"%", LL_INFO);
+				}
+			} while (read>0);
+
+			compFile.finish();
+		}		
+
+		if(fn==output)
+		{
+			out_file.clear();
+#ifdef _WIN32
+			return MoveFileExW(tmp_output.c_str(), fn.c_str(), MOVEFILE_REPLACE_EXISTING)==TRUE;
+#else
+			return rename(Server->ConvertToUTF8(tmp_output).c_str(), Server->ConvertToUTF8(fn).c_str())==0;
+#endif
+		}
+		else
+		{
+			return true;
+		}
+	}
+
+
+	IVHDFile* open_device_file(std::string device_verify)
+	{
+		std::string ext = strlower(findextension(device_verify));
+		if(ext=="vhd" || ext=="vhdz")
+		{
+			return new VHDFile(Server->ConvertToUnicode(device_verify), true,0);
+		}
+#if !defined(_WIN32) && !defined(__APPLE__)
+		else if(ext=="raw")
+		{
+			return new CowFile(Server->ConvertToUnicode(device_verify), true,0);
+		}
+#endif
+		else
+		{
+			Server->Log("Unknown image file extension \""+ext+"\"", LL_ERROR);
+			return NULL;
+		}
+	}
+	
+	struct partition
+	{
+		unsigned char boot_flag;       
+		unsigned char chs_begin[3];
+		unsigned char sys_type;
+		unsigned char chs_end[3];
+		unsigned int start_sector;
+		unsigned int nr_sector;
+	};
+
+	void show_progress(int64 pos, int64 max)
+	{
+		static int count=0;
+		++count;
+		if(count%1000==0)
+		{
+			static int lastpc=-1;
+
+			int currentpc = static_cast<int>(static_cast<float>(pos)/max*100.f+0.5f);
+			if(currentpc!=lastpc)
+			{
+				lastpc=currentpc;
+				Server->Log(L"Assembling... "+convert(currentpc)+L"%", LL_INFO);
+			}
+		}
+	}
+
+	bool assemble_vhd(const std::vector<std::wstring>& fn, const std::wstring& output)
+	{
+		//This function leaks currently. Do exit program after function!
+
+		if(fn.empty())
+		{
+			Server->Log("No input VHD", LL_ERROR);
+			return false;
+		}
+
+		std::vector<SMBRData> mbrdatas;
+
+		for(size_t i=0;i<fn.size();++i)
+		{
+			std::auto_ptr<IFile> f(Server->openFile(fn[i]+L".mbr", MODE_READ));
+			if(f.get()==NULL)
+			{
+				Server->Log(L"Could not open MBR file "+fn[i]+L".mbr", LL_ERROR);
+				exit(1);
+			}
+			size_t fsize=(size_t)f->Size();
+			std::vector<char> buf;
+			buf.resize(fsize);
+			f->Read(buf.data(), (_u32)fsize);
+
+			CRData mbr(buf.data(), fsize);
+			SMBRData mbrdata(mbr);
+			if(mbrdata.hasError())
+			{
+				Server->Log("Error while parsing MBR data", LL_ERROR);
+				return false;
+			}
+
+			for(size_t j=0;j<mbrdatas.size();++j)
+			{
+				if(mbrdatas[j].partition_number==mbrdata.partition_number)
+				{
+					Server->Log(L"Volume "+mbrdatas[j].volume_name+L" has the same partition number as the volume "+mbrdata.volume_name+L". Please make sure you only select volumes from one device.", LL_ERROR);
+					return false;
+				}
+			}
+
+			mbrdatas.push_back(mbrdata);
+		}
+
+		std::string mbr = mbrdatas[0].mbr_data;
+
+		partition* partitions = reinterpret_cast<partition*>(&mbr[446]);
+
+		std::string skip_s=Server->getServerParameter("skip");
+		int skip=1024*512;
+		if(!skip_s.empty())
+		{
+			skip=atoi(skip_s.c_str());
+		}
+
+		
+		std::vector<IFile*> input_files;
+		std::vector<IFilesystem*> input_fs;
+
+		input_files.resize(fn.size());
+		input_fs.resize(fn.size());
+
+		int64 total_copy_bytes = 0;
+		const int64 c_sector_size=512;
+		int64 total_size = 0;
+		int64 total_written = 0;
+
+		for(size_t i=0;i<fn.size();++i)
+		{
+			VHDFile* in(new VHDFile(fn[i], true, 0));
+			if(!in->isOpen())
+			{
+				Server->Log(L"Error opening VHD-File \""+fn[i]+L"\"", LL_ERROR);
+				return false;
+			}
+
+			input_files[i] = new FileWrapper(in, skip);
+
+			FSNTFS *ntfs = new FSNTFS(input_files[i], false, false);
+
+			if(!ntfs->hasError())
+			{
+				input_fs[i]=ntfs;
+
+				total_copy_bytes+=ntfs->calculateUsedSpace();
+			}
+			else
+			{
+				Server->Log(L"Volume "+mbrdatas[i].volume_name+L" not an NTFS volume. Copying all blocks...", LL_WARNING);
+				total_copy_bytes+=input_files[i]->Size();
+			}
+
+			partition* cpart = partitions + (mbrdatas[i].partition_number-1);
+
+			/*unsigned char chs_expected[3] = { 0xfe, 0xff, 0xff };
+			if(memcmp(cpart->chs_begin, chs_expected, 3)!=0
+				|| memcmp(cpart->chs_end, chs_expected,3)!=0)
+			{
+				Server->Log(L"MBR partition of Volume "+mbrdatas[i].volume_name+L" does not use LBA addressing scheme", LL_ERROR);
+				return false;
+			}*/
+
+			cpart->start_sector=little_endian(cpart->start_sector);
+			cpart->nr_sector=little_endian(cpart->nr_sector);
+
+			total_size = (std::max)(total_size, cpart->start_sector*c_sector_size + cpart->nr_sector*c_sector_size);
+		}
+
+		VHDFile vhdout(output, false, total_size, 2*1024*1024, true, false);
+		if(!vhdout.isOpen())
+		{
+			Server->Log(L"Error opening output VHD-File \""+output+L"\"", LL_ERROR);
+			return false;
+		}
+
+		int64 curr_pos=0;
+
+		vhdout.Seek(0);
+
+		if(vhdout.Write(mbr.data(), static_cast<_u32>(mbr.size()))!=static_cast<_u32>(mbr.size()))
+		{
+			Server->Log("Error writing MBR", LL_ERROR);
+			return false;
+		}
+
+		for(size_t i=0;i<fn.size();++i)
+		{
+			Server->Log(L"Writing "+fn[i]+L" into output VHD...");
+
+			partition* cpart = partitions + (mbrdatas[i].partition_number-1);
+			int64 out_pos = cpart->start_sector*c_sector_size;
+			int64 max_pos = out_pos + cpart->nr_sector*c_sector_size;
+
+			if(input_fs[i]!=NULL)
+			{
+				Server->Log(L"Optimized by only writing used NTFS sectors...");
+
+				int64 blocksize = input_fs[i]->getBlocksize();
+				int64 numblocks = input_fs[i]->getSize()/blocksize;
+
+				for(int64 block=0;block<numblocks;++block)
+				{
+					char* buf = input_fs[i]->readBlock(block);
+					if(buf!=NULL)
+					{
+						fs_buffer fsb(input_fs[i], buf);
+
+						vhdout.Seek(out_pos);
+						if(vhdout.Write(buf, static_cast<_u32>(blocksize))!=static_cast<_u32>(blocksize))
+						{
+							Server->Log("Error writing to VHD output file", LL_ERROR);
+							return false;
+						}
+					}					
+					
+					out_pos+=blocksize;
+
+					if(out_pos>max_pos)
+					{
+						Server->Log("Trying to write beyon partition", LL_ERROR);
+						return false;
+					}
+
+
+					total_written+=blocksize;
+					show_progress(total_written, total_size);
+				}
+			}
+			else
+			{
+				std::vector<char> buf;
+				buf.resize(32768);
+
+				vhdout.Seek(out_pos);
+
+				if(out_pos+input_files[i]->Size()>max_pos)
+				{
+					Server->Log("Trying to write beyond partition (2)", LL_ERROR);
+					return false;
+				}
+
+				input_files[i]->Seek(0);
+
+				for(int64 pos=0, size=input_files[i]->Size();pos<size;)
+				{
+					int64 toread = (std::min)(static_cast<int64>(buf.size()), size-pos);
+
+					_u32 read = input_files[i]->Read(buf.data(), static_cast<_u32>(toread));
+
+					if(read!=toread)
+					{
+						Server->Log("Error reading from input VHD file", LL_ERROR);
+						return false;
+					}
+
+					if(vhdout.Write(buf.data(), read)!=read)
+					{
+						Server->Log("Error writing to VHD output file (2)", LL_ERROR);
+						return false;
+					}
+
+					total_written+=read;
+					pos+=read;
+					show_progress(total_written, total_size);
+				}
+			}
+		}
+
+		return true;
+	}
+
+}
+
+void openDeviceFile(std::string device_verify);
+
+DLLEXPORT void LoadActions(IServer* pServer)
+{
+	Server=pServer;
+
+	std::string compress_file = Server->getServerParameter("compress");
+	if(!compress_file.empty())
+	{
+		IFile* in = Server->openFile(compress_file, MODE_READ_SEQUENTIAL);
+		if(in==NULL)
+		{
+			Server->Log("Cannot open file \""+compress_file+"\" to compress", LL_ERROR);
+			exit(1);
+		}
+
+		{
+			Server->deleteFile(compress_file+".urz");
+			CompressedFile compFile(widen(compress_file+".urz"), MODE_RW_CREATE);
+
+			if(compFile.hasError())
+			{
+				Server->Log("Error opening compressed file", LL_ERROR);
+				exit(3);
+			}
+
+			char buffer[32768];
+			_u32 read;
+			do 
+			{
+				read = in->Read(buffer, 32768);
+				if(read>0)
+				{
+					if(compFile.Write(buffer, read)!=read)
+					{
+						Server->Log("Error writing to compressed file", LL_ERROR);
+						exit(2);
+					}
+				}			
+			} while (read>0);
+
+			compFile.finish();
+			delete in;
+		}	
+
+		exit(0);
+	}
+
+	std::string decompress = Server->getServerParameter("decompress");
+	if(!decompress.empty())
+	{
+		bool selected_via_gui=false;
+#ifdef _WIN32
+		if(decompress=="SelectViaGUI")
+		{
+			std::wstring filter;
+			filter += L"Compressed image files (*.vhdz)";
+			filter += (wchar_t)'\0';
+			filter += L"*.vhdz";
+			filter += (wchar_t)'\0';
+			filter += (wchar_t)'\0';
+			std::vector<std::wstring> res = file_via_dialog(L"Please select compressed image file to decompress",
+				filter, false, true, L"");
+			if(!res.empty())
+			{
+				decompress = Server->ConvertToUTF8(res[0]);
+			}
+			else
+			{
+				decompress.clear();
+			}
+			
+
+			if(decompress.empty())
+			{
+				exit(1);
+			}
+			else
+			{
+				selected_via_gui=true;
+			}
+		}
+#endif
+
+		std::string targetName = decompress;
+		if(findextension(decompress)!="vhdz" && findextension(decompress)!="urz")
+		{
+			Server->Log("Unknown file extension: "+findextension(decompress), LL_ERROR);
+			exit(1);
+		}
+
+		if(!Server->getServerParameter("output_fn").empty() && !selected_via_gui)
+		{
+			targetName = Server->getServerParameter("output_fn");
+		}
+
+		bool b = decompress_vhd(Server->ConvertToUnicode(decompress), Server->ConvertToUnicode(targetName));		
+
+		exit(b?0:3);
+	}
+
+	std::string assemble = Server->getServerParameter("assemble");
+	if(!assemble.empty())
+	{
+		bool selected_via_gui=false;
+		std::vector<std::wstring> input_files;
+		std::wstring output_file;
+#ifdef _WIN32
+		if(assemble=="SelectViaGUI")
+		{
+			std::wstring filter;
+			filter += L"Image files (*.vhdz;*.vhd)";
+			filter += (wchar_t)'\0';
+			filter += L"*.vhdz;*.vhd";
+			filter += (wchar_t)'\0';
+			/*filter += L"Image files (*.vhd)";
+			filter += (wchar_t)'\0';
+			filter += L"*.vhd";
+			filter += (wchar_t)'\0';*/
+			filter += (wchar_t)'\0';
+			input_files = file_via_dialog(L"Please select all the images to assemble into one image",
+				filter, true, true, L"");
+
+			filter.clear();
+			filter += L"Image file (*.vhd)";
+			filter += (wchar_t)'\0';
+			filter += L"*.vhd";
+			filter += (wchar_t)'\0';
+			filter += (wchar_t)'\0';
+
+			std::vector<std::wstring> output_files = file_via_dialog(L"Please select where to save the output image",
+				filter, false, false, L"vhd");
+
+			if(!output_files.empty())
+			{
+				output_file = output_files[0];
+			}			
+
+			selected_via_gui=true;
+		}
+#endif
+
+		if(!selected_via_gui)
+		{
+			TokenizeMail(Server->ConvertToUnicode(assemble), input_files, L";");
+			output_file = Server->ConvertToUnicode(Server->getServerParameter("output_file"));
+		}
+
+		if(input_files.empty())
+		{
+			Server->Log("No input files selected", LL_ERROR);
+			exit(1);
+		}
+
+		if(output_file.empty())
+		{
+			Server->Log("No output file selected", LL_ERROR);
+			exit(1);
+		}
+
+		bool b = assemble_vhd(input_files, output_file);		
+
+		exit(b?0:3);
+	}
+
+
+	std::string devinfo=Server->getServerParameter("devinfo");
+
+	if(!devinfo.empty())
+	{
+		FSNTFS ntfs(L"\\\\.\\"+widen(devinfo)+L":", false, true);
+	
+		if(!ntfs.hasError())
+		{
+			Server->Log("Used Space: "+nconvert(ntfs.calculateUsedSpace())+" of "+nconvert(ntfs.getSize()));
+			Server->Log(nconvert(((float)ntfs.calculateUsedSpace()/(float)ntfs.getSize())*100.0f)+" %");
+		}
+	}
+
+	std::string vhdcopy_in=Server->getServerParameter("vhdcopy_in");
+	if(!vhdcopy_in.empty())
+	{
+		Server->Log("VHDCopy.");
+		VHDFile in(Server->ConvertToUnicode(vhdcopy_in), true,0);
+		if(in.isOpen()==false)
+		{
+			Server->Log("Error opening VHD-File \""+vhdcopy_in+"\"", LL_ERROR);
+			exit(4);
+		}
+
+		uint64 vhdsize=in.getSize();
+		float vhdsize_gb=(vhdsize/1024)/1024.f/1024.f;
+		uint64 vhdsize_mb=vhdsize/1024/1024;
+		Server->Log("VHD Info: Size: "+nconvert(vhdsize_gb)+" GB "+nconvert(vhdsize_mb)+" MB",LL_INFO);
+		unsigned int vhd_blocksize=in.getBlocksize();
+		
+		std::string vhdcopy_out=Server->getServerParameter("vhdcopy_out");
+		if(vhdcopy_out.empty())
+		{
+			Server->Log("'vhdcopy_out' not specified. Not copying.", LL_ERROR);
+			exit(5);
+		}
+		else
+		{
+			IFile *out=Server->openFile(vhdcopy_out, MODE_RW);
+			if(out==NULL)
+			{
+				Server->Log("Couldn't open output file", LL_ERROR);
+				exit(6);
+			}
+			else
+			{
+				std::string skip_s=Server->getServerParameter("skip");
+				int skip=1024*512;
+				if(!skip_s.empty())
+				{
+					skip=atoi(skip_s.c_str());
+				}
+
+				Server->Log("Skipping "+nconvert(skip)+" bytes...", LL_INFO);
+				in.Seek(skip);
+				char buffer[4096];
+				size_t read;
+				int last_pc=0;
+				int p_skip=0;
+				uint64 currpos=skip;
+				bool is_ok=true;
+
+				out->Seek(0);
+				while(currpos%vhd_blocksize!=0)
+				{
+					is_ok=in.Read(buffer, 512, read);
+					if(read>0)
+					{
+						_u32 rc=out->Write(buffer, (_u32)read);
+						if(rc!=read)
+						{
+							Server->Log("Writing to output file failed", LL_ERROR);
+							exit(7);
+						}
+					}
+					currpos+=read;
+				}
+
+				if(currpos!=skip)
+				{
+					Server->Log("First VHD sector at "+nconvert(currpos), LL_INFO);
+				}
+
+				do
+				{
+					if(in.has_sector())
+					{
+						is_ok=in.Read(buffer, 4096, read);
+						if(read>0)
+						{
+							_u32 rc=out->Write(buffer, (_u32)read);
+							if(rc!=read)
+							{
+								Server->Log("Writing to output file failed", LL_ERROR);
+								exit(7);
+							}
+						}
+						currpos+=read;
+					}
+					else
+					{
+						read=4096;
+						currpos+=read;
+						in.Seek(currpos);
+						out->Seek(currpos-skip);
+					}
+					
+					++p_skip;
+					if(p_skip>100)
+					{
+						p_skip=0;
+						int pc=(int)(((float)currpos/(float)vhdsize)*100.f+0.5f);
+						if(pc!=last_pc)
+						{
+							Server->Log(nconvert(pc)+"%", LL_INFO);
+							last_pc=pc;
+						}
+					}
+				}
+				while( read==4096 && is_ok );
+
+				Server->destroy(out);
+				Server->Log("Copy process finished sucessfully.", LL_INFO);
+				exit(0);
+			}
+		}
+	}
+	
+	std::string hashfilecomp_1=Server->getServerParameter("hashfilecomp_1");
+	if(!hashfilecomp_1.empty())
+	{
+		IFile *hf1=Server->openFile(hashfilecomp_1, MODE_READ);
+		IFile *hf2=Server->openFile(Server->getServerParameter("hashfilecomp_2"), MODE_READ);
+		
+		if(hf1==NULL || hf2==NULL )
+		{
+			Server->Log("Error opening hashfile", LL_ERROR);
+		}
+		else
+		{
+			size_t h_equal=0;
+			size_t h_diff=0;
+			_i64 fsize=hf1->Size();
+			for(_i64 p=0;p<fsize;p+=32)
+			{
+				char buf1[32];
+				hf1->Read(buf1, 32);
+				char buf2[32];
+				hf2->Read(buf2, 32);
+				if( memcmp(buf1, buf2, 32)==0)
+				{
+					++h_equal;
+				}
+				else
+				{
+					++h_diff;
+				}
+			}
+			
+			std::cout << "Hashfile analysis: " << h_equal << " equal hashes; " << h_diff << " differences " << std::endl;
+		}
+		
+		exit(5);
+	}
+	
+	std::string vhdinfo=Server->getServerParameter("vhdinfo");
+	if(!vhdinfo.empty())
+	{
+		std::cout << "--VHDINFO--" << std::endl;
+		VHDFile in(Server->ConvertToUnicode(vhdinfo), true,0);
+		if(in.isOpen()==false)
+		{
+			Server->Log("Error opening VHD-File \""+vhdinfo+"\"", LL_ERROR);
+			exit(4);
+		}
+
+		uint64 vhdsize=in.getSize();
+		float vhdsize_gb=(vhdsize/1024)/1024.f/1024.f;
+		uint64 vhdsize_mb=vhdsize/1024/1024;
+		std::cout << ("VHD Info: Size: "+nconvert(vhdsize_gb)+" GB "+nconvert(vhdsize_mb)+" MB") << std::endl;
+		std::cout << "Blocksize: " << in.getBlocksize() << " Bytes" << std::endl;
+		
+		uint64 new_blocks=0;
+		uint64 total_blocks=0;
+		unsigned int bs=in.getBlocksize();
+		for(uint64 pos=0;pos<vhdsize;pos+=bs)
+		{
+			in.Seek(pos);
+			if(in.this_has_sector())
+			{
+				++new_blocks;
+			}
+			++total_blocks;
+		}
+		
+		std::cout << "Blocks: " << new_blocks << "/" << total_blocks << std::endl;
+		exit(3);
+	}
+
+	std::string image_verify=Server->getServerParameter("image_verify");
+	if(!image_verify.empty())
+	{
+		std::auto_ptr<IVHDFile> in(open_device_file(image_verify));
+
+		if(in.get()==NULL || in->isOpen()==false)
+		{
+			Server->Log("Error opening Image-File \""+image_verify+"\"", LL_ERROR);
+			exit(4);
+		}
+
+		std::string s_hashfile=Server->getServerParameter("hashfile");
+		bool has_hashfile=true;
+		if(s_hashfile.empty())
+		{
+			has_hashfile=false;
+			s_hashfile=image_verify+".hash";
+		}
+
+		IFile *hashfile=Server->openFile(s_hashfile, MODE_READ);
+		if(hashfile==NULL)
+		{
+			Server->Log("Error opening hashfile");
+			exit(5);
+		}
+
+		const int64 vhd_blocksize=(1024*1024)/2;
+		int skip=1024*512;
+		in->Seek(skip);
+		uint64 currpos=skip;
+		uint64 size=in->getSize();
+		sha256_ctx ctx;
+		sha256_init(&ctx);
+		char buf[512];
+		int diff=0;
+		int diff_w=0;
+		size_t ok_blocks=0;
+		int last_pc=0;
+		unsigned char dig_z[32];
+		bool has_dig_z=false;
+		for(;currpos<size;currpos+=vhd_blocksize)
+		{
+			in->Seek(currpos);
+			bool has_sector=in->this_has_sector(vhd_blocksize);
+
+			if(!has_sector && !has_dig_z)
+			{
+				for(unsigned int i=0;i<vhd_blocksize;i+=512)
+				{
+					size_t read;
+					in->Read(buf, 512, read);
+					sha256_update(&ctx, (unsigned char*)buf, 512);
+				}
+				sha256_final(&ctx, dig_z);
+				sha256_init(&ctx);
+				has_dig_z=true;
+			}
+			unsigned char dig_r[32];
+			unsigned char dig_f[32];
+
+			if(has_sector)
+			{
+				for(unsigned int i=0;i<vhd_blocksize && currpos+i<size;i+=512)
+				{
+					size_t read;
+					in->Read(buf, 512, read);
+					sha256_update(&ctx, (unsigned char*)buf, 512);
+				}
+				
+				_u32 dr=hashfile->Read((char*)dig_f, 32);
+				if( dr!=32 )
+				{
+					Server->Log("Could not read hash from file", LL_ERROR);
+				}
+				sha256_final(&ctx, dig_r);
+				sha256_init(&ctx);
+			}
+			else
+			{
+				hashfile->Read((char*)dig_f, 32);
+				memcpy(dig_r, dig_z, 32);
+			}
+
+			if(memcmp(dig_r, dig_f, 32)!=0)
+			{
+				++diff;
+				Server->Log("Different blocks: "+nconvert(diff)+" at pos "+nconvert(currpos)+" has_sector="+nconvert(has_sector));
+			}
+			else if(has_sector && has_hashfile)
+			{
+				++diff_w;
+				Server->Log("Wrong difference: "+nconvert(diff_w)+" at pos "+nconvert(currpos));
+			}
+			else
+			{
+				++ok_blocks;
+			}
+		
+			int pc=(int)((float)((float)currpos/(float)size)*100.f+0.5f);
+			if(pc!=last_pc)
+			{
+				last_pc=pc;
+				Server->Log("Checking hashfile: "+nconvert(pc)+"%");
+			}
+			
+		}
+		if(diff==0)
+		{
+			Server->Log("Hashfile does match");
+		}
+		Server->Log("Blocks with correct hash: "+nconvert(ok_blocks));
+		Server->Log("Different blocks: "+nconvert(diff));
+		Server->Log("Wrong differences: "+nconvert(diff_w));
+		exit(diff==0?0:7);
+	}
+
+	std::string device_verify=Server->getServerParameter("device_verify");
+	if(!device_verify.empty())
+	{
+		std::auto_ptr<IVHDFile> in(open_device_file(device_verify));
+
+		if(in.get()==NULL || in->isOpen()==false)
+		{
+			Server->Log("Error opening Image-File \""+device_verify+"\"", LL_ERROR);
+			exit(4);
+		}
+
+		int skip=1024*512;
+		FileWrapper wrapper(in.get(), skip);
+		FSNTFS fs(&wrapper, false, false);
+		if(fs.hasError())
+		{
+			Server->Log("Error opening device file", LL_ERROR);
+			exit(3);
+		}
+
+		PrintInfo(&fs);
+
+		std::string s_hashfile=Server->getServerParameter("hash_file");
+		if(s_hashfile.empty())
+		{
+			s_hashfile = device_verify+".hash";
+		}
+
+		IFile *hashfile=Server->openFile(s_hashfile, MODE_READ);
+		if(hashfile==NULL)
+		{
+			Server->Log("Error opening hashfile "+s_hashfile);
+			exit(7);
+		}
+
+		unsigned int ntfs_blocksize=(unsigned int)fs.getBlocksize();
+		unsigned int vhd_sectorsize=(1024*1024)/2;
+
+		uint64 currpos=0;
+		uint64 size=fs.getSize();
+		sha256_ctx ctx;
+		sha256_init(&ctx);
+		int diff=0;
+		int last_pc=0;
+		int mixed=0;
+		std::vector<char> zerobuf;
+		zerobuf.resize(ntfs_blocksize);
+		memset(&zerobuf[0], 0, ntfs_blocksize);
+
+		for(;currpos<size;currpos+=ntfs_blocksize)
+		{
+			bool has_block=fs.hasBlock(currpos/ntfs_blocksize);
+
+			if(has_block)
+			{
+				fs_buffer buf(&fs, fs.readBlock(currpos/ntfs_blocksize));
+
+				if(buf.get())
+				{
+					Server->Log("Could not read block "+nconvert(currpos/ntfs_blocksize), LL_ERROR);
+				}
+				else
+				{
+					sha256_update(&ctx, (unsigned char*)buf.get(), ntfs_blocksize);
+				}
+				mixed = mixed | 1;
+			}
+			else
+			{
+				sha256_update(&ctx, (unsigned char*)&zerobuf[0], ntfs_blocksize);
+
+				mixed = mixed | 2;
+			}
+
+			if( (currpos+ntfs_blocksize)%vhd_sectorsize==0 )
+			{
+				unsigned char dig_r[32];
+				unsigned char dig_f[32];
+
+				_u32 dr=hashfile->Read((char*)dig_f, 32);
+				if( dr!=32 )
+				{
+					Server->Log("Could not read hash from file", LL_ERROR);
+				}
+
+				sha256_final(&ctx, dig_r);
+				sha256_init(&ctx);
+
+				if(memcmp(dig_r, dig_f, 32)!=0 && mixed!=2)
+				{
+					++diff;
+					Server->Log("Different blocks: "+nconvert(diff)+" at pos "+nconvert(currpos)+" mixed = "+
+						(mixed==3? "true":"false") );
+				}
+
+				mixed=0;
+			}		
+		
+			int pc=(int)((float)((float)currpos/(float)size)*100.f+0.5f);
+			if(pc!=last_pc)
+			{
+				last_pc=pc;
+				Server->Log("Checking device hashsums: "+nconvert(pc)+"%");
+			}
+			
+		}
+		if(diff>0)
+		{
+			Server->Log("Device does not match hash file");
+		}
+		Server->Log("Different blocks: "+nconvert(diff));
+		exit(7);
+	}
+
+	std::string vhd_cmp=Server->getServerParameter("vhd_cmp");
+	if(!vhd_cmp.empty())
+	{
+		VHDFile in(Server->ConvertToUnicode(vhd_cmp), true,0);
+		if(in.isOpen()==false)
+		{
+			Server->Log("Error opening VHD-File \""+vhd_cmp+"\"", LL_ERROR);
+			exit(4);
+		}
+
+		std::string other=Server->getServerParameter("other");
+		VHDFile other_in(Server->ConvertToUnicode(other), true,0);
+		if(other_in.isOpen()==false)
+		{
+			Server->Log("Error opening VHD-File \""+other+"\"", LL_ERROR);
+			exit(4);
+		}
+
+		unsigned int blocksize=in.getBlocksize();
+		int skip=1024*512;
+		in.Seek(skip);
+		other_in.Seek(skip);
+		uint64 currpos=skip;
+		uint64 size=(std::min)(in.getSize(), other_in.getSize());
+
+		char buf1[512];
+		char buf2[512];
+		int diff=0;
+		int last_pc=0;
+
+		for(;currpos<size;currpos+=blocksize)
+		{
+			in.Seek(currpos);
+			other_in.Seek(currpos);
+			bool has_sector=in.this_has_sector() || other_in.this_has_sector();
+
+			if(in.this_has_sector() && !other_in.this_has_sector())
+			{
+				Server->Log("Sector only in file 1 at pos "+nconvert(currpos));
+			}
+			if(!in.this_has_sector() && other_in.this_has_sector())
+			{
+				Server->Log("Sector only in file 2 at pos "+nconvert(currpos));
+			}
+
+			if(has_sector)
+			{
+				bool hdiff=false;
+				for(unsigned int i=0;i<blocksize;i+=512)
+				{
+					size_t read;
+					in.Read(buf1, 512, read);
+					other_in.Read(buf2, 512, read);
+					int mr=memcmp(buf1, buf2, 512);
+					if(mr!=0)
+					{
+						int n=0;
+						for(size_t i=0;i<512;++i)
+						{
+							if(buf1[i]!=buf2[i])
+							{
+								++n;
+							}
+						}
+						if(n==2)
+						{
+							NTFSFileRecord *fr=(NTFSFileRecord*)buf1;
+							if(fr->magic[0]=='F' && fr->magic[1]=='I' && fr->magic[2]=='L' && fr->magic[3]=='E' )
+							{
+								MFTAttribute attr;
+								attr.length=fr->attribute_offset;
+								int pos=0;
+								do
+								{
+									pos+=attr.length;
+									memcpy((char*)&attr, buf1+pos, sizeof(MFTAttribute) );
+									if(attr.type==0x30 && attr.nonresident==0) //FILENAME
+									{
+										MFTAttributeFilename fn;
+										memcpy((char*)&fn, buf1+pos+attr.attribute_offset, sizeof(MFTAttributeFilename) );
+										std::string fn_uc;
+										fn_uc.resize(fn.filename_length*2);
+										memcpy(&fn_uc[0], buf1+pos+attr.attribute_offset+sizeof(MFTAttributeFilename), fn.filename_length*2);
+										Server->Log(L"Filename="+Server->ConvertFromUTF16(fn_uc) , LL_DEBUG);
+									}
+									Server->Log("Attribute Type: "+nconvert(attr.type)+" nonresident="+nconvert(attr.nonresident)+" length="+nconvert(attr.length), LL_DEBUG);
+								}while( attr.type!=0xFFFFFFFF && attr.type!=0x80);
+							}
+
+							for(size_t i=0;i<512;++i)
+							{
+								if(buf1[i]!=buf2[i])
+								{
+									Server->Log("Position "+nconvert(i)+": "+nconvert((int)buf1[i])+"<->"+nconvert((int)buf2[i]));
+								}
+							}
+						}
+						hdiff=true;
+						break;
+					}
+				}
+				
+				if(hdiff)
+				{
+					++diff;
+					Server->Log("Different blocks: "+nconvert(diff)+" at pos "+nconvert(currpos));
+				}
+			}
+		
+			int pc=(int)((float)((float)currpos/(float)size)*100.f+0.5f);
+			if(pc!=last_pc)
+			{
+				last_pc=pc;
+				Server->Log("Checking hashfile: "+nconvert(pc)+"%");
+			}
+			
+		}
+		Server->Log("Different blocks: "+nconvert(diff));
+		exit(7);
+	}
+
+	std::string vhd_fixmftmirr=Server->getServerParameter("vhd_checkmftmirr");
+	if(!vhd_fixmftmirr.empty())
+	{
+		VHDFile vhd(Server->ConvertToUnicode(vhd_fixmftmirr), false, 0);
+		vhd.addVolumeOffset(1024*512);
+
+		if(vhd.isOpen()==false)
+		{
+			Server->Log("Could not open vhd file", LL_ERROR);
+			exit(7);
+		}
+
+		if(Server->getServerParameter("fix")!="true")
+		{
+			FSNTFS fs(&vhd, true, false);
+			if(fs.hasError())
+			{
+				Server->Log("NTFS filesystem has errors", LL_ERROR);
+			}
+			exit(7);
+		}
+		else
+		{
+			FSNTFS fs(&vhd, true, true);
+			if(fs.hasError())
+			{
+				Server->Log("NTFS filesystem has errors", LL_ERROR);
+			}
+			exit(7);
+		}
+		exit(0);
+	}
+
+	imagepluginmgr=new CImagePluginMgr;
+
+	Server->RegisterPluginThreadsafeModel( imagepluginmgr, "fsimageplugin");
+
+	Server->Log("Loaded -fsimageplugin- plugin", LL_INFO);
+}
+
+DLLEXPORT void UnloadActions(void)
+{
+	
+}
+
+#ifdef STATIC_PLUGIN
+namespace
+{
+	static RegisterPluginHelper register_plugin(LoadActions, UnloadActions, 0);
+}
 #endif