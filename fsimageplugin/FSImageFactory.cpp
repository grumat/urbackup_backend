--- conflicted
+++ resolved
@@ -1,202 +1,185 @@
-/*************************************************************************
-*    UrBackup - Client/Server backup system
-*    Copyright (C) 2011-2015 Martin Raiber
-*
-*    This program is free software: you can redistribute it and/or modify
-*    it under the terms of the GNU Affero General Public License as published by
-*    the Free Software Foundation, either version 3 of the License, or
-*    (at your option) any later version.
-*
-*    This program is distributed in the hope that it will be useful,
-*    but WITHOUT ANY WARRANTY; without even the implied warranty of
-*    MERCHANTABILITY or FITNESS FOR A PARTICULAR PURPOSE.  See the
-*    GNU Affero General Public License for more details.
-*
-*    You should have received a copy of the GNU Affero General Public License
-*    along with this program.  If not, see <http://www.gnu.org/licenses/>.
-**************************************************************************/
-
-#include "FSImageFactory.h"
-#include "../Interface/Server.h"
-#include "../Interface/File.h"
-
-#include "fs/ntfs.h"
-#ifdef _WIN32
-#include "fs/ntfs_win.h"
-#define FSNTFS FSNTFSWIN
-#endif
-#include "fs/unknown.h"
-#include "vhdfile.h"
-#include "../stringtools.h"
-#ifdef _WIN32
-#include <Windows.h>
-#else
-#include <errno.h>
-#include "cowfile.h"
-#endif
-
-
-void PrintInfo(IFilesystem *fs)
-{
-	Server->Log("FSINFO: blocksize="+nconvert(fs->getBlocksize())+" size="+nconvert(fs->getSize())+" has_error="+nconvert(fs->hasError())+" used_space="+nconvert(fs->calculateUsedSpace()), LL_DEBUG);
-}
-
-<<<<<<< HEAD
-IFilesystem *FSImageFactory::createFilesystem(const std::wstring &pDev, bool read_ahead)
-=======
-IFilesystem *FSImageFactory::createFilesystem(const std::wstring &pDev, bool read_ahead, bool background_priority, bool exclude_shadow_storage)
->>>>>>> 05978932
-{
-	IFile *dev=Server->openFile(pDev, MODE_READ_DEVICE);
-	if(dev==NULL)
-	{
-		int last_error;
-#ifdef _WIN32
-		last_error=GetLastError();
-#else
-		last_error=errno;
-#endif
-		Server->Log(L"Error opening device file ("+pDev+L") Errorcode: "+convert(last_error), LL_ERROR);
-		return NULL;
-	}
-	char buffer[1024];
-	_u32 rc=dev->Read(buffer, 1024);
-	if(rc!=1024)
-	{
-		Server->Log(L"Error reading data from device ("+pDev+L")", LL_ERROR);
-		return NULL;
-	}
-
-	Server->destroy(dev);
-
-	if(isNTFS(buffer) )
-	{
-		Server->Log(L"Filesystem type is ntfs ("+pDev+L")", LL_DEBUG);
-<<<<<<< HEAD
-		FSNTFS *fs=new FSNTFS(pDev, read_ahead);
-=======
-		FSNTFS *fs=new FSNTFS(pDev, read_ahead, background_priority);
-
-
-		/** NOT TESTED ENOUGH
-		if(exclude_shadow_storage && pDev.find(L"HarddiskVolumeShadowCopy")!=std::string::npos)
-		{
-			fs->excludeFiles(pDev+L"\\System Volume Information", L"{3808876b-c176-4e48-b7ae-04046e6cc752}");
-			fs->excludeFile(pDev+L"\\pagefile.sys");
-		}*/
->>>>>>> 05978932
-		
-		/*
-		int64 idx=0;
-		while(idx<fs->getSize()/fs->getBlocksize())
-		{
-			std::string b1;
-			std::string b2;
-			int64 idx_start=idx;
-			for(size_t i=0;i<100;++i)
-			{
-				b1+=nconvert((int)fs->readBlock(idx, NULL));
-				b2+=nconvert((int)fs2->readBlock(idx, NULL));
-				++idx;
-			}
-			if(b1!=b2)
-			{
-				Server->Log(nconvert(idx_start)+" fs1: "+b1, LL_DEBUG);
-				Server->Log(nconvert(idx_start)+" fs2: "+b2, LL_DEBUG);
-			}
-		}*/
-
-		if(fs->hasError())
-		{
-			Server->Log("NTFS has error", LL_WARNING);
-			delete fs;
-
-			Server->Log("Unknown filesystem type", LL_DEBUG);
-<<<<<<< HEAD
-			FSUnknown *fs2=new FSUnknown(pDev, read_ahead);
-=======
-			FSUnknown *fs2=new FSUnknown(pDev, read_ahead, background_priority);
->>>>>>> 05978932
-			if(fs2->hasError())
-			{
-				delete fs2;
-				return NULL;
-			}
-			PrintInfo(fs2);
-			return fs2;
-		}
-		PrintInfo(fs);
-		return fs;
-	}
-	else
-	{
-		Server->Log("Unknown filesystem type", LL_DEBUG);
-<<<<<<< HEAD
-		FSUnknown *fs=new FSUnknown(pDev, read_ahead);
-=======
-		FSUnknown *fs=new FSUnknown(pDev, read_ahead, background_priority);
->>>>>>> 05978932
-		if(fs->hasError())
-		{
-			delete fs;
-			return NULL;
-		}
-		PrintInfo(fs);
-		return fs;
-	}
-}
-
-bool FSImageFactory::isNTFS(char *buffer)
-{
-	if(buffer[3]=='N' && buffer[4]=='T' && buffer[5]=='F' && buffer[6]=='S')
-	{
-		return true;
-	}
-	else
-	{
-		return false;
-	}
-}
-
-IVHDFile *FSImageFactory::createVHDFile(const std::wstring &fn, bool pRead_only, uint64 pDstsize,
-	unsigned int pBlocksize, bool fast_mode, ImageFormat format)
-{
-	switch(format)
-	{
-	case ImageFormat_VHD:
-	case ImageFormat_CompressedVHD:
-		return new VHDFile(fn, pRead_only, pDstsize, pBlocksize, fast_mode, format!=ImageFormat_VHD);
-	case ImageFormat_RawCowFile:
-#if !defined(_WIN32) && !defined(__APPLE__)
-		return new CowFile(fn, pRead_only, pDstsize);
-#else
-		return NULL;
-#endif
-	}
-
-	return NULL;
-}
-
-IVHDFile *FSImageFactory::createVHDFile(const std::wstring &fn, const std::wstring &parent_fn,
-	bool pRead_only, bool fast_mode, ImageFormat format)
-{
-	switch(format)
-	{
-	case ImageFormat_VHD:
-	case ImageFormat_CompressedVHD:
-		return new VHDFile(fn, parent_fn, pRead_only, fast_mode, format!=ImageFormat_VHD);
-	case ImageFormat_RawCowFile:
-#if !defined(_WIN32) && !defined(__APPLE__)
-		return new CowFile(fn, parent_fn, pRead_only);
-#else
-		return NULL;
-#endif
-	}
-
-	return NULL;
-}
-
-void FSImageFactory::destroyVHDFile(IVHDFile *vhd)
-{
-	delete vhd;
-}
+/*************************************************************************
+*    UrBackup - Client/Server backup system
+*    Copyright (C) 2011-2015 Martin Raiber
+*
+*    This program is free software: you can redistribute it and/or modify
+*    it under the terms of the GNU Affero General Public License as published by
+*    the Free Software Foundation, either version 3 of the License, or
+*    (at your option) any later version.
+*
+*    This program is distributed in the hope that it will be useful,
+*    but WITHOUT ANY WARRANTY; without even the implied warranty of
+*    MERCHANTABILITY or FITNESS FOR A PARTICULAR PURPOSE.  See the
+*    GNU Affero General Public License for more details.
+*
+*    You should have received a copy of the GNU Affero General Public License
+*    along with this program.  If not, see <http://www.gnu.org/licenses/>.
+**************************************************************************/
+
+#include "FSImageFactory.h"
+#include "../Interface/Server.h"
+#include "../Interface/File.h"
+
+#include "fs/ntfs.h"
+#ifdef _WIN32
+#include "fs/ntfs_win.h"
+#define FSNTFS FSNTFSWIN
+#endif
+#include "fs/unknown.h"
+#include "vhdfile.h"
+#include "../stringtools.h"
+#ifdef _WIN32
+#include <Windows.h>
+#else
+#include <errno.h>
+#include "cowfile.h"
+#endif
+
+
+void PrintInfo(IFilesystem *fs)
+{
+	Server->Log("FSINFO: blocksize="+nconvert(fs->getBlocksize())+" size="+nconvert(fs->getSize())+" has_error="+nconvert(fs->hasError())+" used_space="+nconvert(fs->calculateUsedSpace()), LL_DEBUG);
+}
+
+IFilesystem *FSImageFactory::createFilesystem(const std::wstring &pDev, bool read_ahead, bool background_priority, bool exclude_shadow_storage)
+{
+	IFile *dev=Server->openFile(pDev, MODE_READ_DEVICE);
+	if(dev==NULL)
+	{
+		int last_error;
+#ifdef _WIN32
+		last_error=GetLastError();
+#else
+		last_error=errno;
+#endif
+		Server->Log(L"Error opening device file ("+pDev+L") Errorcode: "+convert(last_error), LL_ERROR);
+		return NULL;
+	}
+	char buffer[1024];
+	_u32 rc=dev->Read(buffer, 1024);
+	if(rc!=1024)
+	{
+		Server->Log(L"Error reading data from device ("+pDev+L")", LL_ERROR);
+		return NULL;
+	}
+
+	Server->destroy(dev);
+
+	if(isNTFS(buffer) )
+	{
+		Server->Log(L"Filesystem type is ntfs ("+pDev+L")", LL_DEBUG);
+		FSNTFS *fs=new FSNTFS(pDev, read_ahead, background_priority);
+
+
+		/** NOT TESTED ENOUGH
+		if(exclude_shadow_storage && pDev.find(L"HarddiskVolumeShadowCopy")!=std::string::npos)
+		{
+			fs->excludeFiles(pDev+L"\\System Volume Information", L"{3808876b-c176-4e48-b7ae-04046e6cc752}");
+			fs->excludeFile(pDev+L"\\pagefile.sys");
+		}*/
+		
+		/*
+		int64 idx=0;
+		while(idx<fs->getSize()/fs->getBlocksize())
+		{
+			std::string b1;
+			std::string b2;
+			int64 idx_start=idx;
+			for(size_t i=0;i<100;++i)
+			{
+				b1+=nconvert((int)fs->readBlock(idx, NULL));
+				b2+=nconvert((int)fs2->readBlock(idx, NULL));
+				++idx;
+			}
+			if(b1!=b2)
+			{
+				Server->Log(nconvert(idx_start)+" fs1: "+b1, LL_DEBUG);
+				Server->Log(nconvert(idx_start)+" fs2: "+b2, LL_DEBUG);
+			}
+		}*/
+
+		if(fs->hasError())
+		{
+			Server->Log("NTFS has error", LL_WARNING);
+			delete fs;
+
+			Server->Log("Unknown filesystem type", LL_DEBUG);
+			FSUnknown *fs2=new FSUnknown(pDev, read_ahead, background_priority);
+			if(fs2->hasError())
+			{
+				delete fs2;
+				return NULL;
+			}
+			PrintInfo(fs2);
+			return fs2;
+		}
+		PrintInfo(fs);
+		return fs;
+	}
+	else
+	{
+		Server->Log("Unknown filesystem type", LL_DEBUG);
+		FSUnknown *fs=new FSUnknown(pDev, read_ahead, background_priority);
+		if(fs->hasError())
+		{
+			delete fs;
+			return NULL;
+		}
+		PrintInfo(fs);
+		return fs;
+	}
+}
+
+bool FSImageFactory::isNTFS(char *buffer)
+{
+	if(buffer[3]=='N' && buffer[4]=='T' && buffer[5]=='F' && buffer[6]=='S')
+	{
+		return true;
+	}
+	else
+	{
+		return false;
+	}
+}
+
+IVHDFile *FSImageFactory::createVHDFile(const std::wstring &fn, bool pRead_only, uint64 pDstsize,
+	unsigned int pBlocksize, bool fast_mode, ImageFormat format)
+{
+	switch(format)
+	{
+	case ImageFormat_VHD:
+	case ImageFormat_CompressedVHD:
+		return new VHDFile(fn, pRead_only, pDstsize, pBlocksize, fast_mode, format!=ImageFormat_VHD);
+	case ImageFormat_RawCowFile:
+#if !defined(_WIN32) && !defined(__APPLE__)
+		return new CowFile(fn, pRead_only, pDstsize);
+#else
+		return NULL;
+#endif
+	}
+	return NULL;
+}
+
+IVHDFile *FSImageFactory::createVHDFile(const std::wstring &fn, const std::wstring &parent_fn,
+	bool pRead_only, bool fast_mode, ImageFormat format)
+{
+	switch(format)
+	{
+	case ImageFormat_VHD:
+	case ImageFormat_CompressedVHD:
+		return new VHDFile(fn, parent_fn, pRead_only, fast_mode, format!=ImageFormat_VHD);
+	case ImageFormat_RawCowFile:
+#if !defined(_WIN32) && !defined(__APPLE__)
+		return new CowFile(fn, parent_fn, pRead_only);
+#else
+		return NULL;
+#endif
+	}
+
+	return NULL;
+}
+
+void FSImageFactory::destroyVHDFile(IVHDFile *vhd)
+{
+	delete vhd;
+}