--- conflicted
+++ resolved
@@ -1,123 +1,117 @@
-﻿<?xml version="1.0" encoding="utf-8"?>
-<Project ToolsVersion="4.0" xmlns="http://schemas.microsoft.com/developer/msbuild/2003">
-  <ItemGroup>
-    <Filter Include="Quelldateien">
-      <UniqueIdentifier>{4FC737F1-C7A5-4376-A066-2A32D752A2FF}</UniqueIdentifier>
-      <Extensions>cpp;c;cc;cxx;def;odl;idl;hpj;bat;asm;asmx</Extensions>
-    </Filter>
-    <Filter Include="Headerdateien">
-      <UniqueIdentifier>{93995380-89BD-4b04-88EB-625FBE52EBFB}</UniqueIdentifier>
-      <Extensions>h;hpp;hxx;hm;inl;inc;xsd</Extensions>
-    </Filter>
-    <Filter Include="Ressourcendateien">
-      <UniqueIdentifier>{67DA6AB6-F800-4c08-8B7A-83BB121AAD01}</UniqueIdentifier>
-      <Extensions>rc;ico;cur;bmp;dlg;rc2;rct;bin;rgs;gif;jpg;jpeg;jpe;resx;tiff;tif;png;wav</Extensions>
-    </Filter>
-    <Filter Include="fs">
-      <UniqueIdentifier>{982c46d1-3fdc-401d-b22f-4c1235fb3503}</UniqueIdentifier>
-    </Filter>
-    <Filter Include="sha2">
-      <UniqueIdentifier>{055df030-b133-4fa0-acf5-d85223e38cc9}</UniqueIdentifier>
-    </Filter>
-  </ItemGroup>
-  <ItemGroup>
-    <ClCompile Include="dllmain.cpp">
-      <Filter>Quelldateien</Filter>
-    </ClCompile>
-    <ClCompile Include="filesystem.cpp">
-      <Filter>Quelldateien</Filter>
-    </ClCompile>
-    <ClCompile Include="FSImageFactory.cpp">
-      <Filter>Quelldateien</Filter>
-    </ClCompile>
-    <ClCompile Include="pluginmgr.cpp">
-      <Filter>Quelldateien</Filter>
-    </ClCompile>
-    <ClCompile Include="..\stringtools.cpp">
-      <Filter>Quelldateien</Filter>
-    </ClCompile>
-    <ClCompile Include="vhdfile.cpp">
-      <Filter>Quelldateien</Filter>
-    </ClCompile>
-    <ClCompile Include="fs\ntfs.cpp">
-      <Filter>fs</Filter>
-    </ClCompile>
-    <ClCompile Include="fs\unknown.cpp">
-      <Filter>fs</Filter>
-    </ClCompile>
-    <ClCompile Include="fs\ntfs_win.cpp">
-      <Filter>fs</Filter>
-    </ClCompile>
-    <ClCompile Include="..\urbackupcommon\sha2\sha2.c">
-      <Filter>sha2</Filter>
-    </ClCompile>
-    <ClCompile Include="LRUMemCache.cpp">
-      <Filter>Quelldateien</Filter>
-    </ClCompile>
-    <ClCompile Include="CompressedFile.cpp">
-      <Filter>Quelldateien</Filter>
-    </ClCompile>
-    <ClCompile Include="FileWrapper.cpp">
-      <Filter>Quelldateien</Filter>
-    </ClCompile>
-<<<<<<< HEAD
-=======
-    <ClCompile Include="..\common\data.cpp">
-      <Filter>Quelldateien</Filter>
-    </ClCompile>
->>>>>>> 05978932
-  </ItemGroup>
-  <ItemGroup>
-    <ClInclude Include="filesystem.h">
-      <Filter>Headerdateien</Filter>
-    </ClInclude>
-    <ClInclude Include="FSImageFactory.h">
-      <Filter>Headerdateien</Filter>
-    </ClInclude>
-    <ClInclude Include="IFilesystem.h">
-      <Filter>Headerdateien</Filter>
-    </ClInclude>
-    <ClInclude Include="IFSImageFactory.h">
-      <Filter>Headerdateien</Filter>
-    </ClInclude>
-    <ClInclude Include="IVHDFile.h">
-      <Filter>Headerdateien</Filter>
-    </ClInclude>
-    <ClInclude Include="pluginmgr.h">
-      <Filter>Headerdateien</Filter>
-    </ClInclude>
-    <ClInclude Include="vhdfile.h">
-      <Filter>Headerdateien</Filter>
-    </ClInclude>
-    <ClInclude Include="fs\ntfs.h">
-      <Filter>fs</Filter>
-    </ClInclude>
-    <ClInclude Include="fs\unknown.h">
-      <Filter>fs</Filter>
-    </ClInclude>
-    <ClInclude Include="fs\ntfs_win.h">
-      <Filter>fs</Filter>
-    </ClInclude>
-    <ClInclude Include="..\urbackupcommon\sha2\sha2.h">
-      <Filter>sha2</Filter>
-    </ClInclude>
-    <ClInclude Include="LRUMemCache.h">
-      <Filter>Headerdateien</Filter>
-    </ClInclude>
-    <ClInclude Include="CompressedFile.h">
-      <Filter>Headerdateien</Filter>
-    </ClInclude>
-    <ClInclude Include="win_dialog.h">
-      <Filter>Headerdateien</Filter>
-    </ClInclude>
-    <ClInclude Include="FileWrapper.h">
-      <Filter>Headerdateien</Filter>
-    </ClInclude>
-<<<<<<< HEAD
-=======
-    <ClInclude Include="..\common\data.h">
-      <Filter>Headerdateien</Filter>
-    </ClInclude>
->>>>>>> 05978932
-  </ItemGroup>
+﻿<?xml version="1.0" encoding="utf-8"?>
+<Project ToolsVersion="4.0" xmlns="http://schemas.microsoft.com/developer/msbuild/2003">
+  <ItemGroup>
+    <Filter Include="Quelldateien">
+      <UniqueIdentifier>{4FC737F1-C7A5-4376-A066-2A32D752A2FF}</UniqueIdentifier>
+      <Extensions>cpp;c;cc;cxx;def;odl;idl;hpj;bat;asm;asmx</Extensions>
+    </Filter>
+    <Filter Include="Headerdateien">
+      <UniqueIdentifier>{93995380-89BD-4b04-88EB-625FBE52EBFB}</UniqueIdentifier>
+      <Extensions>h;hpp;hxx;hm;inl;inc;xsd</Extensions>
+    </Filter>
+    <Filter Include="Ressourcendateien">
+      <UniqueIdentifier>{67DA6AB6-F800-4c08-8B7A-83BB121AAD01}</UniqueIdentifier>
+      <Extensions>rc;ico;cur;bmp;dlg;rc2;rct;bin;rgs;gif;jpg;jpeg;jpe;resx;tiff;tif;png;wav</Extensions>
+    </Filter>
+    <Filter Include="fs">
+      <UniqueIdentifier>{982c46d1-3fdc-401d-b22f-4c1235fb3503}</UniqueIdentifier>
+    </Filter>
+    <Filter Include="sha2">
+      <UniqueIdentifier>{055df030-b133-4fa0-acf5-d85223e38cc9}</UniqueIdentifier>
+    </Filter>
+  </ItemGroup>
+  <ItemGroup>
+    <ClCompile Include="dllmain.cpp">
+      <Filter>Quelldateien</Filter>
+    </ClCompile>
+    <ClCompile Include="filesystem.cpp">
+      <Filter>Quelldateien</Filter>
+    </ClCompile>
+    <ClCompile Include="FSImageFactory.cpp">
+      <Filter>Quelldateien</Filter>
+    </ClCompile>
+    <ClCompile Include="pluginmgr.cpp">
+      <Filter>Quelldateien</Filter>
+    </ClCompile>
+    <ClCompile Include="..\stringtools.cpp">
+      <Filter>Quelldateien</Filter>
+    </ClCompile>
+    <ClCompile Include="vhdfile.cpp">
+      <Filter>Quelldateien</Filter>
+    </ClCompile>
+    <ClCompile Include="fs\ntfs.cpp">
+      <Filter>fs</Filter>
+    </ClCompile>
+    <ClCompile Include="fs\unknown.cpp">
+      <Filter>fs</Filter>
+    </ClCompile>
+    <ClCompile Include="fs\ntfs_win.cpp">
+      <Filter>fs</Filter>
+    </ClCompile>
+    <ClCompile Include="..\urbackupcommon\sha2\sha2.c">
+      <Filter>sha2</Filter>
+    </ClCompile>
+    <ClCompile Include="LRUMemCache.cpp">
+      <Filter>Quelldateien</Filter>
+    </ClCompile>
+    <ClCompile Include="CompressedFile.cpp">
+      <Filter>Quelldateien</Filter>
+    </ClCompile>
+    <ClCompile Include="FileWrapper.cpp">
+      <Filter>Quelldateien</Filter>
+    </ClCompile>
+    <ClCompile Include="..\common\data.cpp">
+      <Filter>Quelldateien</Filter>
+    </ClCompile>
+  </ItemGroup>
+  <ItemGroup>
+    <ClInclude Include="filesystem.h">
+      <Filter>Headerdateien</Filter>
+    </ClInclude>
+    <ClInclude Include="FSImageFactory.h">
+      <Filter>Headerdateien</Filter>
+    </ClInclude>
+    <ClInclude Include="IFilesystem.h">
+      <Filter>Headerdateien</Filter>
+    </ClInclude>
+    <ClInclude Include="IFSImageFactory.h">
+      <Filter>Headerdateien</Filter>
+    </ClInclude>
+    <ClInclude Include="IVHDFile.h">
+      <Filter>Headerdateien</Filter>
+    </ClInclude>
+    <ClInclude Include="pluginmgr.h">
+      <Filter>Headerdateien</Filter>
+    </ClInclude>
+    <ClInclude Include="vhdfile.h">
+      <Filter>Headerdateien</Filter>
+    </ClInclude>
+    <ClInclude Include="fs\ntfs.h">
+      <Filter>fs</Filter>
+    </ClInclude>
+    <ClInclude Include="fs\unknown.h">
+      <Filter>fs</Filter>
+    </ClInclude>
+    <ClInclude Include="fs\ntfs_win.h">
+      <Filter>fs</Filter>
+    </ClInclude>
+    <ClInclude Include="..\urbackupcommon\sha2\sha2.h">
+      <Filter>sha2</Filter>
+    </ClInclude>
+    <ClInclude Include="LRUMemCache.h">
+      <Filter>Headerdateien</Filter>
+    </ClInclude>
+    <ClInclude Include="CompressedFile.h">
+      <Filter>Headerdateien</Filter>
+    </ClInclude>
+    <ClInclude Include="win_dialog.h">
+      <Filter>Headerdateien</Filter>
+    </ClInclude>
+    <ClInclude Include="FileWrapper.h">
+      <Filter>Headerdateien</Filter>
+    </ClInclude>
+    <ClInclude Include="..\common\data.h">
+      <Filter>Headerdateien</Filter>
+    </ClInclude>
+  </ItemGroup>
 </Project>