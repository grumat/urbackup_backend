--- conflicted
+++ resolved
@@ -1,32 +1,28 @@
-#include <string>
-
-#include "../Interface/Types.h"
-#include "../Interface/Plugin.h"
-
-class IFilesystem;
-class IVHDFile;
-
-class IFSImageFactory : public IPlugin
-{
-public:
-<<<<<<< HEAD
-	virtual IFilesystem *createFilesystem(const std::wstring &pDev, bool read_ahead)=0;
-=======
-	virtual IFilesystem *createFilesystem(const std::wstring &pDev, bool read_ahead, bool background_priority, bool exclude_shadow_storage)=0;
->>>>>>> 05978932
-
-	enum ImageFormat
-	{
-		ImageFormat_VHD=0,
-		ImageFormat_CompressedVHD=1,
-		ImageFormat_RawCowFile=2
-	};
-
-	virtual IVHDFile *createVHDFile(const std::wstring &fn, bool pRead_only, uint64 pDstsize,
-		unsigned int pBlocksize=2*1024*1024, bool fast_mode=false, ImageFormat compress=ImageFormat_VHD)=0;
-
-	virtual IVHDFile *createVHDFile(const std::wstring &fn, const std::wstring &parent_fn,
-		bool pRead_only, bool fast_mode=false, ImageFormat compress=ImageFormat_VHD)=0;
-
-	virtual void destroyVHDFile(IVHDFile *vhd)=0;
-};
+#include <string>
+
+#include "../Interface/Types.h"
+#include "../Interface/Plugin.h"
+
+class IFilesystem;
+class IVHDFile;
+
+class IFSImageFactory : public IPlugin
+{
+public:
+	virtual IFilesystem *createFilesystem(const std::wstring &pDev, bool read_ahead, bool background_priority, bool exclude_shadow_storage)=0;
+
+	enum ImageFormat
+	{
+		ImageFormat_VHD=0,
+		ImageFormat_CompressedVHD=1,
+		ImageFormat_RawCowFile=2
+	};
+
+	virtual IVHDFile *createVHDFile(const std::wstring &fn, bool pRead_only, uint64 pDstsize,
+		unsigned int pBlocksize=2*1024*1024, bool fast_mode=false, ImageFormat compress=ImageFormat_VHD)=0;
+
+	virtual IVHDFile *createVHDFile(const std::wstring &fn, const std::wstring &parent_fn,
+		bool pRead_only, bool fast_mode=false, ImageFormat compress=ImageFormat_VHD)=0;
+
+	virtual void destroyVHDFile(IVHDFile *vhd)=0;
+};