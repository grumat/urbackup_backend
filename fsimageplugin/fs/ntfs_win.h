#include "../../Interface/Types.h"
#include "../filesystem.h"

class FSNTFSWIN : public Filesystem
{
public:
<<<<<<< HEAD
	FSNTFSWIN(const std::wstring &pDev, bool read_ahead);
=======
	FSNTFSWIN(const std::wstring &pDev, bool read_ahead, bool backgournd_priority);
>>>>>>> 05978932
	~FSNTFSWIN(void);

	int64 getBlocksize(void);
	virtual int64 getSize(void);
	const unsigned char * getBitmap(void);

	bool excludeFiles(const std::wstring& path, const std::wstring& fn_contains);
	bool excludeFile(const std::wstring& path);
	bool excludeSectors(int64 start, int64 count);
	bool excludeBlock(int64 block);

private:
	unsigned char *bitmap;

	unsigned int sectorsize;
	unsigned int clustersize;
	uint64 drivesize;
};<|MERGE_RESOLUTION|>--- conflicted
+++ resolved
@@ -1,29 +1,25 @@
-#include "../../Interface/Types.h"
-#include "../filesystem.h"
-
-class FSNTFSWIN : public Filesystem
-{
-public:
-<<<<<<< HEAD
-	FSNTFSWIN(const std::wstring &pDev, bool read_ahead);
-=======
-	FSNTFSWIN(const std::wstring &pDev, bool read_ahead, bool backgournd_priority);
->>>>>>> 05978932
-	~FSNTFSWIN(void);
-
-	int64 getBlocksize(void);
-	virtual int64 getSize(void);
-	const unsigned char * getBitmap(void);
-
-	bool excludeFiles(const std::wstring& path, const std::wstring& fn_contains);
-	bool excludeFile(const std::wstring& path);
-	bool excludeSectors(int64 start, int64 count);
-	bool excludeBlock(int64 block);
-
-private:
-	unsigned char *bitmap;
-
-	unsigned int sectorsize;
-	unsigned int clustersize;
-	uint64 drivesize;
+#include "../../Interface/Types.h"
+#include "../filesystem.h"
+
+class FSNTFSWIN : public Filesystem
+{
+public:
+	FSNTFSWIN(const std::wstring &pDev, bool read_ahead, bool backgournd_priority);
+	~FSNTFSWIN(void);
+
+	int64 getBlocksize(void);
+	virtual int64 getSize(void);
+	const unsigned char * getBitmap(void);
+
+	bool excludeFiles(const std::wstring& path, const std::wstring& fn_contains);
+	bool excludeFile(const std::wstring& path);
+	bool excludeSectors(int64 start, int64 count);
+	bool excludeBlock(int64 block);
+
+private:
+	unsigned char *bitmap;
+
+	unsigned int sectorsize;
+	unsigned int clustersize;
+	uint64 drivesize;
 };