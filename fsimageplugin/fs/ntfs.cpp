--- conflicted
+++ resolved
@@ -1,619 +1,609 @@
-/*************************************************************************
-*    UrBackup - Client/Server backup system
-*    Copyright (C) 2011-2015 Martin Raiber
-*
-*    This program is free software: you can redistribute it and/or modify
-*    it under the terms of the GNU Affero General Public License as published by
-*    the Free Software Foundation, either version 3 of the License, or
-*    (at your option) any later version.
-*
-*    This program is distributed in the hope that it will be useful,
-*    but WITHOUT ANY WARRANTY; without even the implied warranty of
-*    MERCHANTABILITY or FITNESS FOR A PARTICULAR PURPOSE.  See the
-*    GNU Affero General Public License for more details.
-*
-*    You should have received a copy of the GNU Affero General Public License
-*    along with this program.  If not, see <http://www.gnu.org/licenses/>.
-**************************************************************************/
-
-#include "../../Interface/Server.h"
-#include "../../stringtools.h"
-#include "ntfs.h"
-#include <math.h>
-#include <memory.h>
-
-#ifndef _WIN32
-#define UD_UINT64 0xFFFFFFFFFFFFFFFFULL
-#else
-#define UD_UINT64 0xFFFFFFFFFFFFFFFF
-#endif
-
-class MemFree
-{
-public:
-	MemFree(char *buf) : buf(buf) {}
-	~MemFree(void) { delete []buf; }
-
-private:
-	char* buf;
-};
-
-<<<<<<< HEAD
-FSNTFS::FSNTFS(const std::wstring &pDev, bool read_ahead, bool check_mft_mirror, bool fix)
-	: Filesystem(pDev, read_ahead), bitmap(NULL)
-=======
-FSNTFS::FSNTFS(const std::wstring &pDev, bool read_ahead, bool background_priority, bool check_mft_mirror, bool fix)
-	: Filesystem(pDev, read_ahead, background_priority), bitmap(NULL)
->>>>>>> 05978932
-{
-	init(check_mft_mirror, fix);
-}
-
-<<<<<<< HEAD
-FSNTFS::FSNTFS(IFile *pDev, bool read_ahead, bool check_mft_mirror, bool fix)
-	: Filesystem(pDev, read_ahead), bitmap(NULL)
-=======
-FSNTFS::FSNTFS(IFile *pDev, bool read_ahead, bool background_priority, bool check_mft_mirror, bool fix)
-	: Filesystem(pDev, read_ahead, background_priority), bitmap(NULL)
->>>>>>> 05978932
-{
-	init(check_mft_mirror, fix);
-}
-
-void FSNTFS::init(bool check_mft_mirror, bool fix)
-{
-	if(has_error)
-		return;
-
-	bitmap=NULL;
-	sectorsize=512;
-	NTFSBootRecord br;
-	_u32 rc=sectorRead(0, (char*)&br, sizeof(NTFSBootRecord) );
-	if(rc!=sizeof(NTFSBootRecord) )
-	{
-		has_error=true;
-		Server->Log("Error reading boot record", LL_ERROR);
-		return;
-	}
-	if( br.magic[0]!='N' || br.magic[1]!='T' || br.magic[2]!='F' || br.magic[3]!='S' )
-	{
-		has_error=true;
-		Server->Log("NTFS magic wrong", LL_ERROR);
-		return;
-	}
-
-	sectorsize=br.bytespersector;
-	clustersize=sectorsize*br.sectorspercluster;
-	drivesize=br.numberofsectors*sectorsize;
-
-	Server->Log("Sectorsize: "+nconvert(sectorsize), LL_DEBUG);
-	Server->Log("Clustersize: "+nconvert(clustersize), LL_DEBUG);
-	Server->Log("ClustersPerMFTNode Offset: "+nconvert((uint64)&br.mftlcn-(uint64)&br), LL_DEBUG);
-
-	unsigned int mftrecordsize;
-	if(br.clusterspermftrecord<0)
-	{
-		mftrecordsize=1 << (-br.clusterspermftrecord);
-	}
-	else
-	{
-		mftrecordsize=br.clusterspermftrecord*clustersize;
-	}
-
-	uint64 mftstart=br.mftlcn*clustersize;
-	Server->Log("MFTStart: "+nconvert(br.mftlcn), LL_DEBUG);
-
-	char *mftrecord=new char[mftrecordsize];
-	MemFree mftrecord_free(mftrecord);
-
-	rc=sectorRead(mftstart, mftrecord, mftrecordsize);
-	if(rc!=mftrecordsize )
-	{
-		has_error=true;
-		Server->Log("Error reading MFTRecord", LL_ERROR);
-		return;
-	}
-
-	NTFSFileRecord mft;
-	memcpy((char*)&mft, mftrecord, sizeof(NTFSFileRecord) );
-
-	if(!applyFixups(mftrecord, mftrecordsize, mftrecord+mft.sequence_offset, mft.sequence_size*2 ) )
-	{
-		Server->Log("Applying fixups failed", LL_ERROR);
-		has_error=true;
-		return;
-	}
-	
-	if(mft.magic[0]!='F' || mft.magic[1]!='I' || mft.magic[2]!='L' || mft.magic[3]!='E' )
-	{
-		has_error=true;
-		Server->Log("NTFSFileRecord magic wrong", LL_ERROR);
-		return;
-	}
-
-	_u32 currpos=0;
-	MFTAttribute attr;
-	attr.length=mft.attribute_offset;
-	do
-	{
-		currpos+=attr.length;
-		memcpy((char*)&attr, mftrecord+currpos, sizeof(MFTAttribute) );
-		if(attr.type==0x30 && attr.nonresident==0) //FILENAME
-		{
-			MFTAttributeFilename fn;
-			memcpy((char*)&fn, mftrecord+currpos+attr.attribute_offset, sizeof(MFTAttributeFilename) );
-			std::string fn_uc;
-			fn_uc.resize(fn.filename_length*2);
-			memcpy(&fn_uc[0], mftrecord+currpos+attr.attribute_offset+sizeof(MFTAttributeFilename), fn.filename_length*2);
-			Server->Log(L"Filename="+Server->ConvertFromUTF16(fn_uc) , LL_DEBUG);
-		}
-		Server->Log("Attribute Type: "+nconvert(attr.type)+" nonresident="+nconvert(attr.nonresident)+" length="+nconvert(attr.length), LL_DEBUG);
-	}while( attr.type!=0xFFFFFFFF && attr.type!=0x80);
-
-	if(attr.type==0xFFFFFFFF )
-	{
-		has_error=true;
-		Server->Log("Data attribute not found", LL_ERROR);
-		return;
-	}
-
-	if(attr.nonresident!=1)
-	{
-		Server->Log("DATA is resident!! - unexpected", LL_ERROR);
-		has_error=true;
-		return;
-	}
-
-	MFTAttributeNonResident datastream;
-	memcpy((char*)&datastream, mftrecord+currpos, sizeof(MFTAttributeNonResident) );
-	if(datastream.compression_size!=0)
-	{
-		Server->Log("MFT Rundata is compressed. Can't handle that", LL_ERROR);
-		has_error=true;
-		return;
-	}
-
-	Runlist mftrunlist(mftrecord+currpos+datastream.run_offset );
-
-	unsigned int bitmap_vcn=(6*mftrecordsize)/clustersize;
-	uint64 bitmap_lcn=mftrunlist.getLCN(bitmap_vcn);
-	if(bitmap_lcn==UD_UINT64)
-	{
-		Server->Log("Error mapping VCN to LCN", LL_ERROR);
-		has_error=true;
-		return;
-	}
-	uint64 bitmap_pos=bitmap_lcn*clustersize+(6*mftrecordsize)%clustersize;
-	char *bitmaprecord=new char[mftrecordsize];
-	MemFree bitmaprecord_free(bitmaprecord);
-
-	rc=sectorRead(bitmap_pos, bitmaprecord, mftrecordsize);
-	if(rc==0)
-	{
-		Server->Log("Error reading bitmap MFT entry", LL_DEBUG);
-		has_error=true;
-		return;
-	}
-
-	NTFSFileRecord bitmapf;
-	memcpy((char*)&bitmapf, bitmaprecord, sizeof(NTFSFileRecord) );
-
-	if(!applyFixups(bitmaprecord, mftrecordsize, bitmaprecord+bitmapf.sequence_offset, bitmapf.sequence_size*2 ) )
-	{
-		Server->Log("Applying fixups failed", LL_ERROR);
-		has_error=true;
-		return;
-	}
-	
-	if(bitmapf.magic[0]!='F' || bitmapf.magic[1]!='I' || bitmapf.magic[2]!='L' || bitmapf.magic[3]!='E' )
-	{
-		has_error=true;
-		Server->Log("NTFSFileRecord magic wrong -2", LL_ERROR);
-		return;
-	}
-
-	currpos=0;
-	attr.length=mft.attribute_offset;
-	bool is_bitmap=false;
-	do
-	{
-		currpos+=attr.length;
-		memcpy((char*)&attr, bitmaprecord+currpos, sizeof(MFTAttribute) );
-		if(attr.type==0x30 && attr.nonresident==0) //FILENAME
-		{
-			MFTAttributeFilename fn;
-			memcpy((char*)&fn, bitmaprecord+currpos+attr.attribute_offset, sizeof(MFTAttributeFilename) );
-			std::string fn_uc;
-			fn_uc.resize(fn.filename_length*2);
-			memcpy(&fn_uc[0], bitmaprecord+currpos+attr.attribute_offset+sizeof(MFTAttributeFilename), fn.filename_length*2);
-			Server->Log(L"Filename="+Server->ConvertFromUTF16(fn_uc) , LL_DEBUG);
-			if(Server->ConvertFromUTF16(fn_uc)==L"$Bitmap")
-			{
-				is_bitmap=true;
-			}
-		}
-		Server->Log("Attribute Type: "+nconvert(attr.type)+" nonresident="+nconvert(attr.nonresident)+" length="+nconvert(attr.length), LL_DEBUG);
-	}while( attr.type!=0xFFFFFFFF && attr.type!=0x80);
-
-	if(!is_bitmap)
-	{
-		Server->Log(L"Filename attribute not found or filename wrong", LL_ERROR);
-		has_error=true;
-		return;
-	}
-
-	if(attr.type!=0x80)
-	{
-		Server->Log("Data Attribute of Bitmap not found", LL_ERROR);
-		has_error=true;
-		return;
-	}
-
-	if(attr.nonresident!=1)
-	{
-		Server->Log("DATA is resident!! - unexpected -2", LL_ERROR);
-		has_error=true;
-		return;
-	}
-
-	MFTAttributeNonResident bitmapstream;
-	memcpy((char*)&bitmapstream, bitmaprecord+currpos, sizeof(MFTAttributeNonResident) );
-	if(bitmapstream.compression_size!=0)
-	{
-		Server->Log("MFT Rundata is compressed. Can't handle that. -2", LL_ERROR);
-		has_error=true;
-		return;
-	}
-
-	Runlist bitmaprunlist(bitmaprecord+currpos+bitmapstream.run_offset );
-	
-	bitmap=new unsigned char[(unsigned int)bitmapstream.real_size];
-	char *buffer=new char[clustersize];
-	MemFree buffer_free(buffer);
-	bitmap_pos=0;
-	for(uint64 i=bitmapstream.starting_vnc;i<=bitmapstream.last_vnc;++i)
-	{
-		uint64 lcn=bitmaprunlist.getLCN(i);
-		if(lcn==UD_UINT64)
-		{
-			Server->Log("Error mapping VCN->LCN. -2", LL_ERROR);
-			has_error=true;
-			return;
-		}
-		dev->Seek(lcn*clustersize);
-		rc=dev->Read(buffer, clustersize);
-		if(rc!=clustersize)
-		{
-			Server->Log("Error reading cluster "+nconvert(lcn)+" code: 529", LL_ERROR);
-			has_error=true;
-			return;
-		}
-		memcpy(&bitmap[bitmap_pos], buffer, (size_t)(std::min)(bitmapstream.real_size-bitmap_pos, (uint64)clustersize) );
-		bitmap_pos+=(std::min)(bitmapstream.real_size-bitmap_pos, (uint64)clustersize);
-	}
-
-	if(check_mft_mirror)
-	{
-		if(!checkMFTMirror(mftrecordsize, mftrunlist, mft, true) )
-		{
-			Server->Log("MFT mirror check failed", LL_ERROR);
-			has_error=true;
-			return;
-		}
-	}
-}
-
-FSNTFS::~FSNTFS(void)
-{
-	delete [] bitmap;
-}
-
-_u32 FSNTFS::sectorRead(int64 pos, char *buffer, _u32 bsize)
-{
-	int64 rpos=pos-pos%sectorsize;
-	dev->Seek(rpos);
-	_u32 rbsize=(_u32)(pos-rpos)+bsize;
-	rbsize=rbsize+(sectorsize-rbsize%sectorsize);
-	char *rbuf=new char[rbsize];
-	_u32 read=dev->Read(rbuf, rbsize);
-	if(read!=rbsize && read<(pos-rpos)+bsize)
-	{
-		return 0;
-	}
-	memcpy(buffer, &rbuf[pos-rpos], bsize);
-	delete [] rbuf;
-	return bsize;
-}
-
-bool FSNTFS::applyFixups(char *data, size_t datasize, char* fixups, size_t fixups_size)
-{
-	unsigned int num_fixups=(unsigned int)datasize/sectorsize;
-	if(num_fixups>(fixups_size-2)/2)
-	{
-		Server->Log("Number of fixups wrong!", LL_ERROR);
-		return false;
-	}
-	char seq_number[2];
-	memcpy(seq_number, fixups, 2);
-	
-	size_t t=0;
-	for(size_t i=2;i<fixups_size;i+=2,++t)
-	{
-		if( data[(t+1)*sectorsize-2]!=seq_number[0] || data[(t+1)*sectorsize-1]!=seq_number[1] )
-		{
-			Server->Log("Cluster corrupted. Stopping. (Testing fixup failed)", LL_ERROR);
-			return false;
-		}
-		data[(t+1)*sectorsize-2]=fixups[i];
-		data[(t+1)*sectorsize-1]=fixups[i+1];
-	}
-
-	return true;
-}
-
-int64 FSNTFS::getBlocksize(void)
-{
-	return clustersize;
-}
-
-int64 FSNTFS::getSize(void)
-{
-	return drivesize;
-}
-
-const unsigned char * FSNTFS::getBitmap(void)
-{
-	return bitmap;
-}
-
-bool FSNTFS::checkMFTMirror(unsigned int mftrecordsize, Runlist &mftrunlist, NTFSFileRecord &mft, bool fix)
-{
-	unsigned int mirr_vcn=(1*mftrecordsize)/clustersize;
-	uint64 mirr_lcn=mftrunlist.getLCN(mirr_vcn);
-	if(mirr_lcn==UD_UINT64)
-	{
-		Server->Log("Error mapping VCN to LCN", LL_ERROR);
-		return false;
-	}
-	uint64 mirr_pos=mirr_lcn*clustersize+(1*mftrecordsize)%clustersize;
-	char *mirrrecord=new char[mftrecordsize];
-	MemFree mirrrecord_free(mirrrecord);
-
-	_u32 rc=sectorRead(mirr_pos, mirrrecord, mftrecordsize);
-	if(rc==0)
-	{
-		Server->Log("Error reading bitmap MFT entry", LL_DEBUG);
-		return false;
-	}
-
-	NTFSFileRecord mftmirr;
-	memcpy((char*)&mftmirr, mirrrecord, sizeof(NTFSFileRecord) );
-
-	if(!applyFixups(mirrrecord, mftrecordsize, mirrrecord+mftmirr.sequence_offset, mftmirr.sequence_size*2 ) )
-	{
-		Server->Log("Applying fixups failed", LL_ERROR);
-		return false;
-	}
-	
-	if(mftmirr.magic[0]!='F' || mftmirr.magic[1]!='I' || mftmirr.magic[2]!='L' || mftmirr.magic[3]!='E' )
-	{
-		has_error=true;
-		return false;
-	}
-
-	_u32 currpos=0;
-	MFTAttribute attr;
-	attr.length=mft.attribute_offset;
-	bool is_mftmirr=false;
-	do
-	{
-		currpos+=attr.length;
-		memcpy((char*)&attr, mirrrecord+currpos, sizeof(MFTAttribute) );
-		if(attr.type==0x30 && attr.nonresident==0) //FILENAME
-		{
-			MFTAttributeFilename fn;
-			memcpy((char*)&fn, mirrrecord+currpos+attr.attribute_offset, sizeof(MFTAttributeFilename) );
-			std::string fn_uc;
-			fn_uc.resize(fn.filename_length*2);
-			memcpy(&fn_uc[0], mirrrecord+currpos+attr.attribute_offset+sizeof(MFTAttributeFilename), fn.filename_length*2);
-			Server->Log(L"Filename="+Server->ConvertFromUTF16(fn_uc) , LL_DEBUG);
-			if(Server->ConvertFromUTF16(fn_uc)==L"$MFTMirr")
-			{
-				is_mftmirr=true;
-			}
-		}
-		Server->Log("Attribute Type: "+nconvert(attr.type)+" nonresident="+nconvert(attr.nonresident)+" length="+nconvert(attr.length), LL_DEBUG);
-	}while( attr.type!=0xFFFFFFFF && attr.type!=0x80);
-
-	if(!is_mftmirr)
-	{
-		Server->Log(L"Filename attribute not found or filename wrong", LL_ERROR);
-		return false;
-	}
-
-	if(attr.type!=0x80)
-	{
-		Server->Log("Data Attribute of MftMirr not found", LL_ERROR);
-		return false;
-	}
-
-	if(attr.nonresident!=1)
-	{
-		Server->Log("DATA is resident!! - unexpected -2", LL_ERROR);
-		return false;
-	}
-
-	MFTAttributeNonResident mftmirrstream;
-	memcpy((char*)&mftmirrstream, mirrrecord+currpos, sizeof(MFTAttributeNonResident) );
-	if(mftmirrstream.compression_size!=0)
-	{
-		Server->Log("MFT Rundata is compressed. Can't handle that. -2", LL_ERROR);
-		return false;
-	}
-
-	Runlist mirrrunlist(mirrrecord+currpos+mftmirrstream.run_offset );
-	
-	unsigned char *mftmirr_data=new unsigned char[(unsigned int)mftmirrstream.real_size];
-	char *buffer=new char[clustersize];
-	MemFree buffer_free(buffer);
-	mirr_pos=0;
-	for(uint64 i=mftmirrstream.starting_vnc;i<=mftmirrstream.last_vnc;++i)
-	{
-		uint64 lcn=mirrrunlist.getLCN(i);
-		if(lcn==UD_UINT64)
-		{
-			Server->Log("Error mapping VCN->LCN. -2", LL_ERROR);
-			return false;
-		}
-		dev->Seek(lcn*clustersize);
-		rc=dev->Read(buffer, clustersize);
-		if(rc!=clustersize)
-		{
-			Server->Log("Error reading cluster "+nconvert(lcn)+" code: 529", LL_ERROR);
-			return false;
-		}
-		memcpy(&mftmirr_data[mirr_pos], buffer, (size_t)(std::min)(mftmirrstream.real_size-mirr_pos, (uint64)clustersize) );
-		mirr_pos+=(std::min)(mftmirrstream.real_size-mirr_pos, (uint64)clustersize);
-	}
-
-	bool has_fix=false;
-
-	for(uint64 i=0;i<mftmirrstream.real_size/mftrecordsize;++i)
-	{
-		uint64 currfile_vcn=(i*mftrecordsize)/clustersize;
-		uint64 currfile_lcn=mftrunlist.getLCN(currfile_vcn);
-		if(currfile_lcn==UD_UINT64)
-		{
-			Server->Log("Error mapping VCN to LCN", LL_ERROR);
-			return false;
-		}
-		uint64 currfile_pos=currfile_lcn*clustersize+(1*mftrecordsize)%clustersize;
-		char *currfilerecord=new char[mftrecordsize];
-		MemFree currfilerecord_free(currfilerecord);
-
-		_u32 rc=sectorRead(currfile_pos, currfilerecord, mftrecordsize);
-		if(rc==0)
-		{
-			Server->Log("Error reading currfile MFT entry", LL_DEBUG);
-			return false;
-		}
-
-		NTFSFileRecord *A=(NTFSFileRecord *)currfilerecord;
-		NTFSFileRecord *B=(NTFSFileRecord *)(mftmirr_data+i*mftrecordsize);
-
-		if(A->lsn!=B->lsn)
-		{
-			Server->Log("MFT file record in MFT mirror differs in file record "+nconvert(i)+": Logfile sequence number differs", LL_WARNING);
-		}
-
-		if(memcmp(currfilerecord, mftmirr_data+i*mftrecordsize, mftrecordsize)!=0)
-		{
-			Server->Log("MFT file record in MFT mirror differs in file record "+nconvert(i), LL_WARNING);
-			if(fix)
-			{
-				memcpy(mftmirr_data+i*mftrecordsize, currfilerecord, mftrecordsize);
-				has_fix=true;
-			}
-			else
-			{
-				return false;
-			}
-		}
-	}
-
-	if(has_fix)
-	{
-		mirr_pos=0;
-		for(uint64 i=mftmirrstream.starting_vnc;i<=mftmirrstream.last_vnc;++i)
-		{
-			uint64 lcn=mirrrunlist.getLCN(i);
-			if(lcn==UD_UINT64)
-			{
-				Server->Log("Error mapping VCN->LCN. -2", LL_ERROR);
-				return false;
-			}
-			dev->Seek(lcn*clustersize);
-			rc=dev->Write((const char*)(mftmirr_data+i*clustersize), clustersize);
-			if(rc!=clustersize)
-			{
-				Server->Log("Error writing cluster "+nconvert(lcn)+" code: 652", LL_WARNING);
-				return false;
-			}
-		}
-
-		Server->Log("Fixed MFT mirror", LL_ERROR);
-	}
-
-	return true;
-}
-
-//-------------- RUNLIST -----------------
-
-Runlist::Runlist(char *pData) : data(pData)
-{
-	reset();
-}
-
-void Runlist::reset(void)
-{
-	pos=data;
-}
-
-bool Runlist::getNext(RunlistItem &item)
-{
-	char f=*pos;
-	if(f==0)
-		return false;
-
-	char offset_size=f >> 4;
-	char length_size=f &  0x0F;
-	item.length=0;
-	item.offset=0;
-	memcpy(&item.length, pos+1, length_size);
-
-	bool is_signed=(*(pos+1+length_size+offset_size-1) & 0x80)>0;
-	memcpy(&item.offset, pos+1+length_size, offset_size);
-
-	if(is_signed)
-	{
-		char * ar=(char*)&item.offset;
-		ar[offset_size-1]=ar[offset_size-1] & 0x7F;
-		item.offset*=-1;
-	}
-
-	pos+=1+offset_size+length_size;
-	return true;
-}
-
-uint64 Runlist::getSizeInClusters(void)
-{
-	reset();
-	RunlistItem item;
-	uint64 size=0;
-	while(getNext(item))
-	{
-		size+=item.length;
-	}
-	return size;
-}
-
-uint64 Runlist::getLCN(uint64 vcn)
-{
-	reset();
-	RunlistItem item;
-	uint64 lcn=0;
-	uint64 coffset=0;
-	while(getNext(item))
-	{
-		lcn+=item.offset;
-
-		if(coffset<=vcn && coffset+item.length>vcn )
-		{
-			return lcn+(vcn-coffset);
-		}
-
-		coffset+=item.length;
-	}
-	return UD_UINT64;
-}
-
+/*************************************************************************
+*    UrBackup - Client/Server backup system
+*    Copyright (C) 2011-2015 Martin Raiber
+*
+*    This program is free software: you can redistribute it and/or modify
+*    it under the terms of the GNU Affero General Public License as published by
+*    the Free Software Foundation, either version 3 of the License, or
+*    (at your option) any later version.
+*
+*    This program is distributed in the hope that it will be useful,
+*    but WITHOUT ANY WARRANTY; without even the implied warranty of
+*    MERCHANTABILITY or FITNESS FOR A PARTICULAR PURPOSE.  See the
+*    GNU Affero General Public License for more details.
+*
+*    You should have received a copy of the GNU Affero General Public License
+*    along with this program.  If not, see <http://www.gnu.org/licenses/>.
+**************************************************************************/
+
+#include "../../Interface/Server.h"
+#include "../../stringtools.h"
+#include "ntfs.h"
+#include <math.h>
+#include <memory.h>
+
+#ifndef _WIN32
+#define UD_UINT64 0xFFFFFFFFFFFFFFFFULL
+#else
+#define UD_UINT64 0xFFFFFFFFFFFFFFFF
+#endif
+
+class MemFree
+{
+public:
+	MemFree(char *buf) : buf(buf) {}
+	~MemFree(void) { delete []buf; }
+
+private:
+	char* buf;
+};
+
+FSNTFS::FSNTFS(const std::wstring &pDev, bool read_ahead, bool background_priority, bool check_mft_mirror, bool fix)
+	: Filesystem(pDev, read_ahead, background_priority), bitmap(NULL)
+{
+	init(check_mft_mirror, fix);
+}
+
+FSNTFS::FSNTFS(IFile *pDev, bool read_ahead, bool background_priority, bool check_mft_mirror, bool fix)
+	: Filesystem(pDev, read_ahead, background_priority), bitmap(NULL)
+{
+	init(check_mft_mirror, fix);
+}
+
+void FSNTFS::init(bool check_mft_mirror, bool fix)
+{
+	if(has_error)
+		return;
+
+	bitmap=NULL;
+	sectorsize=512;
+	NTFSBootRecord br;
+	_u32 rc=sectorRead(0, (char*)&br, sizeof(NTFSBootRecord) );
+	if(rc!=sizeof(NTFSBootRecord) )
+	{
+		has_error=true;
+		Server->Log("Error reading boot record", LL_ERROR);
+		return;
+	}
+	if( br.magic[0]!='N' || br.magic[1]!='T' || br.magic[2]!='F' || br.magic[3]!='S' )
+	{
+		has_error=true;
+		Server->Log("NTFS magic wrong", LL_ERROR);
+		return;
+	}
+
+	sectorsize=br.bytespersector;
+	clustersize=sectorsize*br.sectorspercluster;
+	drivesize=br.numberofsectors*sectorsize;
+
+	Server->Log("Sectorsize: "+nconvert(sectorsize), LL_DEBUG);
+	Server->Log("Clustersize: "+nconvert(clustersize), LL_DEBUG);
+	Server->Log("ClustersPerMFTNode Offset: "+nconvert((uint64)&br.mftlcn-(uint64)&br), LL_DEBUG);
+
+	unsigned int mftrecordsize;
+	if(br.clusterspermftrecord<0)
+	{
+		mftrecordsize=1 << (-br.clusterspermftrecord);
+	}
+	else
+	{
+		mftrecordsize=br.clusterspermftrecord*clustersize;
+	}
+
+	uint64 mftstart=br.mftlcn*clustersize;
+	Server->Log("MFTStart: "+nconvert(br.mftlcn), LL_DEBUG);
+
+	char *mftrecord=new char[mftrecordsize];
+	MemFree mftrecord_free(mftrecord);
+
+	rc=sectorRead(mftstart, mftrecord, mftrecordsize);
+	if(rc!=mftrecordsize )
+	{
+		has_error=true;
+		Server->Log("Error reading MFTRecord", LL_ERROR);
+		return;
+	}
+
+	NTFSFileRecord mft;
+	memcpy((char*)&mft, mftrecord, sizeof(NTFSFileRecord) );
+
+	if(!applyFixups(mftrecord, mftrecordsize, mftrecord+mft.sequence_offset, mft.sequence_size*2 ) )
+	{
+		Server->Log("Applying fixups failed", LL_ERROR);
+		has_error=true;
+		return;
+	}
+	
+	if(mft.magic[0]!='F' || mft.magic[1]!='I' || mft.magic[2]!='L' || mft.magic[3]!='E' )
+	{
+		has_error=true;
+		Server->Log("NTFSFileRecord magic wrong", LL_ERROR);
+		return;
+	}
+
+	_u32 currpos=0;
+	MFTAttribute attr;
+	attr.length=mft.attribute_offset;
+	do
+	{
+		currpos+=attr.length;
+		memcpy((char*)&attr, mftrecord+currpos, sizeof(MFTAttribute) );
+		if(attr.type==0x30 && attr.nonresident==0) //FILENAME
+		{
+			MFTAttributeFilename fn;
+			memcpy((char*)&fn, mftrecord+currpos+attr.attribute_offset, sizeof(MFTAttributeFilename) );
+			std::string fn_uc;
+			fn_uc.resize(fn.filename_length*2);
+			memcpy(&fn_uc[0], mftrecord+currpos+attr.attribute_offset+sizeof(MFTAttributeFilename), fn.filename_length*2);
+			Server->Log(L"Filename="+Server->ConvertFromUTF16(fn_uc) , LL_DEBUG);
+		}
+		Server->Log("Attribute Type: "+nconvert(attr.type)+" nonresident="+nconvert(attr.nonresident)+" length="+nconvert(attr.length), LL_DEBUG);
+	}while( attr.type!=0xFFFFFFFF && attr.type!=0x80);
+
+	if(attr.type==0xFFFFFFFF )
+	{
+		has_error=true;
+		Server->Log("Data attribute not found", LL_ERROR);
+		return;
+	}
+
+	if(attr.nonresident!=1)
+	{
+		Server->Log("DATA is resident!! - unexpected", LL_ERROR);
+		has_error=true;
+		return;
+	}
+
+	MFTAttributeNonResident datastream;
+	memcpy((char*)&datastream, mftrecord+currpos, sizeof(MFTAttributeNonResident) );
+	if(datastream.compression_size!=0)
+	{
+		Server->Log("MFT Rundata is compressed. Can't handle that", LL_ERROR);
+		has_error=true;
+		return;
+	}
+
+	Runlist mftrunlist(mftrecord+currpos+datastream.run_offset );
+
+	unsigned int bitmap_vcn=(6*mftrecordsize)/clustersize;
+	uint64 bitmap_lcn=mftrunlist.getLCN(bitmap_vcn);
+	if(bitmap_lcn==UD_UINT64)
+	{
+		Server->Log("Error mapping VCN to LCN", LL_ERROR);
+		has_error=true;
+		return;
+	}
+	uint64 bitmap_pos=bitmap_lcn*clustersize+(6*mftrecordsize)%clustersize;
+	char *bitmaprecord=new char[mftrecordsize];
+	MemFree bitmaprecord_free(bitmaprecord);
+
+	rc=sectorRead(bitmap_pos, bitmaprecord, mftrecordsize);
+	if(rc==0)
+	{
+		Server->Log("Error reading bitmap MFT entry", LL_DEBUG);
+		has_error=true;
+		return;
+	}
+
+	NTFSFileRecord bitmapf;
+	memcpy((char*)&bitmapf, bitmaprecord, sizeof(NTFSFileRecord) );
+
+	if(!applyFixups(bitmaprecord, mftrecordsize, bitmaprecord+bitmapf.sequence_offset, bitmapf.sequence_size*2 ) )
+	{
+		Server->Log("Applying fixups failed", LL_ERROR);
+		has_error=true;
+		return;
+	}
+	
+	if(bitmapf.magic[0]!='F' || bitmapf.magic[1]!='I' || bitmapf.magic[2]!='L' || bitmapf.magic[3]!='E' )
+	{
+		has_error=true;
+		Server->Log("NTFSFileRecord magic wrong -2", LL_ERROR);
+		return;
+	}
+
+	currpos=0;
+	attr.length=mft.attribute_offset;
+	bool is_bitmap=false;
+	do
+	{
+		currpos+=attr.length;
+		memcpy((char*)&attr, bitmaprecord+currpos, sizeof(MFTAttribute) );
+		if(attr.type==0x30 && attr.nonresident==0) //FILENAME
+		{
+			MFTAttributeFilename fn;
+			memcpy((char*)&fn, bitmaprecord+currpos+attr.attribute_offset, sizeof(MFTAttributeFilename) );
+			std::string fn_uc;
+			fn_uc.resize(fn.filename_length*2);
+			memcpy(&fn_uc[0], bitmaprecord+currpos+attr.attribute_offset+sizeof(MFTAttributeFilename), fn.filename_length*2);
+			Server->Log(L"Filename="+Server->ConvertFromUTF16(fn_uc) , LL_DEBUG);
+			if(Server->ConvertFromUTF16(fn_uc)==L"$Bitmap")
+			{
+				is_bitmap=true;
+			}
+		}
+		Server->Log("Attribute Type: "+nconvert(attr.type)+" nonresident="+nconvert(attr.nonresident)+" length="+nconvert(attr.length), LL_DEBUG);
+	}while( attr.type!=0xFFFFFFFF && attr.type!=0x80);
+
+	if(!is_bitmap)
+	{
+		Server->Log(L"Filename attribute not found or filename wrong", LL_ERROR);
+		has_error=true;
+		return;
+	}
+
+	if(attr.type!=0x80)
+	{
+		Server->Log("Data Attribute of Bitmap not found", LL_ERROR);
+		has_error=true;
+		return;
+	}
+
+	if(attr.nonresident!=1)
+	{
+		Server->Log("DATA is resident!! - unexpected -2", LL_ERROR);
+		has_error=true;
+		return;
+	}
+
+	MFTAttributeNonResident bitmapstream;
+	memcpy((char*)&bitmapstream, bitmaprecord+currpos, sizeof(MFTAttributeNonResident) );
+	if(bitmapstream.compression_size!=0)
+	{
+		Server->Log("MFT Rundata is compressed. Can't handle that. -2", LL_ERROR);
+		has_error=true;
+		return;
+	}
+
+	Runlist bitmaprunlist(bitmaprecord+currpos+bitmapstream.run_offset );
+	
+	bitmap=new unsigned char[(unsigned int)bitmapstream.real_size];
+	char *buffer=new char[clustersize];
+	MemFree buffer_free(buffer);
+	bitmap_pos=0;
+	for(uint64 i=bitmapstream.starting_vnc;i<=bitmapstream.last_vnc;++i)
+	{
+		uint64 lcn=bitmaprunlist.getLCN(i);
+		if(lcn==UD_UINT64)
+		{
+			Server->Log("Error mapping VCN->LCN. -2", LL_ERROR);
+			has_error=true;
+			return;
+		}
+		dev->Seek(lcn*clustersize);
+		rc=dev->Read(buffer, clustersize);
+		if(rc!=clustersize)
+		{
+			Server->Log("Error reading cluster "+nconvert(lcn)+" code: 529", LL_ERROR);
+			has_error=true;
+			return;
+		}
+		memcpy(&bitmap[bitmap_pos], buffer, (size_t)(std::min)(bitmapstream.real_size-bitmap_pos, (uint64)clustersize) );
+		bitmap_pos+=(std::min)(bitmapstream.real_size-bitmap_pos, (uint64)clustersize);
+	}
+
+	if(check_mft_mirror)
+	{
+		if(!checkMFTMirror(mftrecordsize, mftrunlist, mft, true) )
+		{
+			Server->Log("MFT mirror check failed", LL_ERROR);
+			has_error=true;
+			return;
+		}
+	}
+}
+
+FSNTFS::~FSNTFS(void)
+{
+	delete [] bitmap;
+}
+
+_u32 FSNTFS::sectorRead(int64 pos, char *buffer, _u32 bsize)
+{
+	int64 rpos=pos-pos%sectorsize;
+	dev->Seek(rpos);
+	_u32 rbsize=(_u32)(pos-rpos)+bsize;
+	rbsize=rbsize+(sectorsize-rbsize%sectorsize);
+	char *rbuf=new char[rbsize];
+	_u32 read=dev->Read(rbuf, rbsize);
+	if(read!=rbsize && read<(pos-rpos)+bsize)
+	{
+		return 0;
+	}
+	memcpy(buffer, &rbuf[pos-rpos], bsize);
+	delete [] rbuf;
+	return bsize;
+}
+
+bool FSNTFS::applyFixups(char *data, size_t datasize, char* fixups, size_t fixups_size)
+{
+	unsigned int num_fixups=(unsigned int)datasize/sectorsize;
+	if(num_fixups>(fixups_size-2)/2)
+	{
+		Server->Log("Number of fixups wrong!", LL_ERROR);
+		return false;
+	}
+	char seq_number[2];
+	memcpy(seq_number, fixups, 2);
+	
+	size_t t=0;
+	for(size_t i=2;i<fixups_size;i+=2,++t)
+	{
+		if( data[(t+1)*sectorsize-2]!=seq_number[0] || data[(t+1)*sectorsize-1]!=seq_number[1] )
+		{
+			Server->Log("Cluster corrupted. Stopping. (Testing fixup failed)", LL_ERROR);
+			return false;
+		}
+		data[(t+1)*sectorsize-2]=fixups[i];
+		data[(t+1)*sectorsize-1]=fixups[i+1];
+	}
+
+	return true;
+}
+
+int64 FSNTFS::getBlocksize(void)
+{
+	return clustersize;
+}
+
+int64 FSNTFS::getSize(void)
+{
+	return drivesize;
+}
+
+const unsigned char * FSNTFS::getBitmap(void)
+{
+	return bitmap;
+}
+
+bool FSNTFS::checkMFTMirror(unsigned int mftrecordsize, Runlist &mftrunlist, NTFSFileRecord &mft, bool fix)
+{
+	unsigned int mirr_vcn=(1*mftrecordsize)/clustersize;
+	uint64 mirr_lcn=mftrunlist.getLCN(mirr_vcn);
+	if(mirr_lcn==UD_UINT64)
+	{
+		Server->Log("Error mapping VCN to LCN", LL_ERROR);
+		return false;
+	}
+	uint64 mirr_pos=mirr_lcn*clustersize+(1*mftrecordsize)%clustersize;
+	char *mirrrecord=new char[mftrecordsize];
+	MemFree mirrrecord_free(mirrrecord);
+
+	_u32 rc=sectorRead(mirr_pos, mirrrecord, mftrecordsize);
+	if(rc==0)
+	{
+		Server->Log("Error reading bitmap MFT entry", LL_DEBUG);
+		return false;
+	}
+
+	NTFSFileRecord mftmirr;
+	memcpy((char*)&mftmirr, mirrrecord, sizeof(NTFSFileRecord) );
+
+	if(!applyFixups(mirrrecord, mftrecordsize, mirrrecord+mftmirr.sequence_offset, mftmirr.sequence_size*2 ) )
+	{
+		Server->Log("Applying fixups failed", LL_ERROR);
+		return false;
+	}
+	
+	if(mftmirr.magic[0]!='F' || mftmirr.magic[1]!='I' || mftmirr.magic[2]!='L' || mftmirr.magic[3]!='E' )
+	{
+		has_error=true;
+		return false;
+	}
+
+	_u32 currpos=0;
+	MFTAttribute attr;
+	attr.length=mft.attribute_offset;
+	bool is_mftmirr=false;
+	do
+	{
+		currpos+=attr.length;
+		memcpy((char*)&attr, mirrrecord+currpos, sizeof(MFTAttribute) );
+		if(attr.type==0x30 && attr.nonresident==0) //FILENAME
+		{
+			MFTAttributeFilename fn;
+			memcpy((char*)&fn, mirrrecord+currpos+attr.attribute_offset, sizeof(MFTAttributeFilename) );
+			std::string fn_uc;
+			fn_uc.resize(fn.filename_length*2);
+			memcpy(&fn_uc[0], mirrrecord+currpos+attr.attribute_offset+sizeof(MFTAttributeFilename), fn.filename_length*2);
+			Server->Log(L"Filename="+Server->ConvertFromUTF16(fn_uc) , LL_DEBUG);
+			if(Server->ConvertFromUTF16(fn_uc)==L"$MFTMirr")
+			{
+				is_mftmirr=true;
+			}
+		}
+		Server->Log("Attribute Type: "+nconvert(attr.type)+" nonresident="+nconvert(attr.nonresident)+" length="+nconvert(attr.length), LL_DEBUG);
+	}while( attr.type!=0xFFFFFFFF && attr.type!=0x80);
+
+	if(!is_mftmirr)
+	{
+		Server->Log(L"Filename attribute not found or filename wrong", LL_ERROR);
+		return false;
+	}
+
+	if(attr.type!=0x80)
+	{
+		Server->Log("Data Attribute of MftMirr not found", LL_ERROR);
+		return false;
+	}
+
+	if(attr.nonresident!=1)
+	{
+		Server->Log("DATA is resident!! - unexpected -2", LL_ERROR);
+		return false;
+	}
+
+	MFTAttributeNonResident mftmirrstream;
+	memcpy((char*)&mftmirrstream, mirrrecord+currpos, sizeof(MFTAttributeNonResident) );
+	if(mftmirrstream.compression_size!=0)
+	{
+		Server->Log("MFT Rundata is compressed. Can't handle that. -2", LL_ERROR);
+		return false;
+	}
+
+	Runlist mirrrunlist(mirrrecord+currpos+mftmirrstream.run_offset );
+	
+	unsigned char *mftmirr_data=new unsigned char[(unsigned int)mftmirrstream.real_size];
+	char *buffer=new char[clustersize];
+	MemFree buffer_free(buffer);
+	mirr_pos=0;
+	for(uint64 i=mftmirrstream.starting_vnc;i<=mftmirrstream.last_vnc;++i)
+	{
+		uint64 lcn=mirrrunlist.getLCN(i);
+		if(lcn==UD_UINT64)
+		{
+			Server->Log("Error mapping VCN->LCN. -2", LL_ERROR);
+			return false;
+		}
+		dev->Seek(lcn*clustersize);
+		rc=dev->Read(buffer, clustersize);
+		if(rc!=clustersize)
+		{
+			Server->Log("Error reading cluster "+nconvert(lcn)+" code: 529", LL_ERROR);
+			return false;
+		}
+		memcpy(&mftmirr_data[mirr_pos], buffer, (size_t)(std::min)(mftmirrstream.real_size-mirr_pos, (uint64)clustersize) );
+		mirr_pos+=(std::min)(mftmirrstream.real_size-mirr_pos, (uint64)clustersize);
+	}
+
+	bool has_fix=false;
+
+	for(uint64 i=0;i<mftmirrstream.real_size/mftrecordsize;++i)
+	{
+		uint64 currfile_vcn=(i*mftrecordsize)/clustersize;
+		uint64 currfile_lcn=mftrunlist.getLCN(currfile_vcn);
+		if(currfile_lcn==UD_UINT64)
+		{
+			Server->Log("Error mapping VCN to LCN", LL_ERROR);
+			return false;
+		}
+		uint64 currfile_pos=currfile_lcn*clustersize+(1*mftrecordsize)%clustersize;
+		char *currfilerecord=new char[mftrecordsize];
+		MemFree currfilerecord_free(currfilerecord);
+
+		_u32 rc=sectorRead(currfile_pos, currfilerecord, mftrecordsize);
+		if(rc==0)
+		{
+			Server->Log("Error reading currfile MFT entry", LL_DEBUG);
+			return false;
+		}
+
+		NTFSFileRecord *A=(NTFSFileRecord *)currfilerecord;
+		NTFSFileRecord *B=(NTFSFileRecord *)(mftmirr_data+i*mftrecordsize);
+
+		if(A->lsn!=B->lsn)
+		{
+			Server->Log("MFT file record in MFT mirror differs in file record "+nconvert(i)+": Logfile sequence number differs", LL_WARNING);
+		}
+
+		if(memcmp(currfilerecord, mftmirr_data+i*mftrecordsize, mftrecordsize)!=0)
+		{
+			Server->Log("MFT file record in MFT mirror differs in file record "+nconvert(i), LL_WARNING);
+			if(fix)
+			{
+				memcpy(mftmirr_data+i*mftrecordsize, currfilerecord, mftrecordsize);
+				has_fix=true;
+			}
+			else
+			{
+				return false;
+			}
+		}
+	}
+
+	if(has_fix)
+	{
+		mirr_pos=0;
+		for(uint64 i=mftmirrstream.starting_vnc;i<=mftmirrstream.last_vnc;++i)
+		{
+			uint64 lcn=mirrrunlist.getLCN(i);
+			if(lcn==UD_UINT64)
+			{
+				Server->Log("Error mapping VCN->LCN. -2", LL_ERROR);
+				return false;
+			}
+			dev->Seek(lcn*clustersize);
+			rc=dev->Write((const char*)(mftmirr_data+i*clustersize), clustersize);
+			if(rc!=clustersize)
+			{
+				Server->Log("Error writing cluster "+nconvert(lcn)+" code: 652", LL_WARNING);
+				return false;
+			}
+		}
+
+		Server->Log("Fixed MFT mirror", LL_ERROR);
+	}
+
+	return true;
+}
+
+//-------------- RUNLIST -----------------
+
+Runlist::Runlist(char *pData) : data(pData)
+{
+	reset();
+}
+
+void Runlist::reset(void)
+{
+	pos=data;
+}
+
+bool Runlist::getNext(RunlistItem &item)
+{
+	char f=*pos;
+	if(f==0)
+		return false;
+
+	char offset_size=f >> 4;
+	char length_size=f &  0x0F;
+	item.length=0;
+	item.offset=0;
+	memcpy(&item.length, pos+1, length_size);
+
+	bool is_signed=(*(pos+1+length_size+offset_size-1) & 0x80)>0;
+	memcpy(&item.offset, pos+1+length_size, offset_size);
+
+	if(is_signed)
+	{
+		char * ar=(char*)&item.offset;
+		ar[offset_size-1]=ar[offset_size-1] & 0x7F;
+		item.offset*=-1;
+	}
+
+	pos+=1+offset_size+length_size;
+	return true;
+}
+
+uint64 Runlist::getSizeInClusters(void)
+{
+	reset();
+	RunlistItem item;
+	uint64 size=0;
+	while(getNext(item))
+	{
+		size+=item.length;
+	}
+	return size;
+}
+
+uint64 Runlist::getLCN(uint64 vcn)
+{
+	reset();
+	RunlistItem item;
+	uint64 lcn=0;
+	uint64 coffset=0;
+	while(getNext(item))
+	{
+		lcn+=item.offset;
+
+		if(coffset<=vcn && coffset+item.length>vcn )
+		{
+			return lcn+(vcn-coffset);
+		}
+
+		coffset+=item.length;
+	}
+	return UD_UINT64;
+}
+