
#include "../filesystem.h"

class FSUnknown : public Filesystem
{
public:
<<<<<<< HEAD
	FSUnknown(const std::wstring &pDev, bool read_ahead);
=======
	FSUnknown(const std::wstring &pDev, bool read_ahead, bool background_priority);
>>>>>>> 05978932
	~FSUnknown(void);

	int64 getBlocksize(void);
	virtual int64 getSize(void);
	const unsigned char * getBitmap(void);

private:
	unsigned char *bitmap;
	int64 drivesize;
};<|MERGE_RESOLUTION|>--- conflicted
+++ resolved
@@ -1,21 +1,17 @@
-
-#include "../filesystem.h"
-
-class FSUnknown : public Filesystem
-{
-public:
-<<<<<<< HEAD
-	FSUnknown(const std::wstring &pDev, bool read_ahead);
-=======
-	FSUnknown(const std::wstring &pDev, bool read_ahead, bool background_priority);
->>>>>>> 05978932
-	~FSUnknown(void);
-
-	int64 getBlocksize(void);
-	virtual int64 getSize(void);
-	const unsigned char * getBitmap(void);
-
-private:
-	unsigned char *bitmap;
-	int64 drivesize;
+
+#include "../filesystem.h"
+
+class FSUnknown : public Filesystem
+{
+public:
+	FSUnknown(const std::wstring &pDev, bool read_ahead, bool background_priority);
+	~FSUnknown(void);
+
+	int64 getBlocksize(void);
+	virtual int64 getSize(void);
+	const unsigned char * getBitmap(void);
+
+private:
+	unsigned char *bitmap;
+	int64 drivesize;
 };