--- conflicted
+++ resolved
@@ -1,95 +1,90 @@
-/*************************************************************************
-*    UrBackup - Client/Server backup system
-*    Copyright (C) 2011-2015 Martin Raiber
-*
-*    This program is free software: you can redistribute it and/or modify
-*    it under the terms of the GNU Affero General Public License as published by
-*    the Free Software Foundation, either version 3 of the License, or
-*    (at your option) any later version.
-*
-*    This program is distributed in the hope that it will be useful,
-*    but WITHOUT ANY WARRANTY; without even the implied warranty of
-*    MERCHANTABILITY or FITNESS FOR A PARTICULAR PURPOSE.  See the
-*    GNU Affero General Public License for more details.
-*
-*    You should have received a copy of the GNU Affero General Public License
-*    along with this program.  If not, see <http://www.gnu.org/licenses/>.
-**************************************************************************/
-
-#include "unknown.h"
-#include "../../Interface/Server.h"
-#include <memory.h>
-
-#ifdef _WIN32
-#include <Windows.h>
-#endif
-
-#define DEF_BLOCKSIZE 4096
-
-<<<<<<< HEAD
-FSUnknown::FSUnknown(const std::wstring &pDev, bool read_ahead)
-	: Filesystem(pDev, read_ahead)
-=======
-FSUnknown::FSUnknown(const std::wstring &pDev, bool read_ahead, bool background_priority)
-	: Filesystem(pDev, read_ahead, background_priority)
->>>>>>> 05978932
-{
-	if(has_error)
-		return;
-
-#ifdef _WIN32
-	HANDLE hDev=CreateFileW( pDev.c_str(), GENERIC_READ, FILE_SHARE_READ|FILE_SHARE_WRITE, NULL, OPEN_EXISTING, FILE_ATTRIBUTE_NORMAL|FILE_FLAG_NO_BUFFERING, NULL );
-	if(hDev==INVALID_HANDLE_VALUE)
-	{
-		Server->Log("Error opening device -2", LL_ERROR);
-		has_error=true;
-		return;
-	}
-
-	DWORD r_bytes;
-	GET_LENGTH_INFORMATION li;
-	BOOL b=DeviceIoControl(hDev, IOCTL_DISK_GET_LENGTH_INFO,  NULL,  0, &li,  sizeof(GET_LENGTH_INFORMATION), &r_bytes, NULL);
-	if(!b)
-	{
-		Server->Log("Error in DeviceIoControl(IOCTL_DISK_GET_LENGTH_INFO)", LL_ERROR);
-		has_error=true;
-		CloseHandle(hDev);
-		return;
-	}
-	drivesize=li.Length.QuadPart;
-#else
-	drivesize=dev->Size();
-#endif
-
-	int64 bitmap_entries=(int64)(drivesize/DEF_BLOCKSIZE);
-	if(drivesize%DEF_BLOCKSIZE!=0)
-		++bitmap_entries;
-
-	size_t bitmap_bytes=(size_t)(bitmap_entries/8);
-
-	if(bitmap_entries%8!=0)
-		++bitmap_bytes;
-
-	bitmap=new unsigned char[bitmap_bytes];
-	memset(bitmap, 0xFF, bitmap_bytes);
-}
-
-FSUnknown::~FSUnknown(void)
-{
-	delete []bitmap;
-}
-
-int64 FSUnknown::getBlocksize(void)
-{
-	return DEF_BLOCKSIZE;
-}
-
-int64 FSUnknown::getSize(void)
-{
-	return drivesize;
-}
-
-const unsigned char *FSUnknown::getBitmap(void)
-{
-	return bitmap;
+/*************************************************************************
+*    UrBackup - Client/Server backup system
+*    Copyright (C) 2011-2015 Martin Raiber
+*
+*    This program is free software: you can redistribute it and/or modify
+*    it under the terms of the GNU Affero General Public License as published by
+*    the Free Software Foundation, either version 3 of the License, or
+*    (at your option) any later version.
+*
+*    This program is distributed in the hope that it will be useful,
+*    but WITHOUT ANY WARRANTY; without even the implied warranty of
+*    MERCHANTABILITY or FITNESS FOR A PARTICULAR PURPOSE.  See the
+*    GNU Affero General Public License for more details.
+*
+*    You should have received a copy of the GNU Affero General Public License
+*    along with this program.  If not, see <http://www.gnu.org/licenses/>.
+**************************************************************************/
+
+#include "unknown.h"
+#include "../../Interface/Server.h"
+#include <memory.h>
+
+#ifdef _WIN32
+#include <Windows.h>
+#endif
+
+#define DEF_BLOCKSIZE 4096
+
+FSUnknown::FSUnknown(const std::wstring &pDev, bool read_ahead, bool background_priority)
+	: Filesystem(pDev, read_ahead, background_priority)
+{
+	if(has_error)
+		return;
+
+#ifdef _WIN32
+	HANDLE hDev=CreateFileW( pDev.c_str(), GENERIC_READ, FILE_SHARE_READ|FILE_SHARE_WRITE, NULL, OPEN_EXISTING, FILE_ATTRIBUTE_NORMAL|FILE_FLAG_NO_BUFFERING, NULL );
+	if(hDev==INVALID_HANDLE_VALUE)
+	{
+		Server->Log("Error opening device -2", LL_ERROR);
+		has_error=true;
+		return;
+	}
+
+	DWORD r_bytes;
+	GET_LENGTH_INFORMATION li;
+	BOOL b=DeviceIoControl(hDev, IOCTL_DISK_GET_LENGTH_INFO,  NULL,  0, &li,  sizeof(GET_LENGTH_INFORMATION), &r_bytes, NULL);
+	if(!b)
+	{
+		Server->Log("Error in DeviceIoControl(IOCTL_DISK_GET_LENGTH_INFO)", LL_ERROR);
+		has_error=true;
+		CloseHandle(hDev);
+		return;
+	}
+	drivesize=li.Length.QuadPart;
+#else
+	drivesize=dev->Size();
+#endif
+
+	int64 bitmap_entries=(int64)(drivesize/DEF_BLOCKSIZE);
+	if(drivesize%DEF_BLOCKSIZE!=0)
+		++bitmap_entries;
+
+	size_t bitmap_bytes=(size_t)(bitmap_entries/8);
+
+	if(bitmap_entries%8!=0)
+		++bitmap_bytes;
+
+	bitmap=new unsigned char[bitmap_bytes];
+	memset(bitmap, 0xFF, bitmap_bytes);
+}
+
+FSUnknown::~FSUnknown(void)
+{
+	delete []bitmap;
+}
+
+int64 FSUnknown::getBlocksize(void)
+{
+	return DEF_BLOCKSIZE;
+}
+
+int64 FSUnknown::getSize(void)
+{
+	return drivesize;
+}
+
+const unsigned char *FSUnknown::getBitmap(void)
+{
+	return bitmap;
 }