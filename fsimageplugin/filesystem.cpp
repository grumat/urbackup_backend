/*************************************************************************
*    UrBackup - Client/Server backup system
*    Copyright (C) 2011-2015 Martin Raiber
*
*    This program is free software: you can redistribute it and/or modify
*    it under the terms of the GNU Affero General Public License as published by
*    the Free Software Foundation, either version 3 of the License, or
*    (at your option) any later version.
*
*    This program is distributed in the hope that it will be useful,
*    but WITHOUT ANY WARRANTY; without even the implied warranty of
*    MERCHANTABILITY or FITNESS FOR A PARTICULAR PURPOSE.  See the
*    GNU Affero General Public License for more details.
*
*    You should have received a copy of the GNU Affero General Public License
*    along with this program.  If not, see <http://www.gnu.org/licenses/>.
**************************************************************************/

#include "filesystem.h"
#include "../Interface/Server.h"
#include "../Interface/File.h"
#include "../stringtools.h"
#include <memory.h>
#ifdef _WIN32
#include <Windows.h>
#else
#include <errno.h>
#endif
#include "../Interface/Thread.h"
#include "../Interface/Condition.h"
#include "../Interface/ThreadPool.h"
#include <assert.h>

<<<<<<< HEAD
namespace
=======

namespace
{
	const size_t readahead_num_blocks = 5120;
	const size_t max_idle_buffers = readahead_num_blocks;
	const size_t readahead_low_level_blocks = readahead_num_blocks/2;

	class ReadaheadThread : public IThread
	{
	public:
		ReadaheadThread(Filesystem& fs, bool background_priority)
			: fs(fs), 
			  mutex(Server->createMutex()),
			  start_readahead_cond(Server->createCondition()),
			  read_block_cond(Server->createCondition()),
			  current_block(-1),
			  do_stop(false),
			  readahead_miss(false),
			  background_priority(background_priority)
		{

		}
		~ReadaheadThread()
		{
			for(std::map<int64, char*>::iterator it=read_blocks.begin();
				it!=read_blocks.end();++it)
			{
				fs.releaseBuffer(it->second);
			}
		}


		void operator()()
		{
#ifdef _WIN32
			if(background_priority)
			{
#ifdef THREAD_MODE_BACKGROUND_BEGIN
				SetThreadPriority( GetCurrentThread(), THREAD_MODE_BACKGROUND_BEGIN);
#else
				SetThreadPriority( GetCurrentThread(), THREAD_PRIORITY_LOWEST);
#endif //THREAD_MODE_BACKGROUND_BEGIN
			}
#endif

			IScopedLock lock(mutex.get());
			while(!do_stop)
			{
				if(read_blocks.size()>=readahead_num_blocks)
				{
					while(read_blocks.size()>readahead_low_level_blocks
						&& !readahead_miss)
					{
						start_readahead_cond->wait(&lock);

						if(do_stop) break;
					}
				}

				if(do_stop) break;

				while(current_block==-1)
				{
					start_readahead_cond->wait(&lock);

					if(do_stop) break;
				}

				if(do_stop) break;

				std::map<int64, char*>::iterator it;
				do 
				{
					it = read_blocks.find(current_block);
					if(it!=read_blocks.end())
					{
						current_block = next_used_block(current_block);
					}
				} while (it!=read_blocks.end());

				if(current_block!=-1)
				{
					lock.relock(NULL);
					char* buf = fs.readBlockInt(current_block, false);
					lock.relock(mutex.get());

					read_blocks[current_block] = buf;

					current_block = next_used_block(current_block);

					if(readahead_miss)
					{
						read_block_cond->notify_all();
						readahead_miss=false;
					}
				}
			}

#ifdef _WIN32
			if(background_priority)
			{
#ifdef THREAD_MODE_BACKGROUND_END
				SetThreadPriority( GetCurrentThread(), THREAD_MODE_BACKGROUND_END);
#else
				SetThreadPriority( GetCurrentThread(), THREAD_PRIORITY_NORMAL);
#endif
			}
#endif
		}

		char* getBlock(int64 block)
		{
			IScopedLock lock(mutex.get());

			clearUnusedReadahead(block);

			char* ret=NULL;
			while(ret==NULL)
			{
				std::map<int64, char*>::iterator it=read_blocks.find(block);

				if(it!=read_blocks.end())
				{
					ret = it->second;
					read_blocks.erase(it);
				}
				else
				{
					readaheadFromInt(block);
					readahead_miss=true;
					read_block_cond->wait(&lock);
				}
			}

			return ret;
		}

		void stop()
		{
			IScopedLock lock(mutex.get());
			do_stop=true;
			start_readahead_cond->notify_all();
		}

	private:

		void readaheadFromInt(int64 pBlock)
		{
			current_block=pBlock;
			start_readahead_cond->notify_all();
		}

		void clearUnusedReadahead(int64 pBlock)
		{
			for(std::map<int64, char*>::iterator it=read_blocks.begin();
				it!=read_blocks.end();)
			{
				if(it->first<pBlock)
				{
					std::map<int64, char*>::iterator todel = it;
					++it;
					fs.releaseBuffer(todel->second);
					read_blocks.erase(todel);
				}
				else
				{
					break;
				}
			}
		}

		int64 next_used_block(int64 pBlock)
		{
			int64 size = fs.getSize();

			while(pBlock+1<size/fs.getBlocksize())
			{
				++pBlock;

				if(fs.hasBlock(pBlock))
				{
					return pBlock;
				}
			}

			return -1;
		}

		std::auto_ptr<IMutex> mutex;
		std::auto_ptr<ICondition> start_readahead_cond;
		std::auto_ptr<ICondition> read_block_cond;
		Filesystem& fs;

		std::map<int64, char*> read_blocks;

		bool readahead_miss;

		int64 current_block;

		bool do_stop;

		bool background_priority;
	};
}

Filesystem::Filesystem(const std::wstring &pDev, bool read_ahead, bool background_priority)
	: buffer_mutex(Server->createMutex())
>>>>>>> 05978932
{
	unsigned int getLastSystemError()
	{
		unsigned int last_error;
#ifdef _WIN32
		last_error=GetLastError();
#else
		last_error=errno;
#endif
		return last_error;
	}

	const size_t readahead_num_blocks = 5120;
	const size_t max_idle_buffers = readahead_num_blocks;
	const size_t readahead_low_level_blocks = readahead_num_blocks/2;

	class ReadaheadThread : public IThread
	{
	public:
		ReadaheadThread(Filesystem& fs)
			: fs(fs), 
			  mutex(Server->createMutex()),
			  start_readahead_cond(Server->createCondition()),
			  read_block_cond(Server->createCondition()),
			  current_block(-1),
			  do_stop(false),
			  readahead_miss(false)
		{

		}

		~ReadaheadThread()
		{
			for(std::map<int64, char*>::iterator it=read_blocks.begin();
				it!=read_blocks.end();++it)
			{
				fs.releaseBuffer(it->second);
			}
		}


		void operator()()
		{
#ifdef _WIN32
#ifdef THREAD_MODE_BACKGROUND_BEGIN
			SetThreadPriority( GetCurrentThread(), THREAD_MODE_BACKGROUND_BEGIN);
#else
			SetThreadPriority( GetCurrentThread(), THREAD_PRIORITY_LOWEST);
#endif //THREAD_MODE_BACKGROUND_BEGIN
#endif

			IScopedLock lock(mutex.get());
			while(!do_stop)
			{
				if(read_blocks.size()>=readahead_num_blocks)
				{
					while(read_blocks.size()>readahead_low_level_blocks
						&& !readahead_miss)
					{
						start_readahead_cond->wait(&lock);

						if(do_stop) break;
					}
				}

				if(do_stop) break;

				while(current_block==-1)
				{
					start_readahead_cond->wait(&lock);
				}

				if(do_stop) break;

				std::map<int64, char*>::iterator it;
				do 
				{
					it = read_blocks.find(current_block);
					if(it!=read_blocks.end())
					{
						current_block = next_used_block(current_block);
					}
				} while (it!=read_blocks.end());

				if(current_block!=-1)
				{
					lock.relock(NULL);
					char* buf = fs.readBlockInt(current_block, false);
					lock.relock(mutex.get());

					read_blocks[current_block] = buf;

					if(do_stop) break;

					current_block = next_used_block(current_block);

					if(readahead_miss)
					{
						read_block_cond->notify_all();
						readahead_miss=false;
					}
				}
			}

#ifdef _WIN32
#ifdef THREAD_MODE_BACKGROUND_END
			SetThreadPriority( GetCurrentThread(), THREAD_MODE_BACKGROUND_END);
#else
			SetThreadPriority( GetCurrentThread(), THREAD_PRIORITY_NORMAL);
#endif
#endif
		}

		char* getBlock(int64 block)
		{
			IScopedLock lock(mutex.get());

			clearUnusedReadahead(block);

			char* ret=NULL;
			while(ret==NULL)
			{
				std::map<int64, char*>::iterator it=read_blocks.find(block);

				if(it!=read_blocks.end())
				{
					ret = it->second;
					read_blocks.erase(it);
				}
				else
				{
					readaheadFromInt(block);
					readahead_miss=true;
					read_block_cond->wait(&lock);
				}
			}

			return ret;
		}

		void stop()
		{
			IScopedLock lock(mutex.get());
			do_stop=true;
			start_readahead_cond->notify_all();
		}

	private:

		void readaheadFromInt(int64 pBlock)
		{
			current_block=pBlock;
			start_readahead_cond->notify_all();
		}

		void clearUnusedReadahead(int64 pBlock)
		{
			for(std::map<int64, char*>::iterator it=read_blocks.begin();
				it!=read_blocks.end();)
			{
				if(it->first<pBlock)
				{
					std::map<int64, char*>::iterator todel = it;
					++it;
					fs.releaseBuffer(todel->second);
					read_blocks.erase(todel);
				}
				else
				{
					break;
				}
			}
		}

		int64 next_used_block(int64 pBlock)
		{
			int64 size = fs.getSize();

			while(pBlock<size/fs.getBlocksize())
			{
				++pBlock;

				if(fs.hasBlock(pBlock))
				{
					return pBlock;
				}
			}

			return -1;
		}

		std::auto_ptr<IMutex> mutex;
		std::auto_ptr<ICondition> start_readahead_cond;
		std::auto_ptr<ICondition> read_block_cond;
		Filesystem& fs;

		std::map<int64, char*> read_blocks;

		bool readahead_miss;

		int64 current_block;

		bool do_stop;
	};
}

Filesystem::Filesystem(const std::wstring &pDev, bool read_ahead)
	: buffer_mutex(Server->createMutex())
{
	has_error=false;

	dev=Server->openFile(pDev, MODE_READ_DEVICE);
	if(dev==NULL)
	{
		Server->Log("Error opening device file. Errorcode: "+nconvert(getLastSystemError()), LL_ERROR);
		has_error=true;
	}
	own_dev=true;

	if(read_ahead)
	{
<<<<<<< HEAD
		readahead_thread.reset(new ReadaheadThread(*this));
=======
		readahead_thread.reset(new ReadaheadThread(*this, background_priority));
>>>>>>> 05978932
		readahead_thread_ticket = Server->getThreadPool()->execute(readahead_thread.get());
	}
}

<<<<<<< HEAD
Filesystem::Filesystem(IFile *pDev, bool read_ahead)
=======
Filesystem::Filesystem(IFile *pDev, bool read_ahead, bool background_priority)
>>>>>>> 05978932
	: dev(pDev)
{
	has_error=false;
	own_dev=false;

	if(read_ahead)
	{
<<<<<<< HEAD
		readahead_thread.reset(new ReadaheadThread(*this));
=======
		readahead_thread.reset(new ReadaheadThread(*this, background_priority));
>>>>>>> 05978932
		readahead_thread_ticket = Server->getThreadPool()->execute(readahead_thread.get());
	}
}

Filesystem::~Filesystem()
{
	assert(readahead_thread.get()==NULL);

	if(dev!=NULL && own_dev)
	{
		Server->destroy(dev);
	}
	
	for(size_t i=0;i<buffers.size();++i)
	{
		delete[] buffers[i];
	}
<<<<<<< HEAD
}

bool Filesystem::hasBlock(int64 pBlock)
{
	const unsigned char *bitmap=getBitmap();
	int64 blocksize=getBlocksize();

	size_t bitmap_byte=(size_t)(pBlock/8);
	size_t bitmap_bit=pBlock%8;

	unsigned char b=bitmap[bitmap_byte];

	bool has_bit=((b & (1<<bitmap_bit))>0);

	return has_bit;
}

char* Filesystem::readBlock(int64 pBlock)
{
	return readBlockInt(pBlock, readahead_thread.get()!=NULL);
}

=======
}

bool Filesystem::hasBlock(int64 pBlock)
{
	const unsigned char *bitmap=getBitmap();
	int64 blocksize=getBlocksize();

	size_t bitmap_byte=(size_t)(pBlock/8);
	size_t bitmap_bit=pBlock%8;

	unsigned char b=bitmap[bitmap_byte];

	bool has_bit=((b & (1<<bitmap_bit))>0);

	return has_bit;
}

char* Filesystem::readBlock(int64 pBlock)
{
	return readBlockInt(pBlock, readahead_thread.get()!=NULL);
}

>>>>>>> 05978932
char* Filesystem::readBlockInt(int64 pBlock, bool use_readahead)
{
	const unsigned char *bitmap=getBitmap();
	int64 blocksize=getBlocksize();

	size_t bitmap_byte=(size_t)(pBlock/8);
	size_t bitmap_bit=pBlock%8;

	unsigned char b=bitmap[bitmap_byte];

	bool has_bit=((b & (1<<bitmap_bit))>0);

	if(!has_bit)
		return NULL;
	
	if(!use_readahead)
	{
		bool b=dev->Seek(pBlock*blocksize);
		if(!b)
		{
			Server->Log("Seeking in device failed -1", LL_ERROR);
			has_error=true;
			return NULL;
		}
		char* buf = getBuffer();
		if(!readFromDev(buf, (_u32)blocksize) )
		{
			Server->Log("Reading from device failed -1", LL_ERROR);
			has_error=true;
			return NULL;
		}

		return buf;
	}
	else
	{
		return readahead_thread->getBlock(pBlock);
	}
}

std::vector<int64> Filesystem::readBlocks(int64 pStartBlock, unsigned int n,
	const std::vector<char*>& buffers, unsigned int buffer_offset)
{
	_u32 blocksize=(_u32)getBlocksize();
	std::vector<int64> ret;

	size_t currbuf = 0;

	for(int64 i=pStartBlock;i<pStartBlock+n;++i)
	{
		char* buf = readBlock(i);
		if(buf!=NULL)
		{
			memcpy(buffers[currbuf]+buffer_offset, buf, blocksize);
			++currbuf;
			ret.push_back(i);

			releaseBuffer(buf);
		}
	}

	return ret;
}

bool Filesystem::readFromDev(char *buf, _u32 bsize)
{
	int tries=20;
	_u32 rc=dev->Read(buf, bsize);
	while(rc<bsize)
	{
		Server->wait(200);
		Server->Log("Reading from device failed. Retrying. Errorcode: "+nconvert(getLastSystemError()), LL_WARNING);
		rc+=dev->Read(buf+rc, bsize-rc);
		--tries;
		if(tries<0)
		{
			Server->Log("Reading from device failed. Errorcode: "+nconvert(getLastSystemError()), LL_ERROR);
			return false;
		}
	}
	return true;
}

int64 Filesystem::calculateUsedSpace(void)
{
	const unsigned char *bm=getBitmap();
	uint64 blocks1=getSize()/getBlocksize();
	unsigned int tadd=(unsigned int)(blocks1/8);;
	if( blocks1%8>0)
		++tadd;

	const unsigned char *target=bm+tadd;
	int64 used_blocks=0;
	uint64 blocknum=0;
	while(bm!=target)
	{
		const unsigned char b=*bm;
		for(int i=0;i<8;++i)
		{
			if(blocknum>=blocks1)
				break;
			if( (b & (1<<i))>0 )
			{
				++used_blocks;
			}
			++blocknum;
		}
		++bm;
	}
	return used_blocks*getBlocksize();
}

bool Filesystem::hasError(void)
{
	return has_error;
}

char* Filesystem::getBuffer()
{
	{
		IScopedLock lock(buffer_mutex.get());

		if(!buffers.empty())
		{
			char* ret = buffers[buffers.size()-1];
			buffers.erase(buffers.begin()+buffers.size()-1);
			return ret;
		}
	}

	return new char[getBlocksize()];
}

void Filesystem::releaseBuffer(char* buf)
{
	{
		IScopedLock lock(buffer_mutex.get());
		
		if(buffers.size()<max_idle_buffers)
		{
			buffers.push_back(buf);
			return;
		}
	}

	delete[] buf;
}

void Filesystem::shutdownReadahead()
{
	if(readahead_thread.get()!=NULL)
	{
		readahead_thread->stop();
		Server->getThreadPool()->waitFor(readahead_thread_ticket);
		readahead_thread.reset();
	}
}

<|MERGE_RESOLUTION|>--- conflicted
+++ resolved
@@ -1,713 +1,475 @@
-/*************************************************************************
-*    UrBackup - Client/Server backup system
-*    Copyright (C) 2011-2015 Martin Raiber
-*
-*    This program is free software: you can redistribute it and/or modify
-*    it under the terms of the GNU Affero General Public License as published by
-*    the Free Software Foundation, either version 3 of the License, or
-*    (at your option) any later version.
-*
-*    This program is distributed in the hope that it will be useful,
-*    but WITHOUT ANY WARRANTY; without even the implied warranty of
-*    MERCHANTABILITY or FITNESS FOR A PARTICULAR PURPOSE.  See the
-*    GNU Affero General Public License for more details.
-*
-*    You should have received a copy of the GNU Affero General Public License
-*    along with this program.  If not, see <http://www.gnu.org/licenses/>.
-**************************************************************************/
-
-#include "filesystem.h"
-#include "../Interface/Server.h"
-#include "../Interface/File.h"
-#include "../stringtools.h"
-#include <memory.h>
-#ifdef _WIN32
-#include <Windows.h>
-#else
-#include <errno.h>
-#endif
-#include "../Interface/Thread.h"
-#include "../Interface/Condition.h"
-#include "../Interface/ThreadPool.h"
-#include <assert.h>
-
-<<<<<<< HEAD
-namespace
-=======
-
-namespace
-{
-	const size_t readahead_num_blocks = 5120;
-	const size_t max_idle_buffers = readahead_num_blocks;
-	const size_t readahead_low_level_blocks = readahead_num_blocks/2;
-
-	class ReadaheadThread : public IThread
-	{
-	public:
-		ReadaheadThread(Filesystem& fs, bool background_priority)
-			: fs(fs), 
-			  mutex(Server->createMutex()),
-			  start_readahead_cond(Server->createCondition()),
-			  read_block_cond(Server->createCondition()),
-			  current_block(-1),
-			  do_stop(false),
-			  readahead_miss(false),
-			  background_priority(background_priority)
-		{
-
-		}
-		~ReadaheadThread()
-		{
-			for(std::map<int64, char*>::iterator it=read_blocks.begin();
-				it!=read_blocks.end();++it)
-			{
-				fs.releaseBuffer(it->second);
-			}
-		}
-
-
-		void operator()()
-		{
-#ifdef _WIN32
-			if(background_priority)
-			{
-#ifdef THREAD_MODE_BACKGROUND_BEGIN
-				SetThreadPriority( GetCurrentThread(), THREAD_MODE_BACKGROUND_BEGIN);
-#else
-				SetThreadPriority( GetCurrentThread(), THREAD_PRIORITY_LOWEST);
-#endif //THREAD_MODE_BACKGROUND_BEGIN
-			}
-#endif
-
-			IScopedLock lock(mutex.get());
-			while(!do_stop)
-			{
-				if(read_blocks.size()>=readahead_num_blocks)
-				{
-					while(read_blocks.size()>readahead_low_level_blocks
-						&& !readahead_miss)
-					{
-						start_readahead_cond->wait(&lock);
-
-						if(do_stop) break;
-					}
-				}
-
-				if(do_stop) break;
-
-				while(current_block==-1)
-				{
-					start_readahead_cond->wait(&lock);
-
-					if(do_stop) break;
-				}
-
-				if(do_stop) break;
-
-				std::map<int64, char*>::iterator it;
-				do 
-				{
-					it = read_blocks.find(current_block);
-					if(it!=read_blocks.end())
-					{
-						current_block = next_used_block(current_block);
-					}
-				} while (it!=read_blocks.end());
-
-				if(current_block!=-1)
-				{
-					lock.relock(NULL);
-					char* buf = fs.readBlockInt(current_block, false);
-					lock.relock(mutex.get());
-
-					read_blocks[current_block] = buf;
-
-					current_block = next_used_block(current_block);
-
-					if(readahead_miss)
-					{
-						read_block_cond->notify_all();
-						readahead_miss=false;
-					}
-				}
-			}
-
-#ifdef _WIN32
-			if(background_priority)
-			{
-#ifdef THREAD_MODE_BACKGROUND_END
-				SetThreadPriority( GetCurrentThread(), THREAD_MODE_BACKGROUND_END);
-#else
-				SetThreadPriority( GetCurrentThread(), THREAD_PRIORITY_NORMAL);
-#endif
-			}
-#endif
-		}
-
-		char* getBlock(int64 block)
-		{
-			IScopedLock lock(mutex.get());
-
-			clearUnusedReadahead(block);
-
-			char* ret=NULL;
-			while(ret==NULL)
-			{
-				std::map<int64, char*>::iterator it=read_blocks.find(block);
-
-				if(it!=read_blocks.end())
-				{
-					ret = it->second;
-					read_blocks.erase(it);
-				}
-				else
-				{
-					readaheadFromInt(block);
-					readahead_miss=true;
-					read_block_cond->wait(&lock);
-				}
-			}
-
-			return ret;
-		}
-
-		void stop()
-		{
-			IScopedLock lock(mutex.get());
-			do_stop=true;
-			start_readahead_cond->notify_all();
-		}
-
-	private:
-
-		void readaheadFromInt(int64 pBlock)
-		{
-			current_block=pBlock;
-			start_readahead_cond->notify_all();
-		}
-
-		void clearUnusedReadahead(int64 pBlock)
-		{
-			for(std::map<int64, char*>::iterator it=read_blocks.begin();
-				it!=read_blocks.end();)
-			{
-				if(it->first<pBlock)
-				{
-					std::map<int64, char*>::iterator todel = it;
-					++it;
-					fs.releaseBuffer(todel->second);
-					read_blocks.erase(todel);
-				}
-				else
-				{
-					break;
-				}
-			}
-		}
-
-		int64 next_used_block(int64 pBlock)
-		{
-			int64 size = fs.getSize();
-
-			while(pBlock+1<size/fs.getBlocksize())
-			{
-				++pBlock;
-
-				if(fs.hasBlock(pBlock))
-				{
-					return pBlock;
-				}
-			}
-
-			return -1;
-		}
-
-		std::auto_ptr<IMutex> mutex;
-		std::auto_ptr<ICondition> start_readahead_cond;
-		std::auto_ptr<ICondition> read_block_cond;
-		Filesystem& fs;
-
-		std::map<int64, char*> read_blocks;
-
-		bool readahead_miss;
-
-		int64 current_block;
-
-		bool do_stop;
-
-		bool background_priority;
-	};
-}
-
-Filesystem::Filesystem(const std::wstring &pDev, bool read_ahead, bool background_priority)
-	: buffer_mutex(Server->createMutex())
->>>>>>> 05978932
-{
-	unsigned int getLastSystemError()
-	{
-		unsigned int last_error;
-#ifdef _WIN32
-		last_error=GetLastError();
-#else
-		last_error=errno;
-#endif
-		return last_error;
-	}
-
-	const size_t readahead_num_blocks = 5120;
-	const size_t max_idle_buffers = readahead_num_blocks;
-	const size_t readahead_low_level_blocks = readahead_num_blocks/2;
-
-	class ReadaheadThread : public IThread
-	{
-	public:
-		ReadaheadThread(Filesystem& fs)
-			: fs(fs), 
-			  mutex(Server->createMutex()),
-			  start_readahead_cond(Server->createCondition()),
-			  read_block_cond(Server->createCondition()),
-			  current_block(-1),
-			  do_stop(false),
-			  readahead_miss(false)
-		{
-
-		}
-
-		~ReadaheadThread()
-		{
-			for(std::map<int64, char*>::iterator it=read_blocks.begin();
-				it!=read_blocks.end();++it)
-			{
-				fs.releaseBuffer(it->second);
-			}
-		}
-
-
-		void operator()()
-		{
-#ifdef _WIN32
-#ifdef THREAD_MODE_BACKGROUND_BEGIN
-			SetThreadPriority( GetCurrentThread(), THREAD_MODE_BACKGROUND_BEGIN);
-#else
-			SetThreadPriority( GetCurrentThread(), THREAD_PRIORITY_LOWEST);
-#endif //THREAD_MODE_BACKGROUND_BEGIN
-#endif
-
-			IScopedLock lock(mutex.get());
-			while(!do_stop)
-			{
-				if(read_blocks.size()>=readahead_num_blocks)
-				{
-					while(read_blocks.size()>readahead_low_level_blocks
-						&& !readahead_miss)
-					{
-						start_readahead_cond->wait(&lock);
-
-						if(do_stop) break;
-					}
-				}
-
-				if(do_stop) break;
-
-				while(current_block==-1)
-				{
-					start_readahead_cond->wait(&lock);
-				}
-
-				if(do_stop) break;
-
-				std::map<int64, char*>::iterator it;
-				do 
-				{
-					it = read_blocks.find(current_block);
-					if(it!=read_blocks.end())
-					{
-						current_block = next_used_block(current_block);
-					}
-				} while (it!=read_blocks.end());
-
-				if(current_block!=-1)
-				{
-					lock.relock(NULL);
-					char* buf = fs.readBlockInt(current_block, false);
-					lock.relock(mutex.get());
-
-					read_blocks[current_block] = buf;
-
-					if(do_stop) break;
-
-					current_block = next_used_block(current_block);
-
-					if(readahead_miss)
-					{
-						read_block_cond->notify_all();
-						readahead_miss=false;
-					}
-				}
-			}
-
-#ifdef _WIN32
-#ifdef THREAD_MODE_BACKGROUND_END
-			SetThreadPriority( GetCurrentThread(), THREAD_MODE_BACKGROUND_END);
-#else
-			SetThreadPriority( GetCurrentThread(), THREAD_PRIORITY_NORMAL);
-#endif
-#endif
-		}
-
-		char* getBlock(int64 block)
-		{
-			IScopedLock lock(mutex.get());
-
-			clearUnusedReadahead(block);
-
-			char* ret=NULL;
-			while(ret==NULL)
-			{
-				std::map<int64, char*>::iterator it=read_blocks.find(block);
-
-				if(it!=read_blocks.end())
-				{
-					ret = it->second;
-					read_blocks.erase(it);
-				}
-				else
-				{
-					readaheadFromInt(block);
-					readahead_miss=true;
-					read_block_cond->wait(&lock);
-				}
-			}
-
-			return ret;
-		}
-
-		void stop()
-		{
-			IScopedLock lock(mutex.get());
-			do_stop=true;
-			start_readahead_cond->notify_all();
-		}
-
-	private:
-
-		void readaheadFromInt(int64 pBlock)
-		{
-			current_block=pBlock;
-			start_readahead_cond->notify_all();
-		}
-
-		void clearUnusedReadahead(int64 pBlock)
-		{
-			for(std::map<int64, char*>::iterator it=read_blocks.begin();
-				it!=read_blocks.end();)
-			{
-				if(it->first<pBlock)
-				{
-					std::map<int64, char*>::iterator todel = it;
-					++it;
-					fs.releaseBuffer(todel->second);
-					read_blocks.erase(todel);
-				}
-				else
-				{
-					break;
-				}
-			}
-		}
-
-		int64 next_used_block(int64 pBlock)
-		{
-			int64 size = fs.getSize();
-
-			while(pBlock<size/fs.getBlocksize())
-			{
-				++pBlock;
-
-				if(fs.hasBlock(pBlock))
-				{
-					return pBlock;
-				}
-			}
-
-			return -1;
-		}
-
-		std::auto_ptr<IMutex> mutex;
-		std::auto_ptr<ICondition> start_readahead_cond;
-		std::auto_ptr<ICondition> read_block_cond;
-		Filesystem& fs;
-
-		std::map<int64, char*> read_blocks;
-
-		bool readahead_miss;
-
-		int64 current_block;
-
-		bool do_stop;
-	};
-}
-
-Filesystem::Filesystem(const std::wstring &pDev, bool read_ahead)
-	: buffer_mutex(Server->createMutex())
-{
-	has_error=false;
-
-	dev=Server->openFile(pDev, MODE_READ_DEVICE);
-	if(dev==NULL)
-	{
-		Server->Log("Error opening device file. Errorcode: "+nconvert(getLastSystemError()), LL_ERROR);
-		has_error=true;
-	}
-	own_dev=true;
-
-	if(read_ahead)
-	{
-<<<<<<< HEAD
-		readahead_thread.reset(new ReadaheadThread(*this));
-=======
-		readahead_thread.reset(new ReadaheadThread(*this, background_priority));
->>>>>>> 05978932
-		readahead_thread_ticket = Server->getThreadPool()->execute(readahead_thread.get());
-	}
-}
-
-<<<<<<< HEAD
-Filesystem::Filesystem(IFile *pDev, bool read_ahead)
-=======
-Filesystem::Filesystem(IFile *pDev, bool read_ahead, bool background_priority)
->>>>>>> 05978932
-	: dev(pDev)
-{
-	has_error=false;
-	own_dev=false;
-
-	if(read_ahead)
-	{
-<<<<<<< HEAD
-		readahead_thread.reset(new ReadaheadThread(*this));
-=======
-		readahead_thread.reset(new ReadaheadThread(*this, background_priority));
->>>>>>> 05978932
-		readahead_thread_ticket = Server->getThreadPool()->execute(readahead_thread.get());
-	}
-}
-
-Filesystem::~Filesystem()
-{
-	assert(readahead_thread.get()==NULL);
-
-	if(dev!=NULL && own_dev)
-	{
-		Server->destroy(dev);
-	}
-	
-	for(size_t i=0;i<buffers.size();++i)
-	{
-		delete[] buffers[i];
-	}
-<<<<<<< HEAD
-}
-
-bool Filesystem::hasBlock(int64 pBlock)
-{
-	const unsigned char *bitmap=getBitmap();
-	int64 blocksize=getBlocksize();
-
-	size_t bitmap_byte=(size_t)(pBlock/8);
-	size_t bitmap_bit=pBlock%8;
-
-	unsigned char b=bitmap[bitmap_byte];
-
-	bool has_bit=((b & (1<<bitmap_bit))>0);
-
-	return has_bit;
-}
-
-char* Filesystem::readBlock(int64 pBlock)
-{
-	return readBlockInt(pBlock, readahead_thread.get()!=NULL);
-}
-
-=======
-}
-
-bool Filesystem::hasBlock(int64 pBlock)
-{
-	const unsigned char *bitmap=getBitmap();
-	int64 blocksize=getBlocksize();
-
-	size_t bitmap_byte=(size_t)(pBlock/8);
-	size_t bitmap_bit=pBlock%8;
-
-	unsigned char b=bitmap[bitmap_byte];
-
-	bool has_bit=((b & (1<<bitmap_bit))>0);
-
-	return has_bit;
-}
-
-char* Filesystem::readBlock(int64 pBlock)
-{
-	return readBlockInt(pBlock, readahead_thread.get()!=NULL);
-}
-
->>>>>>> 05978932
-char* Filesystem::readBlockInt(int64 pBlock, bool use_readahead)
-{
-	const unsigned char *bitmap=getBitmap();
-	int64 blocksize=getBlocksize();
-
-	size_t bitmap_byte=(size_t)(pBlock/8);
-	size_t bitmap_bit=pBlock%8;
-
-	unsigned char b=bitmap[bitmap_byte];
-
-	bool has_bit=((b & (1<<bitmap_bit))>0);
-
-	if(!has_bit)
-		return NULL;
-	
-	if(!use_readahead)
-	{
-		bool b=dev->Seek(pBlock*blocksize);
-		if(!b)
-		{
-			Server->Log("Seeking in device failed -1", LL_ERROR);
-			has_error=true;
-			return NULL;
-		}
-		char* buf = getBuffer();
-		if(!readFromDev(buf, (_u32)blocksize) )
-		{
-			Server->Log("Reading from device failed -1", LL_ERROR);
-			has_error=true;
-			return NULL;
-		}
-
-		return buf;
-	}
-	else
-	{
-		return readahead_thread->getBlock(pBlock);
-	}
-}
-
-std::vector<int64> Filesystem::readBlocks(int64 pStartBlock, unsigned int n,
-	const std::vector<char*>& buffers, unsigned int buffer_offset)
-{
-	_u32 blocksize=(_u32)getBlocksize();
-	std::vector<int64> ret;
-
-	size_t currbuf = 0;
-
-	for(int64 i=pStartBlock;i<pStartBlock+n;++i)
-	{
-		char* buf = readBlock(i);
-		if(buf!=NULL)
-		{
-			memcpy(buffers[currbuf]+buffer_offset, buf, blocksize);
-			++currbuf;
-			ret.push_back(i);
-
-			releaseBuffer(buf);
-		}
-	}
-
-	return ret;
-}
-
-bool Filesystem::readFromDev(char *buf, _u32 bsize)
-{
-	int tries=20;
-	_u32 rc=dev->Read(buf, bsize);
-	while(rc<bsize)
-	{
-		Server->wait(200);
-		Server->Log("Reading from device failed. Retrying. Errorcode: "+nconvert(getLastSystemError()), LL_WARNING);
-		rc+=dev->Read(buf+rc, bsize-rc);
-		--tries;
-		if(tries<0)
-		{
-			Server->Log("Reading from device failed. Errorcode: "+nconvert(getLastSystemError()), LL_ERROR);
-			return false;
-		}
-	}
-	return true;
-}
-
-int64 Filesystem::calculateUsedSpace(void)
-{
-	const unsigned char *bm=getBitmap();
-	uint64 blocks1=getSize()/getBlocksize();
-	unsigned int tadd=(unsigned int)(blocks1/8);;
-	if( blocks1%8>0)
-		++tadd;
-
-	const unsigned char *target=bm+tadd;
-	int64 used_blocks=0;
-	uint64 blocknum=0;
-	while(bm!=target)
-	{
-		const unsigned char b=*bm;
-		for(int i=0;i<8;++i)
-		{
-			if(blocknum>=blocks1)
-				break;
-			if( (b & (1<<i))>0 )
-			{
-				++used_blocks;
-			}
-			++blocknum;
-		}
-		++bm;
-	}
-	return used_blocks*getBlocksize();
-}
-
-bool Filesystem::hasError(void)
-{
-	return has_error;
-}
-
-char* Filesystem::getBuffer()
-{
-	{
-		IScopedLock lock(buffer_mutex.get());
-
-		if(!buffers.empty())
-		{
-			char* ret = buffers[buffers.size()-1];
-			buffers.erase(buffers.begin()+buffers.size()-1);
-			return ret;
-		}
-	}
-
-	return new char[getBlocksize()];
-}
-
-void Filesystem::releaseBuffer(char* buf)
-{
-	{
-		IScopedLock lock(buffer_mutex.get());
-		
-		if(buffers.size()<max_idle_buffers)
-		{
-			buffers.push_back(buf);
-			return;
-		}
-	}
-
-	delete[] buf;
-}
-
-void Filesystem::shutdownReadahead()
-{
-	if(readahead_thread.get()!=NULL)
-	{
-		readahead_thread->stop();
-		Server->getThreadPool()->waitFor(readahead_thread_ticket);
-		readahead_thread.reset();
-	}
-}
-
+/*************************************************************************
+*    UrBackup - Client/Server backup system
+*    Copyright (C) 2011-2015 Martin Raiber
+*
+*    This program is free software: you can redistribute it and/or modify
+*    it under the terms of the GNU Affero General Public License as published by
+*    the Free Software Foundation, either version 3 of the License, or
+*    (at your option) any later version.
+*
+*    This program is distributed in the hope that it will be useful,
+*    but WITHOUT ANY WARRANTY; without even the implied warranty of
+*    MERCHANTABILITY or FITNESS FOR A PARTICULAR PURPOSE.  See the
+*    GNU Affero General Public License for more details.
+*
+*    You should have received a copy of the GNU Affero General Public License
+*    along with this program.  If not, see <http://www.gnu.org/licenses/>.
+**************************************************************************/
+
+#include "filesystem.h"
+#include "../Interface/Server.h"
+#include "../Interface/File.h"
+#include "../stringtools.h"
+#include <memory.h>
+#ifdef _WIN32
+#include <Windows.h>
+#else
+#include <errno.h>
+#endif
+#include "../Interface/Thread.h"
+#include "../Interface/Condition.h"
+#include "../Interface/ThreadPool.h"
+#include <assert.h>
+
+
+namespace
+{
+	const size_t readahead_num_blocks = 5120;
+	const size_t max_idle_buffers = readahead_num_blocks;
+	const size_t readahead_low_level_blocks = readahead_num_blocks/2;
+
+	class ReadaheadThread : public IThread
+	{
+	public:
+		ReadaheadThread(Filesystem& fs, bool background_priority)
+			: fs(fs), 
+			  mutex(Server->createMutex()),
+			  start_readahead_cond(Server->createCondition()),
+			  read_block_cond(Server->createCondition()),
+			  current_block(-1),
+			  do_stop(false),
+			  readahead_miss(false),
+			  background_priority(background_priority)
+		{
+
+		}
+		~ReadaheadThread()
+		{
+			for(std::map<int64, char*>::iterator it=read_blocks.begin();
+				it!=read_blocks.end();++it)
+			{
+				fs.releaseBuffer(it->second);
+			}
+		}
+
+
+		void operator()()
+		{
+#ifdef _WIN32
+			if(background_priority)
+			{
+#ifdef THREAD_MODE_BACKGROUND_BEGIN
+				SetThreadPriority( GetCurrentThread(), THREAD_MODE_BACKGROUND_BEGIN);
+#else
+				SetThreadPriority( GetCurrentThread(), THREAD_PRIORITY_LOWEST);
+#endif //THREAD_MODE_BACKGROUND_BEGIN
+			}
+#endif
+
+			IScopedLock lock(mutex.get());
+			while(!do_stop)
+			{
+				if(read_blocks.size()>=readahead_num_blocks)
+				{
+					while(read_blocks.size()>readahead_low_level_blocks
+						&& !readahead_miss)
+					{
+						start_readahead_cond->wait(&lock);
+
+						if(do_stop) break;
+					}
+				}
+
+				if(do_stop) break;
+
+				while(current_block==-1)
+				{
+					start_readahead_cond->wait(&lock);
+
+					if(do_stop) break;
+				}
+
+				if(do_stop) break;
+
+				std::map<int64, char*>::iterator it;
+				do 
+				{
+					it = read_blocks.find(current_block);
+					if(it!=read_blocks.end())
+					{
+						current_block = next_used_block(current_block);
+					}
+				} while (it!=read_blocks.end());
+
+				if(current_block!=-1)
+				{
+					lock.relock(NULL);
+					char* buf = fs.readBlockInt(current_block, false);
+					lock.relock(mutex.get());
+
+					read_blocks[current_block] = buf;
+
+					current_block = next_used_block(current_block);
+
+					if(readahead_miss)
+					{
+						read_block_cond->notify_all();
+						readahead_miss=false;
+					}
+				}
+			}
+
+#ifdef _WIN32
+			if(background_priority)
+			{
+#ifdef THREAD_MODE_BACKGROUND_END
+				SetThreadPriority( GetCurrentThread(), THREAD_MODE_BACKGROUND_END);
+#else
+				SetThreadPriority( GetCurrentThread(), THREAD_PRIORITY_NORMAL);
+#endif
+			}
+#endif
+		}
+
+		char* getBlock(int64 block)
+		{
+			IScopedLock lock(mutex.get());
+
+			clearUnusedReadahead(block);
+
+			char* ret=NULL;
+			while(ret==NULL)
+			{
+				std::map<int64, char*>::iterator it=read_blocks.find(block);
+
+				if(it!=read_blocks.end())
+				{
+					ret = it->second;
+					read_blocks.erase(it);
+				}
+				else
+				{
+					readaheadFromInt(block);
+					readahead_miss=true;
+					read_block_cond->wait(&lock);
+				}
+			}
+
+			return ret;
+		}
+
+		void stop()
+		{
+			IScopedLock lock(mutex.get());
+			do_stop=true;
+			start_readahead_cond->notify_all();
+		}
+
+	private:
+
+		void readaheadFromInt(int64 pBlock)
+		{
+			current_block=pBlock;
+			start_readahead_cond->notify_all();
+		}
+
+		void clearUnusedReadahead(int64 pBlock)
+		{
+			for(std::map<int64, char*>::iterator it=read_blocks.begin();
+				it!=read_blocks.end();)
+			{
+				if(it->first<pBlock)
+				{
+					std::map<int64, char*>::iterator todel = it;
+					++it;
+					fs.releaseBuffer(todel->second);
+					read_blocks.erase(todel);
+				}
+				else
+				{
+					break;
+				}
+			}
+		}
+
+		int64 next_used_block(int64 pBlock)
+		{
+			int64 size = fs.getSize();
+
+			while(pBlock+1<size/fs.getBlocksize())
+			{
+				++pBlock;
+
+				if(fs.hasBlock(pBlock))
+				{
+					return pBlock;
+				}
+			}
+
+			return -1;
+		}
+
+		std::auto_ptr<IMutex> mutex;
+		std::auto_ptr<ICondition> start_readahead_cond;
+		std::auto_ptr<ICondition> read_block_cond;
+		Filesystem& fs;
+
+		std::map<int64, char*> read_blocks;
+
+		bool readahead_miss;
+
+		int64 current_block;
+
+		bool do_stop;
+
+		bool background_priority;
+	};
+
+	unsigned int getLastSystemError()
+	{
+		unsigned int last_error;
+#ifdef _WIN32
+		last_error=GetLastError();
+#else
+		last_error=errno;
+#endif
+		return last_error;
+	}
+}
+
+Filesystem::Filesystem(const std::wstring &pDev, bool read_ahead, bool background_priority)
+	: buffer_mutex(Server->createMutex())
+{
+	has_error=false;
+
+	dev=Server->openFile(pDev, MODE_READ_DEVICE);
+	if(dev==NULL)
+	{
+		Server->Log("Error opening device file. Errorcode: "+nconvert(getLastSystemError()), LL_ERROR);
+		has_error=true;
+	}
+	own_dev=true;
+
+	if(read_ahead)
+	{
+		readahead_thread.reset(new ReadaheadThread(*this, background_priority));
+		readahead_thread_ticket = Server->getThreadPool()->execute(readahead_thread.get());
+	}
+}
+
+Filesystem::Filesystem(IFile *pDev, bool read_ahead, bool background_priority)
+	: dev(pDev)
+{
+	has_error=false;
+	own_dev=false;
+
+	if(read_ahead)
+	{
+		readahead_thread.reset(new ReadaheadThread(*this, background_priority));
+		readahead_thread_ticket = Server->getThreadPool()->execute(readahead_thread.get());
+	}
+}
+
+Filesystem::~Filesystem()
+{
+	assert(readahead_thread.get()==NULL);
+
+	if(dev!=NULL && own_dev)
+	{
+		Server->destroy(dev);
+	}
+	
+	for(size_t i=0;i<buffers.size();++i)
+	{
+		delete[] buffers[i];
+	}
+}
+
+bool Filesystem::hasBlock(int64 pBlock)
+{
+	const unsigned char *bitmap=getBitmap();
+	int64 blocksize=getBlocksize();
+
+	size_t bitmap_byte=(size_t)(pBlock/8);
+	size_t bitmap_bit=pBlock%8;
+
+	unsigned char b=bitmap[bitmap_byte];
+
+	bool has_bit=((b & (1<<bitmap_bit))>0);
+
+	return has_bit;
+}
+
+char* Filesystem::readBlock(int64 pBlock)
+{
+	return readBlockInt(pBlock, readahead_thread.get()!=NULL);
+}
+
+char* Filesystem::readBlockInt(int64 pBlock, bool use_readahead)
+{
+	const unsigned char *bitmap=getBitmap();
+	int64 blocksize=getBlocksize();
+
+	size_t bitmap_byte=(size_t)(pBlock/8);
+	size_t bitmap_bit=pBlock%8;
+
+	unsigned char b=bitmap[bitmap_byte];
+
+	bool has_bit=((b & (1<<bitmap_bit))>0);
+
+	if(!has_bit)
+		return NULL;
+	
+	if(!use_readahead)
+	{
+		bool b=dev->Seek(pBlock*blocksize);
+		if(!b)
+		{
+			Server->Log("Seeking in device failed -1", LL_ERROR);
+			has_error=true;
+			return NULL;
+		}
+		char* buf = getBuffer();
+		if(!readFromDev(buf, (_u32)blocksize) )
+		{
+			Server->Log("Reading from device failed -1", LL_ERROR);
+			has_error=true;
+			return NULL;
+		}
+
+		return buf;
+	}
+	else
+	{
+		return readahead_thread->getBlock(pBlock);
+	}
+}
+
+std::vector<int64> Filesystem::readBlocks(int64 pStartBlock, unsigned int n,
+	const std::vector<char*>& buffers, unsigned int buffer_offset)
+{
+	_u32 blocksize=(_u32)getBlocksize();
+	std::vector<int64> ret;
+
+	size_t currbuf = 0;
+
+	for(int64 i=pStartBlock;i<pStartBlock+n;++i)
+	{
+		char* buf = readBlock(i);
+		if(buf!=NULL)
+		{
+			memcpy(buffers[currbuf]+buffer_offset, buf, blocksize);
+			++currbuf;
+			ret.push_back(i);
+
+			releaseBuffer(buf);
+		}
+	}
+
+	return ret;
+}
+
+bool Filesystem::readFromDev(char *buf, _u32 bsize)
+{
+	int tries=20;
+	_u32 rc=dev->Read(buf, bsize);
+	while(rc<bsize)
+	{
+		Server->wait(200);
+		Server->Log("Reading from device failed. Retrying. Errorcode: "+nconvert(getLastSystemError()), LL_WARNING);
+		rc+=dev->Read(buf+rc, bsize-rc);
+		--tries;
+		if(tries<0)
+		{
+			Server->Log("Reading from device failed. Errorcode: "+nconvert(getLastSystemError()), LL_ERROR);
+			return false;
+		}
+	}
+	return true;
+}
+
+int64 Filesystem::calculateUsedSpace(void)
+{
+	const unsigned char *bm=getBitmap();
+	uint64 blocks1=getSize()/getBlocksize();
+	unsigned int tadd=(unsigned int)(blocks1/8);;
+	if( blocks1%8>0)
+		++tadd;
+
+	const unsigned char *target=bm+tadd;
+	int64 used_blocks=0;
+	uint64 blocknum=0;
+	while(bm!=target)
+	{
+		const unsigned char b=*bm;
+		for(int i=0;i<8;++i)
+		{
+			if(blocknum>=blocks1)
+				break;
+			if( (b & (1<<i))>0 )
+			{
+				++used_blocks;
+			}
+			++blocknum;
+		}
+		++bm;
+	}
+	return used_blocks*getBlocksize();
+}
+
+bool Filesystem::hasError(void)
+{
+	return has_error;
+}
+
+char* Filesystem::getBuffer()
+{
+	{
+		IScopedLock lock(buffer_mutex.get());
+
+		if(!buffers.empty())
+		{
+			char* ret = buffers[buffers.size()-1];
+			buffers.erase(buffers.begin()+buffers.size()-1);
+			return ret;
+		}
+	}
+
+	return new char[getBlocksize()];
+}
+
+void Filesystem::releaseBuffer(char* buf)
+{
+	{
+		IScopedLock lock(buffer_mutex.get());
+		
+		if(buffers.size()<max_idle_buffers)
+		{
+			buffers.push_back(buf);
+			return;
+		}
+	}
+
+	delete[] buf;
+}
+
+void Filesystem::shutdownReadahead()
+{
+	if(readahead_thread.get()!=NULL)
+	{
+		readahead_thread->stop();
+		Server->getThreadPool()->waitFor(readahead_thread_ticket);
+		readahead_thread.reset();
+	}
+}
+