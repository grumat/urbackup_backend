#include <vector>
#include <string>
#include <queue>

#include "../Interface/Thread.h"
#include "../Interface/Types.h"

class IMutex;
class IPipe;
class ISettingsReader;
class CTCPStack;
class ICustomClient;
class IScopedLock;
class ICondition;

struct SServerSettings
{
	std::string name;
	unsigned short port;
	std::string clientname;
	std::string authkey;
	bool internet_compress;
	bool internet_encrypt;
};

class InternetClient : public IThread
{
public:
	static void init_mutex(void);
<<<<<<< HEAD
	
=======
	static void destroy_mutex(void);
>>>>>>> 29eac834
	static void hasLANConnection(void);
	static bool isConnected(void);
	static void setHasConnection(bool b);

	static void newConnection(void);
	static void rmConnection(void);

	static THREADPOOL_TICKET start(bool use_pool=false);
	static void stop(THREADPOOL_TICKET tt=ILLEGAL_THREADPOOL_TICKET);

	void operator()(void);

	void doUpdateSettings(void);
	bool tryToConnect(IScopedLock *lock);

	static void setHasAuthErr(void);
	static void resetAuthErr(void);

	static void updateSettings(void);

	static void addOnetimeToken(const std::string &token);

private:
	static IMutex *mutex;
	static IMutex *onetime_token_mutex;
	static bool connected;
	static size_t n_connections;
	static unsigned int last_lan_connection;
	static bool update_settings;
	static SServerSettings server_settings;
	static ICondition *wakeup_cond;
	static int auth_err;
<<<<<<< HEAD
	static std::queue<std::pair<unsigned int, std::string> > onetime_tokens;
=======
	static bool do_exit;
>>>>>>> 29eac834
};

class InternetClientThread : public IThread
{
public:
	InternetClientThread(IPipe *cs, const SServerSettings &server_settings);
	void operator()(void);

	char *getReply(CTCPStack *tcpstack, IPipe *pipe, size_t &replysize, unsigned int timeoutms);

	void runServiceWrapper(IPipe *pipe, ICustomClient *client);

private:
	std::string generateRandomBinaryAuthKey(void);
	IPipe *cs;
	SServerSettings server_settings;
};
<|MERGE_RESOLUTION|>--- conflicted
+++ resolved
@@ -1,88 +1,94 @@
-#include <vector>
-#include <string>
-#include <queue>
-
-#include "../Interface/Thread.h"
-#include "../Interface/Types.h"
-
-class IMutex;
-class IPipe;
-class ISettingsReader;
-class CTCPStack;
-class ICustomClient;
-class IScopedLock;
-class ICondition;
-
-struct SServerSettings
-{
-	std::string name;
-	unsigned short port;
-	std::string clientname;
-	std::string authkey;
-	bool internet_compress;
-	bool internet_encrypt;
-};
-
-class InternetClient : public IThread
-{
-public:
-	static void init_mutex(void);
-<<<<<<< HEAD
-	
-=======
-	static void destroy_mutex(void);
->>>>>>> 29eac834
-	static void hasLANConnection(void);
-	static bool isConnected(void);
-	static void setHasConnection(bool b);
-
-	static void newConnection(void);
-	static void rmConnection(void);
-
-	static THREADPOOL_TICKET start(bool use_pool=false);
-	static void stop(THREADPOOL_TICKET tt=ILLEGAL_THREADPOOL_TICKET);
-
-	void operator()(void);
-
-	void doUpdateSettings(void);
-	bool tryToConnect(IScopedLock *lock);
-
-	static void setHasAuthErr(void);
-	static void resetAuthErr(void);
-
-	static void updateSettings(void);
-
-	static void addOnetimeToken(const std::string &token);
-
-private:
-	static IMutex *mutex;
-	static IMutex *onetime_token_mutex;
-	static bool connected;
-	static size_t n_connections;
-	static unsigned int last_lan_connection;
-	static bool update_settings;
-	static SServerSettings server_settings;
-	static ICondition *wakeup_cond;
-	static int auth_err;
-<<<<<<< HEAD
-	static std::queue<std::pair<unsigned int, std::string> > onetime_tokens;
-=======
-	static bool do_exit;
->>>>>>> 29eac834
-};
-
-class InternetClientThread : public IThread
-{
-public:
-	InternetClientThread(IPipe *cs, const SServerSettings &server_settings);
-	void operator()(void);
-
-	char *getReply(CTCPStack *tcpstack, IPipe *pipe, size_t &replysize, unsigned int timeoutms);
-
-	void runServiceWrapper(IPipe *pipe, ICustomClient *client);
-
-private:
-	std::string generateRandomBinaryAuthKey(void);
-	IPipe *cs;
-	SServerSettings server_settings;
-};
+#include <vector>
+#include <string>
+#include <queue>
+
+#include "../Interface/Thread.h"
+#include "../Interface/Types.h"
+
+class IMutex;
+class IPipe;
+class ISettingsReader;
+class CTCPStack;
+class ICustomClient;
+class IScopedLock;
+class ICondition;
+
+struct SServerSettings
+{
+	std::string name;
+	unsigned short port;
+	std::string clientname;
+	std::string authkey;
+	bool internet_compress;
+	bool internet_encrypt;
+};
+
+class InternetClient : public IThread
+{
+public:
+	static void init_mutex(void);
+	static void destroy_mutex(void);
+	static void hasLANConnection(void);
+	static bool isConnected(void);
+	static void setHasConnection(bool b);
+
+	static void newConnection(void);
+	static void rmConnection(void);
+
+	static THREADPOOL_TICKET start(bool use_pool=false);
+	static void stop(THREADPOOL_TICKET tt=ILLEGAL_THREADPOOL_TICKET);
+
+	void operator()(void);
+
+	void doUpdateSettings(void);
+	bool tryToConnect(IScopedLock *lock);
+
+	static void setHasAuthErr(void);
+	static void resetAuthErr(void);
+
+	static void updateSettings(void);
+
+	static void addOnetimeToken(const std::string &token);
+
+private:
+	static IMutex *mutex;
+	static IMutex *onetime_token_mutex;
+	static bool connected;
+	static size_t n_connections;
+	static unsigned int last_lan_connection;
+	static bool update_settings;
+	static SServerSettings server_settings;
+	static ICondition *wakeup_cond;
+	static int auth_err;
+	static std::queue<std::pair<unsigned int, std::string> > onetime_tokens;
+	static bool do_exit;
+};
+
+class InternetClientThread : public IThread
+{
+public:
+	InternetClientThread(IPipe *cs, const SServerSettings &server_settings);
+	void operator()(void);
+
+	char *getReply(CTCPStack *tcpstack, IPipe *pipe, size_t &replysize, unsigned int timeoutms);
+
+	void runServiceWrapper(IPipe *pipe, ICustomClient *client);
+
+private:
+};
+
+class InternetClientThread : public IThread
+{
+public:
+	InternetClientThread(IPipe *cs, const SServerSettings &server_settings);
+	void operator()(void);
+
+	char *getReply(CTCPStack *tcpstack, IPipe *pipe, size_t &replysize, unsigned int timeoutms);
+
+	void runServiceWrapper(IPipe *pipe, ICustomClient *client);
+
+private:
+	std::string generateRandomBinaryAuthKey(void);
+	IPipe *cs;
+	SServerSettings server_settings;
+};