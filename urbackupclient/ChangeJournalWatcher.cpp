--- conflicted
+++ resolved
@@ -1,1476 +1,1466 @@
-/*************************************************************************
-*    UrBackup - Client/Server backup system
-*    Copyright (C) 2011-2014 Martin Raiber
-*
-*    This program is free software: you can redistribute it and/or modify
-*    it under the terms of the GNU General Public License as published by
-*    the Free Software Foundation, either version 3 of the License, or
-*    (at your option) any later version.
-*
-*    This program is distributed in the hope that it will be useful,
-*    but WITHOUT ANY WARRANTY; without even the implied warranty of
-*    MERCHANTABILITY or FITNESS FOR A PARTICULAR PURPOSE.  See the
-*    GNU General Public License for more details.
-*
-*    You should have received a copy of the GNU General Public License
-*    along with this program.  If not, see <http://www.gnu.org/licenses/>.
-**************************************************************************/
-
-#include "ChangeJournalWatcher.h"
-#include "../urbackupcommon/os_functions.h"
-#include "../Interface/Server.h"
-#include "../stringtools.h"
-#include "DirectoryWatcherThread.h"
-#include <memory>
-
-
-namespace usn
-{
-	typedef struct {
-		DWORD         RecordLength;
-		WORD          MajorVersion;
-		WORD          MinorVersion;
-		BYTE          FileReferenceNumber[16];
-		BYTE          ParentFileReferenceNumber[16];
-		USN           Usn;
-		LARGE_INTEGER TimeStamp;
-		DWORD         Reason;
-		DWORD         SourceInfo;
-		DWORD         SecurityId;
-		DWORD         FileAttributes;
-		WORD          FileNameLength;
-		WORD          FileNameOffset;
-		WCHAR         FileName[1];
-	} USN_RECORD_V3, *PUSN_RECORD_V3;
-
-	typedef struct {
-		DWORDLONG StartFileReferenceNumber;
-		USN       LowUsn;
-		USN       HighUsn;
-		WORD      MinMajorVersion;
-		WORD      MaxMajorVersion;
-	} MFT_ENUM_DATA_V1, *PMFT_ENUM_DATA_V1;
-
-	UsnInt get_usn_record(PUSN_RECORD usn_record)
-	{
-		if(usn_record->MajorVersion==2)
-		{
-			std::wstring filename;
-			filename.resize(usn_record->FileNameLength / sizeof(wchar_t) );
-			memcpy(&filename[0], (PBYTE) usn_record + usn_record->FileNameOffset, usn_record->FileNameLength);
-
-			UsnInt ret = {
-				2,
-				uint128(usn_record->FileReferenceNumber),
-				uint128(usn_record->ParentFileReferenceNumber),
-				usn_record->Usn,
-				usn_record->Reason,
-				filename,
-				0,
-				usn_record->FileAttributes
-			};
-
-			return ret;
-		}
-		else if(usn_record->MajorVersion==3)
-		{
-			PUSN_RECORD_V3 usn_record_v3 = (PUSN_RECORD_V3)usn_record;
-			std::wstring filename;
-			filename.resize(usn_record_v3->FileNameLength / sizeof(wchar_t) );
-			memcpy(&filename[0], (PBYTE) usn_record_v3 + usn_record_v3->FileNameOffset, usn_record_v3->FileNameLength);
-
-			UsnInt ret = {
-				3,
-				uint128(usn_record_v3->FileReferenceNumber),
-				uint128(usn_record_v3->ParentFileReferenceNumber),
-				usn_record_v3->Usn,
-				usn_record_v3->Reason,
-				filename,
-				0,
-				usn_record_v3->FileAttributes
-			};
-
-			return ret;
-		}
-		else
-		{
-			assert("USN record does not have major version 2 or 3");
-		}
-
-		return UsnInt();
-	}
-
-	bool enum_usn_data(HANDLE hVolume, DWORDLONG StartFileReferenceNumber, BYTE* pData, DWORD dataSize, DWORD& firstError, DWORD& version, DWORD& cb)
-	{
-		if(version==0)
-		{
-			MFT_ENUM_DATA med;
-			med.StartFileReferenceNumber = StartFileReferenceNumber;
-			med.LowUsn = 0;
-			med.HighUsn = MAXLONGLONG;
-
-			BOOL b = DeviceIoControl(hVolume, FSCTL_ENUM_USN_DATA, &med, sizeof(med), pData, dataSize, &cb, NULL);
-
-			if(b==FALSE)
-			{
-				firstError=GetLastError();
-				version=1;
-				return enum_usn_data(hVolume, StartFileReferenceNumber, pData, dataSize, firstError, version, cb);
-			}
-
-			return true;
-		}
-		else if(version==1)
-		{
-			usn::MFT_ENUM_DATA_V1 med_v1;
-			med_v1.StartFileReferenceNumber = StartFileReferenceNumber;
-			med_v1.LowUsn = 0;
-			med_v1.HighUsn = MAXLONGLONG;
-
-			BOOL b = DeviceIoControl(hVolume, FSCTL_ENUM_USN_DATA, &med_v1, sizeof(med_v1), pData, dataSize, &cb, NULL);
-
-			return b!=FALSE;
-		}
-		else
-		{
-			assert(false);
-			return FALSE;
-		}
-	}
-
-	uint64 atoiu64(const std::wstring& str)
-	{
-		return static_cast<uint64>(watoi64(str));
-	}
-}
-
-const DWORDLONG usn_reindex_num=1000000; // one million
-
-//#define MFT_ON_DEMAND_LOOKUP
-
-ChangeJournalWatcher::ChangeJournalWatcher(DirectoryWatcherThread * dwt, IDatabase *pDB)
-	: dwt(dwt), db(pDB), last_backup_time(0), journal_dao(pDB), unsupported_usn_version_err(false)
-{
-	indexing_in_progress=false;
-	has_error=false;
-	last_index_update=0;
-
-	usn_logging_enabled = Server->getServerParameter("usn_logging_enabled")=="true" ||
-		FileExists("usn_logging_enabled");
-}
-
-ChangeJournalWatcher::~ChangeJournalWatcher(void)
-{
-	for(std::map<std::wstring, SChangeJournal>::iterator it=wdirs.begin();it!=wdirs.end();++it)
-	{
-		CloseHandle(it->second.hVolume);
-	}
-}
-
-void ChangeJournalWatcher::deleteJournalData(const std::wstring &vol)
-{
-	journal_dao.delJournalData(vol);
-}
-
-void ChangeJournalWatcher::deleteJournalId(const std::wstring &vol)
-{
-	journal_dao.delJournalDeviceId(vol);
-}
-
-void ChangeJournalWatcher::setIndexDone(const std::wstring &vol, int s)
-{
-	journal_dao.updateSetJournalIndexDone(s, vol);
-}
-
-void ChangeJournalWatcher::saveJournalData(DWORDLONG journal_id, const std::wstring &vol, const UsnInt& rec, USN nextUsn)
-{	
-	if(rec.Filename==L"backup_client.db" || rec.Filename==L"backup_client.db-journal" )
-		return;
-
-	journal_dao.insertJournalData(vol, static_cast<int64>(journal_id), static_cast<int64>(rec->Usn),
-		static_cast<int64>(rec->Reason), fn, static_cast<int64>(rec->FileReferenceNumber),
-		static_cast<int64>(rec->ParentFileReferenceNumber), nextUsn, static_cast<int64>(rec->FileAttributes));
-}
-
-std::vector<UsnInt> ChangeJournalWatcher::getJournalData(const std::wstring &vol)
-{
-	std::vector<JournalDAO::SJournalData> res = journal_dao.getJournalData(vol);
-
-	std::vector<UsnInt> ret;
-	ret.resize(res.size());
-
-	for(size_t i=0;i<ret.size();++i)
-	{
-		UsnInt& rec=ret[i];
-		rec.Usn=res[i].usn;
-		rec.Reason=static_cast<DWORD>(res[i].reason);
-		rec.Filename=res[i].filename;
-		rec.FileReferenceNumber=res[i].frn;
-		rec.ParentFileReferenceNumber=res[i].parent_frn;
-		rec.NextUsn=res[i].next_usn;
-		rec.attributes=static_cast<DWORD>(res[i].attributes);
-		rec.NextUsn=usn::atoiu64(res[i][L"next_usn"]);
-		rec.attributes=(DWORD)usn::atoiu64(res[i][L"attributes"]);
-	}
-	return ret;
-}
-
-void ChangeJournalWatcher::renameEntry(const std::wstring &name, _i64 id, uint128 pid)
-{
-	journal_dao.updateFrnNameAndPid(name, pid, id);
-}
-
-std::vector<uint128 > ChangeJournalWatcher::getChildren(uint128 frn, _i64 rid)
-{
-	return journal_dao.getFrnChildren(frn, rid);
-}
-
-void ChangeJournalWatcher::deleteEntry(_i64 id)
-{
-	journal_dao.delFrnEntry(id);
-}
-
-void ChangeJournalWatcher::deleteEntry(uint128 frn, _i64 rid)
-{
-	journal_dao.delFrnEntryViaFrn(frn, rid);
-}
-
-_i64 ChangeJournalWatcher::hasEntry( _i64 rid, uint128 frn)
-{
-	JournalDAO::CondInt64 res = journal_dao.getFrnEntryId(frn, rid);
-
-	if(res.exists)
-	{
-		return res.value;
-	}
-	else
-	{
-		return -1;
-	}
-}
-
-void ChangeJournalWatcher::resetRoot(_i64 rid)
-{
-	journal_dao.resetRoot(rid);
-}
-
-int64 ChangeJournalWatcher::addFrn(const std::wstring &name, uint128 parent_id, uint128 frn, _i64 rid)
-{
-	journal_dao.addFrn(name, parent_id, frn, rid);
-	return db->getLastInsertID();
-}
-
-void ChangeJournalWatcher::addFrnTmp(const std::wstring &name, uint128 parent_id, uint128 frn, _i64 rid)
-{
-	q_add_frn_tmp->Bind(name);
-	q_add_frn_tmp->Bind(static_cast<_i64>(parent_id.lowPart));
-	q_add_frn_tmp->Bind(static_cast<_i64>(parent_id.highPart));
-	q_add_frn_tmp->Bind(static_cast<_i64>(frn.lowPart));
-	q_add_frn_tmp->Bind(static_cast<_i64>(frn.highPart));
-	q_add_frn_tmp->Bind(rid);
-	q_add_frn_tmp->Write();
-	q_add_frn_tmp->Reset();
-}
-
-_i64 ChangeJournalWatcher::hasRoot(const std::wstring &root)
-{
-	JournalDAO::CondInt64 res = journal_dao.getRootId(root);
-
-	if(res.exists)
-	{
-		return res.value;
-	}
-	else
-	{
-		return -1;
-	}
-}
-
-void ChangeJournalWatcher::deleteWithChildren(uint128 frn, _i64 rid)
-{
-	std::vector<uint128> children=getChildren(frn, rid);
-	deleteEntry(frn, rid);
-	for(size_t i=0;i<children.size();++i)
-	{
-		deleteWithChildren(children[i], rid);
-	}
-}
-
-void ChangeJournalWatcher::watchDir(const std::wstring &dir)
-{
-	WCHAR volume_path[MAX_PATH]; 
-	BOOL ok = GetVolumePathNameW(dir.c_str(), volume_path, MAX_PATH);
-	if(!ok)
-	{
-		Server->Log("GetVolumePathName(dir, volume_path, MAX_PATH) failed in ChangeJournalWatcher::watchDir", LL_ERROR);
-		resetAll(dir);
-		has_error=true;
-		error_dirs.push_back(dir);
-		return;
-	}
-
-	std::wstring vol=volume_path;
-
-	if(vol.size()>0)
-	{
-		if(vol[vol.size()-1]=='\\')
-		{
-			vol.erase(vol.size()-1,1);
-		}
-	}
-
-	std::map<std::wstring, SChangeJournal>::iterator it=wdirs.find(vol);
-	if(it!=wdirs.end())
-	{
-		it->second.path.push_back(dir);
-		return;
-	}
-
-	bool do_index=false;
-
-	_i64 rid=hasRoot(vol);
-	if(rid==-1)
-	{
-		resetAll(vol);
-		do_index=true;
-		rid=addFrn(vol, c_frn_root, c_frn_root, -1);
-		setIndexDone(vol, 0);
-	}
-
-	HANDLE hVolume=CreateFileW((L"\\\\.\\"+vol).c_str(), GENERIC_READ, FILE_SHARE_READ|FILE_SHARE_WRITE, NULL, OPEN_EXISTING, FILE_ATTRIBUTE_NORMAL, NULL);
-	if(hVolume==INVALID_HANDLE_VALUE)
-	{
-		Server->Log(L"CreateFile of volume '"+vol+L"' failed. - watchDir", LL_ERROR);
-		resetAll(vol);
-		error_dirs.push_back(vol);
-		CloseHandle(hVolume);
-		has_error=true;
-		return;
-	}
-	
-	USN_JOURNAL_DATA data;
-	DWORD r_bytes;
-	BOOL b=DeviceIoControl(hVolume, FSCTL_QUERY_USN_JOURNAL, NULL, 0, &data, sizeof(USN_JOURNAL_DATA), &r_bytes, NULL);
-	if(b==0)
-	{
-		DWORD err=GetLastError();
-		if(err==ERROR_INVALID_FUNCTION)
-		{
-			Server->Log(L"Change Journals not supported for Volume '"+vol+L"'", LL_ERROR);
-			resetAll(vol);
-			error_dirs.push_back(vol);
-			CloseHandle(hVolume);
-			has_error=true;
-			return;
-		}
-		else if(err==ERROR_JOURNAL_DELETE_IN_PROGRESS)
-		{
-			Server->Log(L"Change Journals for Volume '"+vol+L"' is being deleted", LL_ERROR);
-			resetAll(vol);
-			error_dirs.push_back(vol);
-			CloseHandle(hVolume);
-			has_error=true;
-			return;
-		}
-		else if(err==ERROR_JOURNAL_NOT_ACTIVE)
-		{
-			CREATE_USN_JOURNAL_DATA dat;
-			dat.AllocationDelta=10485760; //10 MB
-			dat.MaximumSize=73400320; // 70 MB
-			DWORD bret;
-			BOOL r=DeviceIoControl(hVolume, FSCTL_CREATE_USN_JOURNAL, &dat, sizeof(CREATE_USN_JOURNAL_DATA), NULL, 0, &bret, NULL);
-			if(r==0)
-			{
-				Server->Log(L"Error creating change journal for Volume '"+vol+L"'", LL_ERROR);
-				resetAll(vol);
-				error_dirs.push_back(vol);
-				CloseHandle(hVolume);
-				has_error=true;
-				return;
-			}
-			b=DeviceIoControl(hVolume, FSCTL_QUERY_USN_JOURNAL, NULL, 0, &data, sizeof(USN_JOURNAL_DATA), &r_bytes, NULL);
-			if(b==0)
-			{
-				Server->Log(L"Unknown error for Volume '"+vol+L"' after creation - watchDir", LL_ERROR);
-				resetAll(vol);
-				error_dirs.push_back(vol);
-				CloseHandle(hVolume);
-				has_error=true;
-				return;
-			}
-		}
-		else
-		{
-			Server->Log(L"Unknown error for Volume '"+vol+L"' - watchDir ec: "+convert((int)err), LL_ERROR);
-			resetAll(vol);
-			error_dirs.push_back(vol);
-			CloseHandle(hVolume);
-			has_error=true;
-			return;
-		}
-	}
-
-	SDeviceInfo info=getDeviceInfo(vol);
-
-	if(info.has_info)
-	{
-		if(info.journal_id!=data.UsnJournalID)
-		{
-			Server->Log(L"Journal id for '"+vol+L"' wrong - reindexing", LL_WARNING);
-			resetAll(vol);
-			do_index=true;
-			setIndexDone(vol, 0);
-			info.last_record=data.NextUsn;
-
-			journal_dao.updateJournalId((_i64)data.UsnJournalID, vol);
-		}
-
-		bool needs_reindex=false;
-
-		if( do_index==false && (info.last_record<data.FirstUsn || info.last_record>data.NextUsn) )
-		{
-			Server->Log(L"Last record not readable at '"+vol+L"' - reindexing. "
-				L"Last record USN is "+convert(info.last_record)+
-				L" FirstUsn is "+convert(data.FirstUsn)+
-				L" NextUsn is "+convert(data.NextUsn), LL_WARNING);
-			needs_reindex=true;
-		}
-
-		if( do_index==false && data.NextUsn-info.last_record>usn_reindex_num )
-		{
-			Server->Log(L"There are "+convert(data.NextUsn-info.last_record)+L" new USN entries at '"+vol+L"' - reindexing", LL_WARNING);
-			needs_reindex=true;
-		}
-
-		if(needs_reindex)
-		{			
-			resetAll(vol);
-			do_index=true;
-			setIndexDone(vol, 0);
-			info.last_record=data.NextUsn;
-		}
-
-		if(do_index==false && info.index_done==0)
-		{
-			Server->Log(L"Indexing was not finished at '"+vol+L"' - reindexing", LL_WARNING);
-			do_index=true;
-			setIndexDone(vol, 0);
-			info.last_record=data.NextUsn;
-		}
-	}
-	else
-	{
-		resetAll(vol);
-		Server->Log(L"Info not found at '"+vol+L"' - reindexing", LL_WARNING);
-		do_index=true;
-	}
-
-	SChangeJournal cj;
-	cj.journal_id=data.UsnJournalID;
-	if(!info.has_info)
-		cj.last_record=data.NextUsn;
-	else
-		cj.last_record=info.last_record;
-
-	cj.path.push_back(dir);
-	cj.hVolume=hVolume;
-	cj.rid=rid;
-	cj.vol_str=vol;
-
-	if(!info.has_info)
-	{
-		journal_dao.insertJournal((_i64)data.UsnJournalID, vol, cj.last_record);
-
-		setIndexDone(vol, 0);
-	}
-
-	wdirs.insert(std::pair<std::wstring, SChangeJournal>(vol, cj) );
-
-	if(do_index)
-	{
-		reindex(rid, vol, &cj);
-		Server->Log(L"Reindexing of '"+vol+L"' done.", LL_INFO);
-	}
-}
-
-void ChangeJournalWatcher::reindex(_i64 rid, std::wstring vol, SChangeJournal *sj)
-{
-	setIndexDone(vol, 0);
-
-	indexing_in_progress=true;
-	indexing_volume=vol;
-	last_index_update=Server->getTimeMS();
-	Server->Log("Deleting directory FRN info from database...", LL_DEBUG);
-	resetRoot(rid);
-	Server->Log("Deleting saved journal data from database...", LL_DEBUG);
-	deleteJournalData(vol);
-#ifndef MFT_ON_DEMAND_LOOKUP
-	Server->Log("Starting indexing process..", LL_DEBUG);
-	bool not_supported=false;
-	indexRootDirs2(vol, sj, not_supported);
-
-	if(not_supported)
-	{
-		Server->Log("Fast indexing method not supported. Falling back to slow one.", LL_WARNING);
-		db->BeginTransaction();
-		size_t nDirFrns=0;
-		indexRootDirs(sj->rid, vol, c_frn_root, nDirFrns);
-		db->EndTransaction();
-
-		Server->Log("Added "+nconvert(nDirFrns)+" directory FRNs via slow indexing method", LL_DEBUG);
-	}
-#endif
-	resetAll(vol);
-	indexing_in_progress=false;
-	indexing_volume.clear();
-
-	if(dwt->is_stopped()==false)
-	{
-		Server->Log(L"Setting indexing to done for "+vol, LL_DEBUG);
-		setIndexDone(vol, 1);
-	}
-}
-
-void ChangeJournalWatcher::indexRootDirs(_i64 rid, const std::wstring &root, uint128 parent, size_t& nDirFrns)
-{
-	if(indexing_in_progress)
-	{
-		if(Server->getTimeMS()-last_index_update>10000)
-		{
-			update();
-			last_index_update=Server->getTimeMS();
-		}
-	}
-
-	std::wstring dir=root+os_file_sep();
-	HANDLE hDir;
-	if(root.size()==2)
-		hDir=CreateFileW(dir.c_str(), 0, FILE_SHARE_READ | FILE_SHARE_WRITE, NULL, OPEN_EXISTING, FILE_FLAG_BACKUP_SEMANTICS, NULL);
-	else
-		hDir=CreateFileW(root.c_str(), 0, FILE_SHARE_READ | FILE_SHARE_WRITE, NULL, OPEN_EXISTING, FILE_FLAG_BACKUP_SEMANTICS, NULL);
-
-	if(INVALID_HANDLE_VALUE==hDir)
-		return;
-	BY_HANDLE_FILE_INFORMATION fi;
-	GetFileInformationByHandle(hDir, &fi);
-	CloseHandle(hDir);
-	LARGE_INTEGER frn;
-	frn.LowPart=fi.nFileIndexLow;
-	frn.HighPart=fi.nFileIndexHigh;
-
-	addFrn(ExtractFileName(root), parent, uint128(frn.QuadPart), rid);
-	++nDirFrns;
-
-	std::vector<SFile> files=getFiles(root);
-	for(size_t i=0;i<files.size();++i)
-	{
-		if(files[i].isdir)
-		{
-			indexRootDirs(rid, dir+files[i].name, uint128(frn.QuadPart), nDirFrns);
-		}
-	}
-}
-
-void ChangeJournalWatcher::indexRootDirs2(const std::wstring &root, SChangeJournal *sj, bool& not_supported)
-{
-	db->Write("CREATE TEMPORARY TABLE map_frn_tmp (name TEXT, pid INTEGER, pid_high INTEGER, frn INTEGER, frn_high INTEGER, rid INTEGER)");
-	q_add_frn_tmp=db->Prepare("INSERT INTO map_frn_tmp (name, pid, pid_high, frn, frn_high, rid) VALUES (?, ?, ?, ?, ?, ?)", false);
-
-	uint128 root_frn = getRootFRN(root);
-
-	addFrn(root, c_frn_root, root_frn, sj->rid);
-
-	USN StartFileReferenceNumber=0;
-	const size_t data_size = sizeof(DWORDLONG) + 0x10000;
-	std::vector<BYTE> data;
-	data.resize(data_size);
-	BYTE* pData=&data[0];
-	DWORD cb;
-	size_t nDirFRNs=0;
-	size_t nFRNs=0;
-	bool has_warning=false;
-	DWORD firstError;
-	while (usn::enum_usn_data(sj->hVolume, StartFileReferenceNumber, pData, sizeof(DWORDLONG) + 0x10000, firstError, version, cb))
-	{
-		if(indexing_in_progress)
-		{
-			if(Server->getTimeMS()-last_index_update>10000)
-			{
-				Server->Log("Saving new journal data to database...", LL_DEBUG);
-				update(sj->vol_str);
-				last_index_update=Server->getTimeMS();
-			}
-		}
-
-		if(dwt->is_stopped())
-		{
-			Server->Log("Stopped indexing process", LL_WARNING);
-			break;
-		}
-
-		PUSN_RECORD pRecord = (PUSN_RECORD) &pData[sizeof(USN)];
-		while ((PBYTE) pRecord < (pData + cb))
-		{
-			if(pRecord->MajorVersion!=2 && pRecord->MajorVersion!=3)
-			{
-				if(!has_warning)
-				{
-					Server->Log("Journal entry with major version "+nconvert(pRecord->MajorVersion)+" not supported.", LL_WARNING);
-				}
-				has_warning=true;
-			}
-			else
-			{
-				UsnInt usn_record = usn::get_usn_record(pRecord);
-				if((usn_record.attributes & FILE_ATTRIBUTE_DIRECTORY)!=0)
-				{
-					addFrnTmp(usn_record.Filename, usn_record.ParentFileReferenceNumber, usn_record.FileReferenceNumber, sj->rid);
-					++nDirFRNs;
-				}
-				++nFRNs;
-				pRecord = (PUSN_RECORD) ((PBYTE) pRecord + pRecord->RecordLength);
-			}
-		}
-		StartFileReferenceNumber = * (DWORDLONG *) pData;
-	}
-
-	if(firstError==ERROR_INVALID_FUNCTION)
-	{
-		not_supported=true;
-	}
-
-	Server->Log("Added "+nconvert(nDirFRNs)+" directory FRNs to temporary database...", LL_DEBUG);
-	Server->Log("MFT has "+nconvert(nFRNs)+" FRNs.", LL_DEBUG);
-
-	db->destroyQuery(q_add_frn_tmp);
-	q_add_frn_tmp=NULL;
-	Server->Log("Copying directory FRNs to database...", LL_DEBUG);
-	db->Write("INSERT INTO map_frn (name, pid, pid_high, frn, frn_high, rid) SELECT name, pid, pid_high, frn, frn_high, rid FROM map_frn_tmp");
-	
-	Server->Log("Dropping temporary database...", LL_DEBUG);
-	db->Write("DROP TABLE map_frn_tmp");
-
-	Server->Log("Saving new journal data to database. Forcing update...", LL_DEBUG);
-	update(sj->vol_str);
-}
-
-SDeviceInfo ChangeJournalWatcher::getDeviceInfo(const std::wstring &name)
-{
-	JournalDAO::SDeviceInfo device_info = journal_dao.getDeviceInfo(name);
-	SDeviceInfo r;
-	r.has_info=false;
-	if(device_info.exists)
-	{
-		r.has_info=true;
-		r.journal_id=device_info.journal_id;
-		r.last_record=device_info.last_record;
-		r.index_done=device_info.index_done>0;
-	}
-	return r;
-}
-
-std::wstring ChangeJournalWatcher::getFilename(const SChangeJournal &cj, uint128 frn,
-	bool fallback_to_mft, bool& filter_error, bool& has_error)
-{
-	std::wstring path;
-	uint128 curr_id=frn;
-	while(true)
-	{
-		JournalDAO::SNameAndPid res = 
-			journal_dao.getNameAndPid(curr_id, cj.rid);
-
-		if(res.exists)
-		{
-			_i64 pid=res.pid;
-			if(pid!=-1)
-			{
-				path=res.name+os_file_sep()+path;
-				curr_id=pid;
-			}
-			else
-			{
-				path=res.name+os_file_sep()+path;
-				break;
-			}
-		}
-		else
-		{
-			if(path!=L"$RmMetadata\\$TxfLog\\")
-			{
-				if(fallback_to_mft)
-				{
-					Server->Log(L"Couldn't follow up to root via Database. Falling back to MFT. Current path: "+path, LL_WARNING);
-
-					uint128 parent_frn;
-					has_error=false;
-					std::wstring dirname = getNameFromMFTByFRN(cj, curr_id, parent_frn, has_error);
-					if(!dirname.empty())
-					{
-						path = dirname + os_file_sep() + path;
-						addFrn(dirname, parent_frn, curr_id, cj.rid);
-						curr_id = parent_frn;
-					}
-					else if(!has_error)
-					{
-						Server->Log(L"Could not follow up to root. Current path: "+path+L". Lookup in MFT failed. Directory was probably deleted.", LL_WARNING);
-						return std::wstring();
-					}
-					else
-					{
-						Server->Log(L"Could not follow up to root. Current path: "+path+L". Lookup in MFT failed.", LL_ERROR);
-						has_error=true;
-						return std::wstring();
-					}
-
-					if(curr_id==c_frn_root)
-					{
-						break;
-					}
-				}
-				else
-				{
-					Server->Log(L"Couldn't follow up to root. Current path: "+path, LL_ERROR);
-					return std::wstring();
-				}
-			}
-			else
-			{
-				filter_error=true;
-				return std::wstring();
-			}
-		}
-	}
-	return path;
-}
-
-const int BUF_LEN=4096;
-
-
-void ChangeJournalWatcher::update(std::wstring vol_str)
-{
-	char buffer[BUF_LEN];
-
-	bool started_transaction=false;
-
-<<<<<<< HEAD
-	num_changes=0;
-
-	std::vector<IChangeJournalListener::SSequence> usn_sequences;
-=======
-	std::map<std::wstring, bool> local_open_write_files;
->>>>>>> 01128bd8
-
-	for(std::map<std::wstring, SChangeJournal>::iterator it=wdirs.begin();it!=wdirs.end();++it)
-	{
-		if(!vol_str.empty() && it->first!=vol_str)
-			continue;
-
-		if(!indexing_in_progress)
-		{		
-			std::vector<UsnInt> jd=getJournalData(it->first);
-			if(!jd.empty())
-			{
-				Server->Log("Applying saved journal data...", LL_DEBUG);
-				if(!started_transaction)
-				{
-					started_transaction=true;
-					db->BeginTransaction();
-				}
-				for(size_t i=0;i<jd.size();++i)
-				{
-					updateWithUsn(it->first, it->second, &jd[i], true, local_open_write_files);
-					it->second.last_record=jd[i].NextUsn;
-				}
-				Server->Log("Deleting saved journal data...", LL_DEBUG);
-				deleteJournalData(it->first);
-
-				db->EndTransaction();
-				started_transaction=false;
-			}
-		}
-
-		USN startUsn=it->second.last_record;
-
-		bool remove_it=false;
-		bool c=true;
-		while(c)
-		{
-			c=false;
-			READ_USN_JOURNAL_DATA data;
-			data.StartUsn=it->second.last_record;
-			data.ReasonMask=0xFFFFFFFF;
-			data.ReturnOnlyOnClose=0;
-			data.Timeout=0;
-			data.BytesToWaitFor=0;
-			data.UsnJournalID=it->second.journal_id;			
-
-			DWORD read;
-			memset(buffer, 0, BUF_LEN);
-			BOOL b=DeviceIoControl(it->second.hVolume, FSCTL_READ_USN_JOURNAL, &data, sizeof(READ_USN_JOURNAL_DATA), buffer, BUF_LEN, &read, NULL);
-			if(b!=0)
-			{
-				DWORD dwRetBytes=read-sizeof(USN);
-
-				PUSN_RECORD TUsnRecord = (PUSN_RECORD)(((PUCHAR)buffer) + sizeof(USN));
-
-				if(dwRetBytes>0)
-				{
-					c=true;
-				}
-
-				USN nextUsn=*(USN *)&buffer;
-
-				while(dwRetBytes>0)
-				{
-					if(TUsnRecord->MajorVersion!=2 && TUsnRecord->MajorVersion!=3)
-					{
-						if(!unsupported_usn_version_err)
-						{
-							Server->Log("USN record with major version "+nconvert(TUsnRecord->MajorVersion)+" not supported", LL_ERROR);
-							listener->On_ResetAll(it->first);
-							unsupported_usn_version_err=true;
-						}
-					}
-					else
-					{
-						UsnInt usn_record = usn::get_usn_record(TUsnRecord);
-
-						dwRetBytes-=TUsnRecord->RecordLength;
-
-						if(!indexing_in_progress)
-						{
-							if(usn_record.Filename!=L"backup_client.db" &&
-								usn_record.Filename!=L"backup_client.db-journal")
-							{
-								if(!started_transaction)
-								{
-									started_transaction=true;
-									db->BeginTransaction();
-								}
-								updateWithUsn(it->first, it->second, &usn_record, true, local_open_write_files);
-							}
-						}
-						else
-						{
-							if(usn_record.Filename!=L"backup_client.db" &&
-								usn_record.Filename!=L"backup_client.db-journal")
-							{
-							if(!started_transaction)
-								{
-									started_transaction=true;
-									db->BeginTransaction();
-								}
-								saveJournalData(it->second.journal_id, it->first, usn_record, nextUsn);	
-							}
-						}
-					}					
-
-					TUsnRecord = (PUSN_RECORD)(((PCHAR)TUsnRecord) + TUsnRecord->RecordLength);
-				}
-
-				it->second.last_record=nextUsn;
-			}
-			else
-			{
-				DWORD err=GetLastError();
-				if(err==ERROR_JOURNAL_ENTRY_DELETED)
-				{
-					Server->Log(L"Error for Volume '"+it->first+L"': Journal entry deleted (StartUsn="+convert(data.StartUsn)+L")", LL_ERROR);
-					USN_JOURNAL_DATA data;
-					DWORD r_bytes;
-					BOOL bv=DeviceIoControl(it->second.hVolume, FSCTL_QUERY_USN_JOURNAL, NULL, 0, &data, sizeof(USN_JOURNAL_DATA), &r_bytes, NULL);
-					std::string deviceInfo;
-					if(bv!=FALSE)
-					{
-						deviceInfo="FirstUsn="+nconvert(data.FirstUsn)
-							+" NextUsn="+nconvert(data.NextUsn)
-							+" MaximumSize="+nconvert(data.MaximumSize)
-							+" AllocationDelta="+nconvert(data.AllocationDelta);
-						Server->Log(deviceInfo, LL_INFO);
-					}
-					if(indexing_in_progress==false)
-					{
-						if(bv!=FALSE )
-						{
-							it->second.last_record=data.NextUsn;
-							Server->Log(L"Reindexing Volume '"+it->first+L"'", LL_ERROR);
-							Server->Log("DeviceInfo: "+deviceInfo, LL_ERROR);
-							if(started_transaction)
-							{
-								started_transaction=false;
-								db->EndTransaction();
-							}
-							reindex(it->second.rid, it->first, &it->second);
-							return;
-						}
-						else if(indexing_in_progress==false)
-						{
-							Server->Log("Journal Data not acessible. Errorcode: "+nconvert((int)GetLastError())+" deviceInfo: "+deviceInfo, LL_ERROR);
-							has_error=true;
-							error_dirs.push_back(it->first);
-						}
-					}
-					else
-					{
-						if(indexing_volume==it->first)
-						{
-							Server->Log("Access error during indexing. Change journal too small? DeviceInfo: "+deviceInfo, LL_ERROR);
-							has_error=true;
-							error_dirs.push_back(it->first);
-						}
-						else
-						{
-							Server->Log("Journal Data deleted on nonindexing volume. DeviceInfo: "+deviceInfo, LL_ERROR);
-							has_error=true;
-							error_dirs.push_back(it->first);
-							deleteJournalId(it->first);
-							CloseHandle(it->second.hVolume);
-							remove_it=true;
-						}
-					}
-					resetAll(it->first);
-				}
-				else
-				{
-					Server->Log(L"Unknown error for Volume '"+it->first+L"' - update err="+convert((int)err), LL_ERROR);
-					resetAll(it->first);
-					deleteJournalId(it->first);
-					has_error=true;
-					CloseHandle(it->second.hVolume);
-					remove_it=true;
-					error_dirs.push_back(it->first);
-				}
-			}
-		}
-
-		if(startUsn!=it->second.last_record &&
-			started_transaction)
-		{
-			if(!started_transaction)
-			{
-				started_transaction=true;
-				db->BeginTransaction();
-			}
-			journal_dao.updateJournalLastUsn(it->second.last_record, it->first);
-		}
-
-		IChangeJournalListener::SSequence seq = { it->second.journal_id, startUsn, it->second.last_record };
-		usn_sequences.push_back(seq);
-
-		if(remove_it)
-		{
-			wdirs.erase(it);
-			break;
-		}
-	}
-
-	if(num_changes>0)
-	{
-		for(size_t i=0;i<listeners.size();++i)
-		{
-			listeners[i]->Commit(usn_sequences);
-		}
-	}
-
-	if(started_transaction)
-	{
-		for(std::map<std::wstring, bool>::iterator it=local_open_write_files.begin();it!=local_open_write_files.end();++it)
-		{
-			open_write_files.add(it->first);
-		}
-		open_write_files.flushf();
-		db->EndTransaction();
-	}
-}
-
-void ChangeJournalWatcher::update_longliving(void)
-{
-	if(!freeze_open_write_files)
-	{
-		std::vector<std::wstring> files = open_write_files.get();
-		for(size_t i=0;i<files.size();++i)
-		{
-<<<<<<< HEAD
-			for(size_t i=0;i<listeners.size();++i)
-				listeners[i]->On_FileModified(it->first, true, false);
-=======
-			listener->On_FileModified(files[i], true);
->>>>>>> 01128bd8
-		}
-	}
-	else
-	{
-		for(std::map<std::wstring, bool>::iterator it=open_write_files_frozen.begin();it!=open_write_files_frozen.end();++it)
-		{
-			for(size_t i=0;i<listeners.size();++i)
-				listeners[i]->On_FileModified(it->first, true, false);
-		}
-	}
-	for(size_t i=0;i<error_dirs.size();++i)
-	{
-		resetAll(error_dirs[i]);
-	}
-}
-
-void ChangeJournalWatcher::set_freeze_open_write_files(bool b)
-{
-	freeze_open_write_files=b;
-
-	if(b)
-	{
-		open_write_files_frozen.clear();
-		std::vector<std::wstring> files = open_write_files.get();
-		for(size_t i=0;i<files.size();++i)
-		{
-			open_write_files_frozen[files[i]]=true;
-		}
-	}
-	else
-	{
-		open_write_files_frozen.clear();
-	}
-}
-
-void ChangeJournalWatcher::set_last_backup_time(int64 t)
-{
-	last_backup_time=t;
-}
-
-void ChangeJournalWatcher::logEntry(const std::wstring &vol, const UsnInt *UsnRecord)
-{
-#define ADD_REASON(x) { if (UsnRecord->Reason & x){ if(!reason.empty()) reason+=L"|"; reason+=L#x; } }
-	std::wstring reason;
-	ADD_REASON(USN_REASON_DATA_OVERWRITE);
-	ADD_REASON(USN_REASON_DATA_EXTEND);
-	ADD_REASON(USN_REASON_DATA_TRUNCATION);
-	ADD_REASON(USN_REASON_NAMED_DATA_OVERWRITE);
-	ADD_REASON(USN_REASON_NAMED_DATA_EXTEND);
-	ADD_REASON(USN_REASON_NAMED_DATA_TRUNCATION);
-	ADD_REASON(USN_REASON_FILE_CREATE);
-	ADD_REASON(USN_REASON_FILE_DELETE);
-	ADD_REASON(USN_REASON_EA_CHANGE);
-	ADD_REASON(USN_REASON_SECURITY_CHANGE);
-	ADD_REASON(USN_REASON_RENAME_OLD_NAME);
-	ADD_REASON(USN_REASON_RENAME_NEW_NAME);
-	ADD_REASON(USN_REASON_INDEXABLE_CHANGE);
-	ADD_REASON(USN_REASON_BASIC_INFO_CHANGE);
-	ADD_REASON(USN_REASON_HARD_LINK_CHANGE);
-	ADD_REASON(USN_REASON_COMPRESSION_CHANGE);
-	ADD_REASON(USN_REASON_ENCRYPTION_CHANGE);
-	ADD_REASON(USN_REASON_OBJECT_ID_CHANGE);
-	ADD_REASON(USN_REASON_REPARSE_POINT_CHANGE);
-	ADD_REASON(USN_REASON_STREAM_CHANGE);
-	ADD_REASON(USN_REASON_TRANSACTED_CHANGE);
-	ADD_REASON(USN_REASON_CLOSE);
-	std::wstring attributes;
-#define ADD_ATTRIBUTE(x) { if(UsnRecord->attributes & x){ if(!attributes.empty()) attributes+=L"|"; attributes+=L#x; } }
-	ADD_ATTRIBUTE(FILE_ATTRIBUTE_READONLY);
-	ADD_ATTRIBUTE(FILE_ATTRIBUTE_HIDDEN);
-	ADD_ATTRIBUTE(FILE_ATTRIBUTE_SYSTEM);
-	ADD_ATTRIBUTE(FILE_ATTRIBUTE_DIRECTORY);
-	ADD_ATTRIBUTE(FILE_ATTRIBUTE_ARCHIVE);
-	ADD_ATTRIBUTE(FILE_ATTRIBUTE_DEVICE);
-	ADD_ATTRIBUTE(FILE_ATTRIBUTE_NORMAL);
-	ADD_ATTRIBUTE(FILE_ATTRIBUTE_TEMPORARY);
-	ADD_ATTRIBUTE(FILE_ATTRIBUTE_SPARSE_FILE);
-	ADD_ATTRIBUTE(FILE_ATTRIBUTE_REPARSE_POINT);
-	ADD_ATTRIBUTE(FILE_ATTRIBUTE_COMPRESSED);
-	ADD_ATTRIBUTE(FILE_ATTRIBUTE_OFFLINE);
-	ADD_ATTRIBUTE(FILE_ATTRIBUTE_NOT_CONTENT_INDEXED);
-	ADD_ATTRIBUTE(FILE_ATTRIBUTE_ENCRYPTED);
-	ADD_ATTRIBUTE(FILE_ATTRIBUTE_VIRTUAL);
-	std::wstring lstr=L"Change: "+vol+L" [fn="+UsnRecord->Filename+L",reason="+reason+L",attributes="+
-						attributes+L",USN="+convert(UsnRecord->Usn)+L",FRN="+convert(UsnRecord->FileReferenceNumber.lowPart)+
-						L",Parent FRN="+convert(UsnRecord->ParentFileReferenceNumber.lowPart)+L",Version="+convert((int)UsnRecord->version)+L"]";
-	Server->Log(lstr, LL_DEBUG);
-}
-
-const DWORD watch_flags=USN_REASON_DATA_EXTEND | USN_REASON_EA_CHANGE | USN_REASON_HARD_LINK_CHANGE | USN_REASON_NAMED_DATA_EXTEND | USN_REASON_NAMED_DATA_OVERWRITE| USN_REASON_NAMED_DATA_TRUNCATION| USN_REASON_REPARSE_POINT_CHANGE| USN_REASON_SECURITY_CHANGE| USN_REASON_STREAM_CHANGE| USN_REASON_DATA_TRUNCATION | USN_REASON_BASIC_INFO_CHANGE | USN_REASON_DATA_OVERWRITE | USN_REASON_FILE_CREATE | USN_REASON_FILE_DELETE | USN_REASON_RENAME_NEW_NAME | USN_REASON_TRANSACTED_CHANGE;
-
-void ChangeJournalWatcher::updateWithUsn(const std::wstring &vol, const SChangeJournal &cj, const UsnInt *UsnRecord, bool fallback_to_mft, std::map<std::wstring, bool>& local_open_write_files)
-{
-	if(usn_logging_enabled)
-	{
-		logEntry(vol, UsnRecord);
-	}
-
-	if(UsnRecord->Filename.find(L"structure")!=std::string::npos)
-	{
-		int asfsf=3;
-	}
-
-	bool curr_has_error = false;
-	bool closed = (UsnRecord->Reason & USN_REASON_CLOSE)>0;
-
-	_i64 dir_id=hasEntry(cj.rid, UsnRecord->FileReferenceNumber);
-
-	if(dir_id==-1 && (UsnRecord->attributes & FILE_ATTRIBUTE_DIRECTORY) 
-		&& !(UsnRecord->Reason & USN_REASON_FILE_CREATE)
-		&& fallback_to_mft)
-	{
-		Server->Log(L"File entry with FRN "+convert(UsnRecord->FileReferenceNumber.lowPart)+L" (Name \""+UsnRecord->Filename+L"\") is a directory not being created, but not in database. Added it to database", LL_WARNING);
-		dir_id=addFrn(UsnRecord->Filename, UsnRecord->ParentFileReferenceNumber, UsnRecord->FileReferenceNumber, cj.rid);
-	}
-
-	if(dir_id!=-1) //Is a directory
-	{
-		_i64 parent_id=hasEntry(cj.rid, UsnRecord->ParentFileReferenceNumber);
-		if(parent_id==-1)
-		{
-			if(fallback_to_mft)
-			{
-				Server->Log(L"Parent of directory with FRN "+convert(UsnRecord->FileReferenceNumber.lowPart)+L" (Name \""+UsnRecord->Filename+L"\") with FRN "+convert(UsnRecord->ParentFileReferenceNumber.lowPart)+L" not found. Searching via MFT as fallback.", LL_WARNING);
-				uint128 parent_parent_frn;
-				bool has_error=false;
-				std::wstring parent_name = getNameFromMFTByFRN(cj, UsnRecord->ParentFileReferenceNumber, parent_parent_frn, has_error);
-				if(parent_name.empty())
-				{
-					Server->Log("Parent not found. Was probably deleted.", LL_WARNING);
-					curr_has_error = true;
-				}
-				else
-				{
-					addFrn(parent_name, parent_parent_frn, UsnRecord->ParentFileReferenceNumber, cj.rid);
-					updateWithUsn(vol, cj, UsnRecord, false, local_open_write_files);
-				}
-			}
-			else
-			{
-				Server->Log(L"Error: Parent of \""+UsnRecord->Filename+L"\" not found -1", LL_ERROR);
-				curr_has_error=true;
-			}
-		}
-		else if(UsnRecord->Reason & (USN_REASON_CLOSE | watch_flags ) )
-		{
-			bool filter_error = false;
-			bool has_error = false;
-			std::wstring dir_fn=getFilename(cj, UsnRecord->ParentFileReferenceNumber, true, filter_error, has_error);
-			if(dir_fn.empty())
-			{
-				if(!filter_error || has_error)
-				{
-					Server->Log(L"Error: Path of "+UsnRecord->Filename+L" not found -2", LL_ERROR);
-					curr_has_error = true;
-				}
-			}
-			else
-			{
-				if(UsnRecord->Reason & USN_REASON_RENAME_NEW_NAME )
-				{
-					renameEntry(UsnRecord->Filename, dir_id, UsnRecord->ParentFileReferenceNumber);
-
-					if(UsnRecord->attributes & FILE_ATTRIBUTE_DIRECTORY )
-					{
-						++num_changes;
-
-						for(size_t i=0;i<listeners.size();++i)
-							listeners[i]->On_DirNameChanged(rename_old_name, dir_fn+UsnRecord->Filename, closed);
-					}
-					else
-					{
-						++num_changes;
-
-						for(size_t i=0;i<listeners.size();++i)
-							listeners[i]->On_FileNameChanged(rename_old_name, dir_fn+UsnRecord->Filename, false, closed);
-					}
-				}
-				else if(UsnRecord->Reason & USN_REASON_FILE_DELETE)
-				{
-					if(UsnRecord->attributes & FILE_ATTRIBUTE_DIRECTORY )
-					{
-						++num_changes;
-
-						for(size_t i=0;i<listeners.size();++i)
-							listeners[i]->On_DirRemoved(dir_fn+UsnRecord->Filename, closed);
-					}
-					else
-					{
-						++num_changes;
-
-						for(size_t i=0;i<listeners.size();++i)
-							listeners[i]->On_FileRemoved(dir_fn+UsnRecord->Filename, closed);
-					}
-					deleteWithChildren(UsnRecord->FileReferenceNumber, cj.rid);
-				}
-				else if(UsnRecord->Reason & watch_flags )
-				{
-					++num_changes;
-
-					for(size_t i=0;i<listeners.size();++i)
-						listeners[i]->On_FileModified(dir_fn+UsnRecord->Filename, false, closed );
-				}
-			}
-		}
-		else if(UsnRecord->Reason & USN_REASON_RENAME_OLD_NAME )
-		{
-			bool filter_error = false;
-			bool has_error = false;
-			std::wstring dir_fn=getFilename(cj, UsnRecord->ParentFileReferenceNumber, true, filter_error, has_error);
-			if(dir_fn.empty())
-			{
-				if(!filter_error || has_error)
-				{
-					Server->Log(L"Error: Path of "+UsnRecord->Filename+L" not found -3", LL_ERROR);
-					curr_has_error = true;
-				}
-			}
-			else
-			{
-				rename_old_name=dir_fn+UsnRecord->Filename;
-			}
-		}
-	}
-	else //Is a file or new directory
-	{
-		_i64 parent_id=hasEntry(cj.rid, UsnRecord->ParentFileReferenceNumber);
-		if(parent_id==-1)
-		{
-			if(fallback_to_mft)
-			{
-				Server->Log(L"Parent of file with FRN "+convert(UsnRecord->FileReferenceNumber.lowPart)+L" (Name \""+UsnRecord->Filename+L"\") with FRN "+convert(UsnRecord->ParentFileReferenceNumber.lowPart)+L" not found. Searching via MFT as fallback.", LL_WARNING);
-				uint128 parent_parent_frn;
-				bool has_error=false;
-				std::wstring parent_name = getNameFromMFTByFRN(cj, UsnRecord->ParentFileReferenceNumber, parent_parent_frn, has_error);
-				if(parent_name.empty())
-				{
-					if(!has_error)
-					{
-						Server->Log("Parent directory not found in MFT. Was probably deleted.", LL_WARNING);
-					}
-					else
-					{
-						Server->Log("Parent directory not found in MFT.", LL_ERROR);
-						curr_has_error = true;
-					}
-				}
-				else
-				{
-					addFrn(parent_name, parent_parent_frn, UsnRecord->ParentFileReferenceNumber, cj.rid);
-					updateWithUsn(vol, cj, UsnRecord, false, local_open_write_files);
-				}
-			}
-			else
-			{
-				Server->Log(L"Error: Parent of file "+UsnRecord->Filename+L" not found -4", LL_ERROR);
-				curr_has_error = true;
-			}
-		}
-		else
-		{
-			bool filter_error = false;
-			bool has_error = false;
-			std::wstring dir_fn=getFilename(cj, UsnRecord->ParentFileReferenceNumber, true, filter_error, has_error);
-
-			if(dir_fn.empty())
-			{
-				if(!filter_error || has_error)
-				{
-					Server->Log(L"Error: Path of file \""+UsnRecord->Filename+L"\" not found -3", LL_ERROR);
-					curr_has_error = true;
-				}
-			}
-			else
-			{
-				std::wstring real_fn=dir_fn+UsnRecord->Filename;
-
-				if( UsnRecord->attributes & FILE_ATTRIBUTE_DIRECTORY )
-				{
-					if(UsnRecord->Reason & USN_REASON_FILE_CREATE)
-					{
-						if(UsnRecord->Reason & USN_REASON_CLOSE)
-						{
-							addFrn(UsnRecord->Filename, UsnRecord->ParentFileReferenceNumber, UsnRecord->FileReferenceNumber, cj.rid);
-						}
-
-						++num_changes;
-
-						for(size_t i=0;i<listeners.size();++i)
-						{
-							listeners[i]->On_DirAdded(dir_fn, closed);
-						}
-					}				
-				}
-				else
-				{
-					if(UsnRecord->Reason & USN_REASON_CLOSE)
-					{
-						std::map<std::wstring, bool>::iterator it_rf=local_open_write_files.find(real_fn);
-
-						if(it_rf!=local_open_write_files.end())
-						{
-							local_open_write_files.erase(it_rf);
-						}
-						else
-						{
-							open_write_files.remove(real_fn);
-						}
-					}
-					else if(UsnRecord->Reason & watch_flags)
-					{
-<<<<<<< HEAD
-						open_write_files[real_fn]=true;
-
-=======
-						local_open_write_files[real_fn]=true;
-					
->>>>>>> 01128bd8
-						if(freeze_open_write_files)
-						{
-							open_write_files_frozen[real_fn]=true;
-						}
-					}
-				}
-
-				if(UsnRecord->Reason & USN_REASON_RENAME_OLD_NAME)
-				{
-					rename_old_name=real_fn;
-				}
-				else if( UsnRecord->Reason & watch_flags )
-				{
-					bool save_fn=false;
-					if( ( UsnRecord->Reason & USN_REASON_DATA_OVERWRITE || UsnRecord->Reason & USN_REASON_RENAME_NEW_NAME) &&
-						!( (UsnRecord->Reason & USN_REASON_DATA_EXTEND) || (UsnRecord->Reason & USN_REASON_DATA_TRUNCATION) ) )
-					{
-						save_fn=true;
-					}
-
-					if(save_fn)
-					{
-						WIN32_FILE_ATTRIBUTE_DATA fad;
-						if(GetFileAttributesExW(os_file_prefix(real_fn).c_str(), GetFileExInfoStandard, &fad) )
-						{
-							uint64 last_mod_time = static_cast<uint64>(fad.ftLastWriteTime.dwHighDateTime) << 32 | fad.ftLastWriteTime.dwLowDateTime;
-							if(last_mod_time>static_cast<uint64>(last_backup_time) && last_backup_time!=0)
-							{
-								save_fn=false;
-							}
-						}
-					}
-
-
-					if(UsnRecord->Reason & USN_REASON_RENAME_NEW_NAME)
-					{
-						if( UsnRecord->attributes & FILE_ATTRIBUTE_DIRECTORY )
-						{
-							++num_changes;
-
-							for(size_t i=0;i<listeners.size();++i)
-							{
-								listeners[i]->On_DirNameChanged(rename_old_name, real_fn, closed);
-							}
-						}
-						else
-						{
-							++num_changes;
-
-							for(size_t i=0;i<listeners.size();++i)
-							{
-								listeners[i]->On_FileNameChanged(rename_old_name, real_fn, save_fn, closed);
-							}
-						}
-					}
-					else
-					{
-						++num_changes;
-
-						for(size_t i=0;i<listeners.size();++i)
-						{
-							listeners[i]->On_FileModified(real_fn, save_fn, closed);
-						}
-					}
-				}
-			}
-		}
-	}
-
-	if(curr_has_error)
-	{
-		resetAll(cj.vol_str);
-	}
-}
-
-void ChangeJournalWatcher::add_listener( IChangeJournalListener *pListener )
-{
-	listeners.push_back(pListener);
-}
-
-void ChangeJournalWatcher::resetAll( const std::wstring& vol )
-{
-	++num_changes;
-
-	for(size_t i=0;i<listeners.size();++i)
-	{
-		listeners[i]->On_ResetAll(vol);
-	}
-}
-
-std::wstring ChangeJournalWatcher::getNameFromMFTByFRN(const SChangeJournal &cj, uint128 frn, uint128& parent_frn, bool& has_error)
-{
-	MFT_ENUM_DATA med;
-	med.StartFileReferenceNumber = frn.lowPart;
-	med.LowUsn = 0;
-	med.HighUsn = MAXLONGLONG;
-
-	BYTE pData[16*1024];
-	DWORD cb;
-	size_t nDirFRNs=0;
-	size_t nFRNs=0;
-	DWORD firstError;
-	DWORD version = 0;
-
-	if(usn::enum_usn_data(cj.hVolume, frn.lowPart, pData, sizeof(pData), firstError, version, cb))
-	{
-		PUSN_RECORD pRecord = (PUSN_RECORD) &pData[sizeof(USN)];
-
-		if(pRecord->MajorVersion!=2 && pRecord->MajorVersion!=3)
-		{
-			Server->Log(L"Getting name by FRN from MFT for volume "+cj.vol_str+L" returned USN record with major version "+convert(pRecord->MajorVersion)+L". This version is not supported.", LL_ERROR);
-			parent_frn=c_frn_root;
-			return std::wstring();
-		}
-
-		UsnInt usn_record = usn::get_usn_record(pRecord);
-
-		if(usn_record.FileReferenceNumber!=frn)
-		{
-			if(frn == getRootFRN(cj.vol_str))
-			{
-				parent_frn=c_frn_root;
-				return cj.vol_str;
-			}
-			
-			return std::wstring();
-		}
-		else
-		{
-			parent_frn = usn_record.ParentFileReferenceNumber;
-			return usn_record.Filename;
-		}
-	}
-	else
-	{
-		Server->Log(L"Getting name by FRN from MFT failed for volume "+cj.vol_str+L" with error code "+convert((int)GetLastError())+L" and first error "+convert((int)firstError), LL_ERROR);
-		has_error=true;
-		return std::wstring();
-	}
-}
-
-uint128 ChangeJournalWatcher::getRootFRN( const std::wstring & root )
-{
-	HANDLE hDir = CreateFile((root+os_file_sep()).c_str(), 0, FILE_SHARE_READ | FILE_SHARE_WRITE,	NULL, OPEN_EXISTING, FILE_FLAG_BACKUP_SEMANTICS, NULL);
-
-	if(hDir==INVALID_HANDLE_VALUE)
-	{
-		Server->Log("Could not open root HANDLE.", LL_ERROR);
-		return c_frn_root;
-	}
-
-	BY_HANDLE_FILE_INFORMATION fi;
-	GetFileInformationByHandle(hDir, &fi);
-	CloseHandle(hDir);
-	LARGE_INTEGER frn;
-	frn.LowPart=fi.nFileIndexLow;
-	frn.HighPart=fi.nFileIndexHigh;
-
-	return uint128(frn.QuadPart);
-}
+/*************************************************************************
+*    UrBackup - Client/Server backup system
+*    Copyright (C) 2011-2014 Martin Raiber
+*
+*    This program is free software: you can redistribute it and/or modify
+*    it under the terms of the GNU General Public License as published by
+*    the Free Software Foundation, either version 3 of the License, or
+*    (at your option) any later version.
+*
+*    This program is distributed in the hope that it will be useful,
+*    but WITHOUT ANY WARRANTY; without even the implied warranty of
+*    MERCHANTABILITY or FITNESS FOR A PARTICULAR PURPOSE.  See the
+*    GNU General Public License for more details.
+*
+*    You should have received a copy of the GNU General Public License
+*    along with this program.  If not, see <http://www.gnu.org/licenses/>.
+**************************************************************************/
+
+#include "ChangeJournalWatcher.h"
+#include "../urbackupcommon/os_functions.h"
+#include "../Interface/Server.h"
+#include "../stringtools.h"
+#include "DirectoryWatcherThread.h"
+#include <memory>
+#include <assert.h>
+
+
+namespace usn
+{
+	typedef struct {
+		DWORD         RecordLength;
+		WORD          MajorVersion;
+		WORD          MinorVersion;
+		BYTE          FileReferenceNumber[16];
+		BYTE          ParentFileReferenceNumber[16];
+		USN           Usn;
+		LARGE_INTEGER TimeStamp;
+		DWORD         Reason;
+		DWORD         SourceInfo;
+		DWORD         SecurityId;
+		DWORD         FileAttributes;
+		WORD          FileNameLength;
+		WORD          FileNameOffset;
+		WCHAR         FileName[1];
+	} USN_RECORD_V3, *PUSN_RECORD_V3;
+
+	typedef struct {
+		DWORDLONG StartFileReferenceNumber;
+		USN       LowUsn;
+		USN       HighUsn;
+		WORD      MinMajorVersion;
+		WORD      MaxMajorVersion;
+	} MFT_ENUM_DATA_V1, *PMFT_ENUM_DATA_V1;
+
+	UsnInt get_usn_record(PUSN_RECORD usn_record)
+	{
+		if(usn_record->MajorVersion==2)
+		{
+			std::wstring filename;
+			filename.resize(usn_record->FileNameLength / sizeof(wchar_t) );
+			memcpy(&filename[0], (PBYTE) usn_record + usn_record->FileNameOffset, usn_record->FileNameLength);
+
+			UsnInt ret = {
+				2,
+				uint128(usn_record->FileReferenceNumber),
+				uint128(usn_record->ParentFileReferenceNumber),
+				usn_record->Usn,
+				usn_record->Reason,
+				filename,
+				0,
+				usn_record->FileAttributes
+			};
+
+			return ret;
+		}
+		else if(usn_record->MajorVersion==3)
+		{
+			PUSN_RECORD_V3 usn_record_v3 = (PUSN_RECORD_V3)usn_record;
+			std::wstring filename;
+			filename.resize(usn_record_v3->FileNameLength / sizeof(wchar_t) );
+			memcpy(&filename[0], (PBYTE) usn_record_v3 + usn_record_v3->FileNameOffset, usn_record_v3->FileNameLength);
+
+			UsnInt ret = {
+				3,
+				uint128(usn_record_v3->FileReferenceNumber),
+				uint128(usn_record_v3->ParentFileReferenceNumber),
+				usn_record_v3->Usn,
+				usn_record_v3->Reason,
+				filename,
+				0,
+				usn_record_v3->FileAttributes
+			};
+
+			return ret;
+		}
+		else
+		{
+			assert("USN record does not have major version 2 or 3");
+		}
+
+		return UsnInt();
+	}
+
+	bool enum_usn_data(HANDLE hVolume, DWORDLONG StartFileReferenceNumber, BYTE* pData, DWORD dataSize, DWORD& firstError, DWORD& version, DWORD& cb)
+	{
+		if(version==0)
+		{
+			MFT_ENUM_DATA med;
+			med.StartFileReferenceNumber = StartFileReferenceNumber;
+			med.LowUsn = 0;
+			med.HighUsn = MAXLONGLONG;
+
+			BOOL b = DeviceIoControl(hVolume, FSCTL_ENUM_USN_DATA, &med, sizeof(med), pData, dataSize, &cb, NULL);
+
+			if(b==FALSE)
+			{
+				firstError=GetLastError();
+				version=1;
+				return enum_usn_data(hVolume, StartFileReferenceNumber, pData, dataSize, firstError, version, cb);
+			}
+
+			return true;
+		}
+		else if(version==1)
+		{
+			usn::MFT_ENUM_DATA_V1 med_v1;
+			med_v1.StartFileReferenceNumber = StartFileReferenceNumber;
+			med_v1.LowUsn = 0;
+			med_v1.HighUsn = MAXLONGLONG;
+
+			BOOL b = DeviceIoControl(hVolume, FSCTL_ENUM_USN_DATA, &med_v1, sizeof(med_v1), pData, dataSize, &cb, NULL);
+
+			return b!=FALSE;
+		}
+		else
+		{
+			assert(false);
+			return FALSE;
+		}
+	}
+
+	uint64 atoiu64(const std::wstring& str)
+	{
+		return static_cast<uint64>(watoi64(str));
+	}
+}
+
+const DWORDLONG usn_reindex_num=1000000; // one million
+
+//#define MFT_ON_DEMAND_LOOKUP
+
+ChangeJournalWatcher::ChangeJournalWatcher(DirectoryWatcherThread * dwt, IDatabase *pDB)
+	: dwt(dwt), db(pDB), last_backup_time(0), journal_dao(pDB), unsupported_usn_version_err(false)
+{
+	indexing_in_progress=false;
+	has_error=false;
+	last_index_update=0;
+
+	usn_logging_enabled = Server->getServerParameter("usn_logging_enabled")=="true" ||
+		FileExists("usn_logging_enabled");
+}
+
+ChangeJournalWatcher::~ChangeJournalWatcher(void)
+{
+	for(std::map<std::wstring, SChangeJournal>::iterator it=wdirs.begin();it!=wdirs.end();++it)
+	{
+		CloseHandle(it->second.hVolume);
+	}
+}
+
+void ChangeJournalWatcher::deleteJournalData(const std::wstring &vol)
+{
+	journal_dao.delJournalData(vol);
+}
+
+void ChangeJournalWatcher::deleteJournalId(const std::wstring &vol)
+{
+	journal_dao.delJournalDeviceId(vol);
+}
+
+void ChangeJournalWatcher::setIndexDone(const std::wstring &vol, int s)
+{
+	journal_dao.updateSetJournalIndexDone(s, vol);
+}
+
+void ChangeJournalWatcher::saveJournalData(DWORDLONG journal_id, const std::wstring &vol, const UsnInt& rec, USN nextUsn)
+{	
+	if(rec.Filename==L"backup_client.db" || rec.Filename==L"backup_client.db-journal" )
+		return;
+
+	journal_dao.insertJournalData(vol, static_cast<int64>(journal_id), static_cast<int64>(rec.Usn),
+		static_cast<int64>(rec.Reason), rec.Filename, static_cast<int64>(rec.FileReferenceNumber),
+		static_cast<int64>(rec.ParentFileReferenceNumber), nextUsn, static_cast<int64>(rec.FileAttributes));
+}
+
+std::vector<UsnInt> ChangeJournalWatcher::getJournalData(const std::wstring &vol)
+{
+	std::vector<JournalDAO::SJournalData> res = journal_dao.getJournalData(vol);
+
+	std::vector<UsnInt> ret;
+	ret.resize(res.size());
+
+	for(size_t i=0;i<ret.size();++i)
+	{
+		UsnInt& rec=ret[i];
+		rec.Usn=res[i].usn;
+		rec.Reason=static_cast<DWORD>(res[i].reason);
+		rec.Filename=res[i].filename;
+		rec.FileReferenceNumber=res[i].frn;
+		rec.ParentFileReferenceNumber=res[i].parent_frn;
+		rec.NextUsn=res[i].next_usn;
+		rec.attributes=static_cast<DWORD>(res[i].attributes);
+		rec.NextUsn=usn::atoiu64(res[i][L"next_usn"]);
+		rec.attributes=(DWORD)usn::atoiu64(res[i][L"attributes"]);
+	}
+	return ret;
+}
+
+void ChangeJournalWatcher::renameEntry(const std::wstring &name, _i64 id, uint128 pid)
+{
+	journal_dao.updateFrnNameAndPid(name, pid, id);
+}
+
+std::vector<uint128 > ChangeJournalWatcher::getChildren(uint128 frn, _i64 rid)
+{
+	return journal_dao.getFrnChildren(frn, rid);
+}
+
+void ChangeJournalWatcher::deleteEntry(_i64 id)
+{
+	journal_dao.delFrnEntry(id);
+}
+
+void ChangeJournalWatcher::deleteEntry(uint128 frn, _i64 rid)
+{
+	journal_dao.delFrnEntryViaFrn(frn, rid);
+}
+
+_i64 ChangeJournalWatcher::hasEntry( _i64 rid, uint128 frn)
+{
+	JournalDAO::CondInt64 res = journal_dao.getFrnEntryId(frn, rid);
+
+	if(res.exists)
+	{
+		return res.value;
+	}
+	else
+	{
+		return -1;
+	}
+}
+
+void ChangeJournalWatcher::resetRoot(_i64 rid)
+{
+	journal_dao.resetRoot(rid);
+}
+
+int64 ChangeJournalWatcher::addFrn(const std::wstring &name, uint128 parent_id, uint128 frn, _i64 rid)
+{
+	journal_dao.addFrn(name, parent_id, frn, rid);
+	return db->getLastInsertID();
+}
+
+void ChangeJournalWatcher::addFrnTmp(const std::wstring &name, uint128 parent_id, uint128 frn, _i64 rid)
+{
+	q_add_frn_tmp->Bind(name);
+	q_add_frn_tmp->Bind(static_cast<_i64>(parent_id.lowPart));
+	q_add_frn_tmp->Bind(static_cast<_i64>(parent_id.highPart));
+	q_add_frn_tmp->Bind(static_cast<_i64>(frn.lowPart));
+	q_add_frn_tmp->Bind(static_cast<_i64>(frn.highPart));
+	q_add_frn_tmp->Bind(rid);
+	q_add_frn_tmp->Write();
+	q_add_frn_tmp->Reset();
+}
+
+_i64 ChangeJournalWatcher::hasRoot(const std::wstring &root)
+{
+	JournalDAO::CondInt64 res = journal_dao.getRootId(root);
+
+	if(res.exists)
+	{
+		return res.value;
+	}
+	else
+	{
+		return -1;
+	}
+}
+
+void ChangeJournalWatcher::deleteWithChildren(uint128 frn, _i64 rid)
+{
+	std::vector<uint128> children=getChildren(frn, rid);
+	deleteEntry(frn, rid);
+	for(size_t i=0;i<children.size();++i)
+	{
+		deleteWithChildren(children[i], rid);
+	}
+}
+
+void ChangeJournalWatcher::watchDir(const std::wstring &dir)
+{
+	WCHAR volume_path[MAX_PATH]; 
+	BOOL ok = GetVolumePathNameW(dir.c_str(), volume_path, MAX_PATH);
+	if(!ok)
+	{
+		Server->Log("GetVolumePathName(dir, volume_path, MAX_PATH) failed in ChangeJournalWatcher::watchDir", LL_ERROR);
+		resetAll(dir);
+		has_error=true;
+		error_dirs.push_back(dir);
+		return;
+	}
+
+	std::wstring vol=volume_path;
+
+	if(vol.size()>0)
+	{
+		if(vol[vol.size()-1]=='\\')
+		{
+			vol.erase(vol.size()-1,1);
+		}
+	}
+
+	std::map<std::wstring, SChangeJournal>::iterator it=wdirs.find(vol);
+	if(it!=wdirs.end())
+	{
+		it->second.path.push_back(dir);
+		return;
+	}
+
+	bool do_index=false;
+
+	_i64 rid=hasRoot(vol);
+	if(rid==-1)
+	{
+		resetAll(vol);
+		do_index=true;
+		rid=addFrn(vol, c_frn_root, c_frn_root, -1);
+		setIndexDone(vol, 0);
+	}
+
+	HANDLE hVolume=CreateFileW((L"\\\\.\\"+vol).c_str(), GENERIC_READ, FILE_SHARE_READ|FILE_SHARE_WRITE, NULL, OPEN_EXISTING, FILE_ATTRIBUTE_NORMAL, NULL);
+	if(hVolume==INVALID_HANDLE_VALUE)
+	{
+		Server->Log(L"CreateFile of volume '"+vol+L"' failed. - watchDir", LL_ERROR);
+		resetAll(vol);
+		error_dirs.push_back(vol);
+		CloseHandle(hVolume);
+		has_error=true;
+		return;
+	}
+	
+	USN_JOURNAL_DATA data;
+	DWORD r_bytes;
+	BOOL b=DeviceIoControl(hVolume, FSCTL_QUERY_USN_JOURNAL, NULL, 0, &data, sizeof(USN_JOURNAL_DATA), &r_bytes, NULL);
+	if(b==0)
+	{
+		DWORD err=GetLastError();
+		if(err==ERROR_INVALID_FUNCTION)
+		{
+			Server->Log(L"Change Journals not supported for Volume '"+vol+L"'", LL_ERROR);
+			resetAll(vol);
+			error_dirs.push_back(vol);
+			CloseHandle(hVolume);
+			has_error=true;
+			return;
+		}
+		else if(err==ERROR_JOURNAL_DELETE_IN_PROGRESS)
+		{
+			Server->Log(L"Change Journals for Volume '"+vol+L"' is being deleted", LL_ERROR);
+			resetAll(vol);
+			error_dirs.push_back(vol);
+			CloseHandle(hVolume);
+			has_error=true;
+			return;
+		}
+		else if(err==ERROR_JOURNAL_NOT_ACTIVE)
+		{
+			CREATE_USN_JOURNAL_DATA dat;
+			dat.AllocationDelta=10485760; //10 MB
+			dat.MaximumSize=73400320; // 70 MB
+			DWORD bret;
+			BOOL r=DeviceIoControl(hVolume, FSCTL_CREATE_USN_JOURNAL, &dat, sizeof(CREATE_USN_JOURNAL_DATA), NULL, 0, &bret, NULL);
+			if(r==0)
+			{
+				Server->Log(L"Error creating change journal for Volume '"+vol+L"'", LL_ERROR);
+				resetAll(vol);
+				error_dirs.push_back(vol);
+				CloseHandle(hVolume);
+				has_error=true;
+				return;
+			}
+			b=DeviceIoControl(hVolume, FSCTL_QUERY_USN_JOURNAL, NULL, 0, &data, sizeof(USN_JOURNAL_DATA), &r_bytes, NULL);
+			if(b==0)
+			{
+				Server->Log(L"Unknown error for Volume '"+vol+L"' after creation - watchDir", LL_ERROR);
+				resetAll(vol);
+				error_dirs.push_back(vol);
+				CloseHandle(hVolume);
+				has_error=true;
+				return;
+			}
+		}
+		else
+		{
+			Server->Log(L"Unknown error for Volume '"+vol+L"' - watchDir ec: "+convert((int)err), LL_ERROR);
+			resetAll(vol);
+			error_dirs.push_back(vol);
+			CloseHandle(hVolume);
+			has_error=true;
+			return;
+		}
+	}
+
+	SDeviceInfo info=getDeviceInfo(vol);
+
+	if(info.has_info)
+	{
+		if(info.journal_id!=data.UsnJournalID)
+		{
+			Server->Log(L"Journal id for '"+vol+L"' wrong - reindexing", LL_WARNING);
+			resetAll(vol);
+			do_index=true;
+			setIndexDone(vol, 0);
+			info.last_record=data.NextUsn;
+
+			journal_dao.updateJournalId((_i64)data.UsnJournalID, vol);
+		}
+
+		bool needs_reindex=false;
+
+		if( do_index==false && (info.last_record<data.FirstUsn || info.last_record>data.NextUsn) )
+		{
+			Server->Log(L"Last record not readable at '"+vol+L"' - reindexing. "
+				L"Last record USN is "+convert(info.last_record)+
+				L" FirstUsn is "+convert(data.FirstUsn)+
+				L" NextUsn is "+convert(data.NextUsn), LL_WARNING);
+			needs_reindex=true;
+		}
+
+		if( do_index==false && data.NextUsn-info.last_record>usn_reindex_num )
+		{
+			Server->Log(L"There are "+convert(data.NextUsn-info.last_record)+L" new USN entries at '"+vol+L"' - reindexing", LL_WARNING);
+			needs_reindex=true;
+		}
+
+		if(needs_reindex)
+		{			
+			resetAll(vol);
+			do_index=true;
+			setIndexDone(vol, 0);
+			info.last_record=data.NextUsn;
+		}
+
+		if(do_index==false && info.index_done==0)
+		{
+			Server->Log(L"Indexing was not finished at '"+vol+L"' - reindexing", LL_WARNING);
+			do_index=true;
+			setIndexDone(vol, 0);
+			info.last_record=data.NextUsn;
+		}
+	}
+	else
+	{
+		resetAll(vol);
+		Server->Log(L"Info not found at '"+vol+L"' - reindexing", LL_WARNING);
+		do_index=true;
+	}
+
+	SChangeJournal cj;
+	cj.journal_id=data.UsnJournalID;
+	if(!info.has_info)
+		cj.last_record=data.NextUsn;
+	else
+		cj.last_record=info.last_record;
+
+	cj.path.push_back(dir);
+	cj.hVolume=hVolume;
+	cj.rid=rid;
+	cj.vol_str=vol;
+
+	if(!info.has_info)
+	{
+		journal_dao.insertJournal((_i64)data.UsnJournalID, vol, cj.last_record);
+
+		setIndexDone(vol, 0);
+	}
+
+	wdirs.insert(std::pair<std::wstring, SChangeJournal>(vol, cj) );
+
+	if(do_index)
+	{
+		reindex(rid, vol, &cj);
+		Server->Log(L"Reindexing of '"+vol+L"' done.", LL_INFO);
+	}
+}
+
+void ChangeJournalWatcher::reindex(_i64 rid, std::wstring vol, SChangeJournal *sj)
+{
+	setIndexDone(vol, 0);
+
+	indexing_in_progress=true;
+	indexing_volume=vol;
+	last_index_update=Server->getTimeMS();
+	Server->Log("Deleting directory FRN info from database...", LL_DEBUG);
+	resetRoot(rid);
+	Server->Log("Deleting saved journal data from database...", LL_DEBUG);
+	deleteJournalData(vol);
+#ifndef MFT_ON_DEMAND_LOOKUP
+	Server->Log("Starting indexing process..", LL_DEBUG);
+	bool not_supported=false;
+	indexRootDirs2(vol, sj, not_supported);
+
+	if(not_supported)
+	{
+		Server->Log("Fast indexing method not supported. Falling back to slow one.", LL_WARNING);
+		db->BeginTransaction();
+		size_t nDirFrns=0;
+		indexRootDirs(sj->rid, vol, c_frn_root, nDirFrns);
+		db->EndTransaction();
+
+		Server->Log("Added "+nconvert(nDirFrns)+" directory FRNs via slow indexing method", LL_DEBUG);
+	}
+#endif
+	resetAll(vol);
+	indexing_in_progress=false;
+	indexing_volume.clear();
+
+	if(dwt->is_stopped()==false)
+	{
+		Server->Log(L"Setting indexing to done for "+vol, LL_DEBUG);
+		setIndexDone(vol, 1);
+	}
+}
+
+void ChangeJournalWatcher::indexRootDirs(_i64 rid, const std::wstring &root, uint128 parent, size_t& nDirFrns)
+{
+	if(indexing_in_progress)
+	{
+		if(Server->getTimeMS()-last_index_update>10000)
+		{
+			update();
+			last_index_update=Server->getTimeMS();
+		}
+	}
+
+	std::wstring dir=root+os_file_sep();
+	HANDLE hDir;
+	if(root.size()==2)
+		hDir=CreateFileW(dir.c_str(), 0, FILE_SHARE_READ | FILE_SHARE_WRITE, NULL, OPEN_EXISTING, FILE_FLAG_BACKUP_SEMANTICS, NULL);
+	else
+		hDir=CreateFileW(root.c_str(), 0, FILE_SHARE_READ | FILE_SHARE_WRITE, NULL, OPEN_EXISTING, FILE_FLAG_BACKUP_SEMANTICS, NULL);
+
+	if(INVALID_HANDLE_VALUE==hDir)
+		return;
+	BY_HANDLE_FILE_INFORMATION fi;
+	GetFileInformationByHandle(hDir, &fi);
+	CloseHandle(hDir);
+	LARGE_INTEGER frn;
+	frn.LowPart=fi.nFileIndexLow;
+	frn.HighPart=fi.nFileIndexHigh;
+
+	addFrn(ExtractFileName(root), parent, uint128(frn.QuadPart), rid);
+	++nDirFrns;
+
+	std::vector<SFile> files=getFiles(root);
+	for(size_t i=0;i<files.size();++i)
+	{
+		if(files[i].isdir)
+		{
+			indexRootDirs(rid, dir+files[i].name, uint128(frn.QuadPart), nDirFrns);
+		}
+	}
+}
+
+void ChangeJournalWatcher::indexRootDirs2(const std::wstring &root, SChangeJournal *sj, bool& not_supported)
+{
+	db->Write("CREATE TEMPORARY TABLE map_frn_tmp (name TEXT, pid INTEGER, pid_high INTEGER, frn INTEGER, frn_high INTEGER, rid INTEGER)");
+	q_add_frn_tmp=db->Prepare("INSERT INTO map_frn_tmp (name, pid, pid_high, frn, frn_high, rid) VALUES (?, ?, ?, ?, ?, ?)", false);
+
+	uint128 root_frn = getRootFRN(root);
+
+	addFrn(root, c_frn_root, root_frn, sj->rid);
+
+	USN StartFileReferenceNumber=0;
+	const size_t data_size = sizeof(DWORDLONG) + 0x10000;
+	std::vector<BYTE> data;
+	data.resize(data_size);
+	BYTE* pData=&data[0];
+	DWORD cb;
+	size_t nDirFRNs=0;
+	size_t nFRNs=0;
+	bool has_warning=false;
+	DWORD firstError;
+	while (usn::enum_usn_data(sj->hVolume, StartFileReferenceNumber, pData, sizeof(DWORDLONG) + 0x10000, firstError, version, cb))
+	{
+		if(indexing_in_progress)
+		{
+			if(Server->getTimeMS()-last_index_update>10000)
+			{
+				Server->Log("Saving new journal data to database...", LL_DEBUG);
+				update(sj->vol_str);
+				last_index_update=Server->getTimeMS();
+			}
+		}
+
+		if(dwt->is_stopped())
+		{
+			Server->Log("Stopped indexing process", LL_WARNING);
+			break;
+		}
+
+		PUSN_RECORD pRecord = (PUSN_RECORD) &pData[sizeof(USN)];
+		while ((PBYTE) pRecord < (pData + cb))
+		{
+			if(pRecord->MajorVersion!=2 && pRecord->MajorVersion!=3)
+			{
+				if(!has_warning)
+				{
+					Server->Log("Journal entry with major version "+nconvert(pRecord->MajorVersion)+" not supported.", LL_WARNING);
+				}
+				has_warning=true;
+			}
+			else
+			{
+				UsnInt usn_record = usn::get_usn_record(pRecord);
+				if((usn_record.attributes & FILE_ATTRIBUTE_DIRECTORY)!=0)
+				{
+					addFrnTmp(usn_record.Filename, usn_record.ParentFileReferenceNumber, usn_record.FileReferenceNumber, sj->rid);
+					++nDirFRNs;
+				}
+				++nFRNs;
+				pRecord = (PUSN_RECORD) ((PBYTE) pRecord + pRecord->RecordLength);
+			}
+		}
+		StartFileReferenceNumber = * (DWORDLONG *) pData;
+	}
+
+	if(firstError==ERROR_INVALID_FUNCTION)
+	{
+		not_supported=true;
+	}
+
+	Server->Log("Added "+nconvert(nDirFRNs)+" directory FRNs to temporary database...", LL_DEBUG);
+	Server->Log("MFT has "+nconvert(nFRNs)+" FRNs.", LL_DEBUG);
+
+	db->destroyQuery(q_add_frn_tmp);
+	q_add_frn_tmp=NULL;
+	Server->Log("Copying directory FRNs to database...", LL_DEBUG);
+	db->Write("INSERT INTO map_frn (name, pid, pid_high, frn, frn_high, rid) SELECT name, pid, pid_high, frn, frn_high, rid FROM map_frn_tmp");
+	
+	Server->Log("Dropping temporary database...", LL_DEBUG);
+	db->Write("DROP TABLE map_frn_tmp");
+
+	Server->Log("Saving new journal data to database. Forcing update...", LL_DEBUG);
+	update(sj->vol_str);
+}
+
+SDeviceInfo ChangeJournalWatcher::getDeviceInfo(const std::wstring &name)
+{
+	JournalDAO::SDeviceInfo device_info = journal_dao.getDeviceInfo(name);
+	SDeviceInfo r;
+	r.has_info=false;
+	if(device_info.exists)
+	{
+		r.has_info=true;
+		r.journal_id=device_info.journal_id;
+		r.last_record=device_info.last_record;
+		r.index_done=device_info.index_done>0;
+	}
+	return r;
+}
+
+std::wstring ChangeJournalWatcher::getFilename(const SChangeJournal &cj, uint128 frn,
+	bool fallback_to_mft, bool& filter_error, bool& has_error)
+{
+	std::wstring path;
+	uint128 curr_id=frn;
+	while(true)
+	{
+		JournalDAO::SNameAndPid res = 
+			journal_dao.getNameAndPid(curr_id, cj.rid);
+
+		if(res.exists)
+		{
+			_i64 pid=res.pid;
+			if(pid!=-1)
+			{
+				path=res.name+os_file_sep()+path;
+				curr_id=pid;
+			}
+			else
+			{
+				path=res.name+os_file_sep()+path;
+				break;
+			}
+		}
+		else
+		{
+			if(path!=L"$RmMetadata\\$TxfLog\\")
+			{
+				if(fallback_to_mft)
+				{
+					Server->Log(L"Couldn't follow up to root via Database. Falling back to MFT. Current path: "+path, LL_WARNING);
+
+					uint128 parent_frn;
+					has_error=false;
+					std::wstring dirname = getNameFromMFTByFRN(cj, curr_id, parent_frn, has_error);
+					if(!dirname.empty())
+					{
+						path = dirname + os_file_sep() + path;
+						addFrn(dirname, parent_frn, curr_id, cj.rid);
+						curr_id = parent_frn;
+					}
+					else if(!has_error)
+					{
+						Server->Log(L"Could not follow up to root. Current path: "+path+L". Lookup in MFT failed. Directory was probably deleted.", LL_WARNING);
+						return std::wstring();
+					}
+					else
+					{
+						Server->Log(L"Could not follow up to root. Current path: "+path+L". Lookup in MFT failed.", LL_ERROR);
+						has_error=true;
+						return std::wstring();
+					}
+
+					if(curr_id==c_frn_root)
+					{
+						break;
+					}
+				}
+				else
+				{
+					Server->Log(L"Couldn't follow up to root. Current path: "+path, LL_ERROR);
+					return std::wstring();
+				}
+			}
+			else
+			{
+				filter_error=true;
+				return std::wstring();
+			}
+		}
+	}
+	return path;
+}
+
+const int BUF_LEN=4096;
+
+
+void ChangeJournalWatcher::update(std::wstring vol_str)
+{
+	char buffer[BUF_LEN];
+
+	bool started_transaction=false;
+
+	num_changes=0;
+	
+	std::map<std::wstring, bool> local_open_write_files;
+
+	std::vector<IChangeJournalListener::SSequence> usn_sequences;
+
+	for(std::map<std::wstring, SChangeJournal>::iterator it=wdirs.begin();it!=wdirs.end();++it)
+	{
+		if(!vol_str.empty() && it->first!=vol_str)
+			continue;
+
+		if(!indexing_in_progress)
+		{		
+			std::vector<UsnInt> jd=getJournalData(it->first);
+			if(!jd.empty())
+			{
+				Server->Log("Applying saved journal data...", LL_DEBUG);
+				if(!started_transaction)
+				{
+					started_transaction=true;
+					db->BeginTransaction();
+				}
+				for(size_t i=0;i<jd.size();++i)
+				{
+					updateWithUsn(it->first, it->second, &jd[i], true, local_open_write_files);
+					it->second.last_record=jd[i].NextUsn;
+				}
+				Server->Log("Deleting saved journal data...", LL_DEBUG);
+				deleteJournalData(it->first);
+
+				db->EndTransaction();
+				started_transaction=false;
+			}
+		}
+
+		USN startUsn=it->second.last_record;
+
+		bool remove_it=false;
+		bool c=true;
+		while(c)
+		{
+			c=false;
+			READ_USN_JOURNAL_DATA data;
+			data.StartUsn=it->second.last_record;
+			data.ReasonMask=0xFFFFFFFF;
+			data.ReturnOnlyOnClose=0;
+			data.Timeout=0;
+			data.BytesToWaitFor=0;
+			data.UsnJournalID=it->second.journal_id;			
+
+			DWORD read;
+			memset(buffer, 0, BUF_LEN);
+			BOOL b=DeviceIoControl(it->second.hVolume, FSCTL_READ_USN_JOURNAL, &data, sizeof(READ_USN_JOURNAL_DATA), buffer, BUF_LEN, &read, NULL);
+			if(b!=0)
+			{
+				DWORD dwRetBytes=read-sizeof(USN);
+
+				PUSN_RECORD TUsnRecord = (PUSN_RECORD)(((PUCHAR)buffer) + sizeof(USN));
+
+				if(dwRetBytes>0)
+				{
+					c=true;
+				}
+
+				USN nextUsn=*(USN *)&buffer;
+
+				while(dwRetBytes>0)
+				{
+					if(TUsnRecord->MajorVersion!=2 && TUsnRecord->MajorVersion!=3)
+					{
+						if(!unsupported_usn_version_err)
+						{
+							Server->Log("USN record with major version "+nconvert(TUsnRecord->MajorVersion)+" not supported", LL_ERROR);
+							listener->On_ResetAll(it->first);
+							unsupported_usn_version_err=true;
+						}
+					}
+					else
+					{
+						UsnInt usn_record = usn::get_usn_record(TUsnRecord);
+
+						dwRetBytes-=TUsnRecord->RecordLength;
+
+						if(!indexing_in_progress)
+						{
+							if(usn_record.Filename!=L"backup_client.db" &&
+								usn_record.Filename!=L"backup_client.db-journal")
+							{
+								if(!started_transaction)
+								{
+									started_transaction=true;
+									db->BeginTransaction();
+								}
+								updateWithUsn(it->first, it->second, &usn_record, true, local_open_write_files);
+							}
+						}
+						else
+						{
+							if(usn_record.Filename!=L"backup_client.db" &&
+								usn_record.Filename!=L"backup_client.db-journal")
+							{
+							if(!started_transaction)
+								{
+									started_transaction=true;
+									db->BeginTransaction();
+								}
+								saveJournalData(it->second.journal_id, it->first, usn_record, nextUsn);	
+							}
+						}
+					}					
+
+					TUsnRecord = (PUSN_RECORD)(((PCHAR)TUsnRecord) + TUsnRecord->RecordLength);
+				}
+
+				it->second.last_record=nextUsn;
+			}
+			else
+			{
+				DWORD err=GetLastError();
+				if(err==ERROR_JOURNAL_ENTRY_DELETED)
+				{
+					Server->Log(L"Error for Volume '"+it->first+L"': Journal entry deleted (StartUsn="+convert(data.StartUsn)+L")", LL_ERROR);
+					USN_JOURNAL_DATA data;
+					DWORD r_bytes;
+					BOOL bv=DeviceIoControl(it->second.hVolume, FSCTL_QUERY_USN_JOURNAL, NULL, 0, &data, sizeof(USN_JOURNAL_DATA), &r_bytes, NULL);
+					std::string deviceInfo;
+					if(bv!=FALSE)
+					{
+						deviceInfo="FirstUsn="+nconvert(data.FirstUsn)
+							+" NextUsn="+nconvert(data.NextUsn)
+							+" MaximumSize="+nconvert(data.MaximumSize)
+							+" AllocationDelta="+nconvert(data.AllocationDelta);
+						Server->Log(deviceInfo, LL_INFO);
+					}
+					if(indexing_in_progress==false)
+					{
+						if(bv!=FALSE )
+						{
+							it->second.last_record=data.NextUsn;
+							Server->Log(L"Reindexing Volume '"+it->first+L"'", LL_ERROR);
+							Server->Log("DeviceInfo: "+deviceInfo, LL_ERROR);
+							if(started_transaction)
+							{
+								started_transaction=false;
+								db->EndTransaction();
+							}
+							reindex(it->second.rid, it->first, &it->second);
+							return;
+						}
+						else if(indexing_in_progress==false)
+						{
+							Server->Log("Journal Data not acessible. Errorcode: "+nconvert((int)GetLastError())+" deviceInfo: "+deviceInfo, LL_ERROR);
+							has_error=true;
+							error_dirs.push_back(it->first);
+						}
+					}
+					else
+					{
+						if(indexing_volume==it->first)
+						{
+							Server->Log("Access error during indexing. Change journal too small? DeviceInfo: "+deviceInfo, LL_ERROR);
+							has_error=true;
+							error_dirs.push_back(it->first);
+						}
+						else
+						{
+							Server->Log("Journal Data deleted on nonindexing volume. DeviceInfo: "+deviceInfo, LL_ERROR);
+							has_error=true;
+							error_dirs.push_back(it->first);
+							deleteJournalId(it->first);
+							CloseHandle(it->second.hVolume);
+							remove_it=true;
+						}
+					}
+					resetAll(it->first);
+				}
+				else
+				{
+					Server->Log(L"Unknown error for Volume '"+it->first+L"' - update err="+convert((int)err), LL_ERROR);
+					resetAll(it->first);
+					deleteJournalId(it->first);
+					has_error=true;
+					CloseHandle(it->second.hVolume);
+					remove_it=true;
+					error_dirs.push_back(it->first);
+				}
+			}
+		}
+
+		if(startUsn!=it->second.last_record &&
+			started_transaction)
+		{
+			if(!started_transaction)
+			{
+				started_transaction=true;
+				db->BeginTransaction();
+			}
+			journal_dao.updateJournalLastUsn(it->second.last_record, it->first);
+		}
+
+		IChangeJournalListener::SSequence seq = { it->second.journal_id, startUsn, it->second.last_record };
+		usn_sequences.push_back(seq);
+
+		if(remove_it)
+		{
+			wdirs.erase(it);
+			break;
+		}
+	}
+
+	if(num_changes>0)
+	{
+		for(size_t i=0;i<listeners.size();++i)
+		{
+			listeners[i]->Commit(usn_sequences);
+		}
+	}
+
+	if(started_transaction)
+	{
+		for(std::map<std::wstring, bool>::iterator it=local_open_write_files.begin();it!=local_open_write_files.end();++it)
+		{
+			open_write_files.add(it->first);
+		}
+		open_write_files.flushf();
+		db->EndTransaction();
+	}
+}
+
+void ChangeJournalWatcher::update_longliving(void)
+{
+	if(!freeze_open_write_files)
+	{
+		std::vector<std::wstring> files = open_write_files.get();
+		for(size_t i=0;i<files.size();++i)
+		{
+			for(size_t i=0;i<listeners.size();++i)
+				listeners[i]->On_FileModified(files[i], true, false);
+		}
+	}
+	else
+	{
+		for(std::map<std::wstring, bool>::iterator it=open_write_files_frozen.begin();it!=open_write_files_frozen.end();++it)
+		{
+			for(size_t i=0;i<listeners.size();++i)
+				listeners[i]->On_FileModified(it->first, true, false);
+		}
+	}
+	for(size_t i=0;i<error_dirs.size();++i)
+	{
+		resetAll(error_dirs[i]);
+	}
+}
+
+void ChangeJournalWatcher::set_freeze_open_write_files(bool b)
+{
+	freeze_open_write_files=b;
+
+	if(b)
+	{
+		open_write_files_frozen.clear();
+		std::vector<std::wstring> files = open_write_files.get();
+		for(size_t i=0;i<files.size();++i)
+		{
+			open_write_files_frozen[files[i]]=true;
+		}
+	}
+	else
+	{
+		open_write_files_frozen.clear();
+	}
+}
+
+void ChangeJournalWatcher::set_last_backup_time(int64 t)
+{
+	last_backup_time=t;
+}
+
+void ChangeJournalWatcher::logEntry(const std::wstring &vol, const UsnInt *UsnRecord)
+{
+#define ADD_REASON(x) { if (UsnRecord->Reason & x){ if(!reason.empty()) reason+=L"|"; reason+=L#x; } }
+	std::wstring reason;
+	ADD_REASON(USN_REASON_DATA_OVERWRITE);
+	ADD_REASON(USN_REASON_DATA_EXTEND);
+	ADD_REASON(USN_REASON_DATA_TRUNCATION);
+	ADD_REASON(USN_REASON_NAMED_DATA_OVERWRITE);
+	ADD_REASON(USN_REASON_NAMED_DATA_EXTEND);
+	ADD_REASON(USN_REASON_NAMED_DATA_TRUNCATION);
+	ADD_REASON(USN_REASON_FILE_CREATE);
+	ADD_REASON(USN_REASON_FILE_DELETE);
+	ADD_REASON(USN_REASON_EA_CHANGE);
+	ADD_REASON(USN_REASON_SECURITY_CHANGE);
+	ADD_REASON(USN_REASON_RENAME_OLD_NAME);
+	ADD_REASON(USN_REASON_RENAME_NEW_NAME);
+	ADD_REASON(USN_REASON_INDEXABLE_CHANGE);
+	ADD_REASON(USN_REASON_BASIC_INFO_CHANGE);
+	ADD_REASON(USN_REASON_HARD_LINK_CHANGE);
+	ADD_REASON(USN_REASON_COMPRESSION_CHANGE);
+	ADD_REASON(USN_REASON_ENCRYPTION_CHANGE);
+	ADD_REASON(USN_REASON_OBJECT_ID_CHANGE);
+	ADD_REASON(USN_REASON_REPARSE_POINT_CHANGE);
+	ADD_REASON(USN_REASON_STREAM_CHANGE);
+	ADD_REASON(USN_REASON_TRANSACTED_CHANGE);
+	ADD_REASON(USN_REASON_CLOSE);
+	std::wstring attributes;
+#define ADD_ATTRIBUTE(x) { if(UsnRecord->attributes & x){ if(!attributes.empty()) attributes+=L"|"; attributes+=L#x; } }
+	ADD_ATTRIBUTE(FILE_ATTRIBUTE_READONLY);
+	ADD_ATTRIBUTE(FILE_ATTRIBUTE_HIDDEN);
+	ADD_ATTRIBUTE(FILE_ATTRIBUTE_SYSTEM);
+	ADD_ATTRIBUTE(FILE_ATTRIBUTE_DIRECTORY);
+	ADD_ATTRIBUTE(FILE_ATTRIBUTE_ARCHIVE);
+	ADD_ATTRIBUTE(FILE_ATTRIBUTE_DEVICE);
+	ADD_ATTRIBUTE(FILE_ATTRIBUTE_NORMAL);
+	ADD_ATTRIBUTE(FILE_ATTRIBUTE_TEMPORARY);
+	ADD_ATTRIBUTE(FILE_ATTRIBUTE_SPARSE_FILE);
+	ADD_ATTRIBUTE(FILE_ATTRIBUTE_REPARSE_POINT);
+	ADD_ATTRIBUTE(FILE_ATTRIBUTE_COMPRESSED);
+	ADD_ATTRIBUTE(FILE_ATTRIBUTE_OFFLINE);
+	ADD_ATTRIBUTE(FILE_ATTRIBUTE_NOT_CONTENT_INDEXED);
+	ADD_ATTRIBUTE(FILE_ATTRIBUTE_ENCRYPTED);
+	ADD_ATTRIBUTE(FILE_ATTRIBUTE_VIRTUAL);
+	std::wstring lstr=L"Change: "+vol+L" [fn="+UsnRecord->Filename+L",reason="+reason+L",attributes="+
+						attributes+L",USN="+convert(UsnRecord->Usn)+L",FRN="+convert(UsnRecord->FileReferenceNumber.lowPart)+
+						L",Parent FRN="+convert(UsnRecord->ParentFileReferenceNumber.lowPart)+L",Version="+convert((int)UsnRecord->version)+L"]";
+	Server->Log(lstr, LL_DEBUG);
+}
+
+const DWORD watch_flags=USN_REASON_DATA_EXTEND | USN_REASON_EA_CHANGE | USN_REASON_HARD_LINK_CHANGE | USN_REASON_NAMED_DATA_EXTEND | USN_REASON_NAMED_DATA_OVERWRITE| USN_REASON_NAMED_DATA_TRUNCATION| USN_REASON_REPARSE_POINT_CHANGE| USN_REASON_SECURITY_CHANGE| USN_REASON_STREAM_CHANGE| USN_REASON_DATA_TRUNCATION | USN_REASON_BASIC_INFO_CHANGE | USN_REASON_DATA_OVERWRITE | USN_REASON_FILE_CREATE | USN_REASON_FILE_DELETE | USN_REASON_RENAME_NEW_NAME | USN_REASON_TRANSACTED_CHANGE;
+
+void ChangeJournalWatcher::updateWithUsn(const std::wstring &vol, const SChangeJournal &cj, const UsnInt *UsnRecord, bool fallback_to_mft, std::map<std::wstring, bool>& local_open_write_files)
+{
+	if(usn_logging_enabled)
+	{
+		logEntry(vol, UsnRecord);
+	}
+
+	if(UsnRecord->Filename.find(L"structure")!=std::string::npos)
+	{
+		int asfsf=3;
+	}
+
+	bool curr_has_error = false;
+	bool closed = (UsnRecord->Reason & USN_REASON_CLOSE)>0;
+
+	_i64 dir_id=hasEntry(cj.rid, UsnRecord->FileReferenceNumber);
+
+	if(dir_id==-1 && (UsnRecord->attributes & FILE_ATTRIBUTE_DIRECTORY) 
+		&& !(UsnRecord->Reason & USN_REASON_FILE_CREATE)
+		&& fallback_to_mft)
+	{
+		Server->Log(L"File entry with FRN "+convert(UsnRecord->FileReferenceNumber.lowPart)+L" (Name \""+UsnRecord->Filename+L"\") is a directory not being created, but not in database. Added it to database", LL_WARNING);
+		dir_id=addFrn(UsnRecord->Filename, UsnRecord->ParentFileReferenceNumber, UsnRecord->FileReferenceNumber, cj.rid);
+	}
+
+	if(dir_id!=-1) //Is a directory
+	{
+		_i64 parent_id=hasEntry(cj.rid, UsnRecord->ParentFileReferenceNumber);
+		if(parent_id==-1)
+		{
+			if(fallback_to_mft)
+			{
+				Server->Log(L"Parent of directory with FRN "+convert(UsnRecord->FileReferenceNumber.lowPart)+L" (Name \""+UsnRecord->Filename+L"\") with FRN "+convert(UsnRecord->ParentFileReferenceNumber.lowPart)+L" not found. Searching via MFT as fallback.", LL_WARNING);
+				uint128 parent_parent_frn;
+				bool has_error=false;
+				std::wstring parent_name = getNameFromMFTByFRN(cj, UsnRecord->ParentFileReferenceNumber, parent_parent_frn, has_error);
+				if(parent_name.empty())
+				{
+					Server->Log("Parent not found. Was probably deleted.", LL_WARNING);
+					curr_has_error = true;
+				}
+				else
+				{
+					addFrn(parent_name, parent_parent_frn, UsnRecord->ParentFileReferenceNumber, cj.rid);
+					updateWithUsn(vol, cj, UsnRecord, false, local_open_write_files);
+				}
+			}
+			else
+			{
+				Server->Log(L"Error: Parent of \""+UsnRecord->Filename+L"\" not found -1", LL_ERROR);
+				curr_has_error=true;
+			}
+		}
+		else if(UsnRecord->Reason & (USN_REASON_CLOSE | watch_flags ) )
+		{
+			bool filter_error = false;
+			bool has_error = false;
+			std::wstring dir_fn=getFilename(cj, UsnRecord->ParentFileReferenceNumber, true, filter_error, has_error);
+			if(dir_fn.empty())
+			{
+				if(!filter_error || has_error)
+				{
+					Server->Log(L"Error: Path of "+UsnRecord->Filename+L" not found -2", LL_ERROR);
+					curr_has_error = true;
+				}
+			}
+			else
+			{
+				if(UsnRecord->Reason & USN_REASON_RENAME_NEW_NAME )
+				{
+					renameEntry(UsnRecord->Filename, dir_id, UsnRecord->ParentFileReferenceNumber);
+
+					if(UsnRecord->attributes & FILE_ATTRIBUTE_DIRECTORY )
+					{
+						++num_changes;
+
+						for(size_t i=0;i<listeners.size();++i)
+							listeners[i]->On_DirNameChanged(rename_old_name, dir_fn+UsnRecord->Filename, closed);
+					}
+					else
+					{
+						++num_changes;
+
+						for(size_t i=0;i<listeners.size();++i)
+							listeners[i]->On_FileNameChanged(rename_old_name, dir_fn+UsnRecord->Filename, false, closed);
+					}
+				}
+				else if(UsnRecord->Reason & USN_REASON_FILE_DELETE)
+				{
+					if(UsnRecord->attributes & FILE_ATTRIBUTE_DIRECTORY )
+					{
+						++num_changes;
+
+						for(size_t i=0;i<listeners.size();++i)
+							listeners[i]->On_DirRemoved(dir_fn+UsnRecord->Filename, closed);
+					}
+					else
+					{
+						++num_changes;
+
+						for(size_t i=0;i<listeners.size();++i)
+							listeners[i]->On_FileRemoved(dir_fn+UsnRecord->Filename, closed);
+					}
+					deleteWithChildren(UsnRecord->FileReferenceNumber, cj.rid);
+				}
+				else if(UsnRecord->Reason & watch_flags )
+				{
+					++num_changes;
+
+					for(size_t i=0;i<listeners.size();++i)
+						listeners[i]->On_FileModified(dir_fn+UsnRecord->Filename, false, closed );
+				}
+			}
+		}
+		else if(UsnRecord->Reason & USN_REASON_RENAME_OLD_NAME )
+		{
+			bool filter_error = false;
+			bool has_error = false;
+			std::wstring dir_fn=getFilename(cj, UsnRecord->ParentFileReferenceNumber, true, filter_error, has_error);
+			if(dir_fn.empty())
+			{
+				if(!filter_error || has_error)
+				{
+					Server->Log(L"Error: Path of "+UsnRecord->Filename+L" not found -3", LL_ERROR);
+					curr_has_error = true;
+				}
+			}
+			else
+			{
+				rename_old_name=dir_fn+UsnRecord->Filename;
+			}
+		}
+	}
+	else //Is a file or new directory
+	{
+		_i64 parent_id=hasEntry(cj.rid, UsnRecord->ParentFileReferenceNumber);
+		if(parent_id==-1)
+		{
+			if(fallback_to_mft)
+			{
+				Server->Log(L"Parent of file with FRN "+convert(UsnRecord->FileReferenceNumber.lowPart)+L" (Name \""+UsnRecord->Filename+L"\") with FRN "+convert(UsnRecord->ParentFileReferenceNumber.lowPart)+L" not found. Searching via MFT as fallback.", LL_WARNING);
+				uint128 parent_parent_frn;
+				bool has_error=false;
+				std::wstring parent_name = getNameFromMFTByFRN(cj, UsnRecord->ParentFileReferenceNumber, parent_parent_frn, has_error);
+				if(parent_name.empty())
+				{
+					if(!has_error)
+					{
+						Server->Log("Parent directory not found in MFT. Was probably deleted.", LL_WARNING);
+					}
+					else
+					{
+						Server->Log("Parent directory not found in MFT.", LL_ERROR);
+						curr_has_error = true;
+					}
+				}
+				else
+				{
+					addFrn(parent_name, parent_parent_frn, UsnRecord->ParentFileReferenceNumber, cj.rid);
+					updateWithUsn(vol, cj, UsnRecord, false, local_open_write_files);
+				}
+			}
+			else
+			{
+				Server->Log(L"Error: Parent of file "+UsnRecord->Filename+L" not found -4", LL_ERROR);
+				curr_has_error = true;
+			}
+		}
+		else
+		{
+			bool filter_error = false;
+			bool has_error = false;
+			std::wstring dir_fn=getFilename(cj, UsnRecord->ParentFileReferenceNumber, true, filter_error, has_error);
+
+			if(dir_fn.empty())
+			{
+				if(!filter_error || has_error)
+				{
+					Server->Log(L"Error: Path of file \""+UsnRecord->Filename+L"\" not found -3", LL_ERROR);
+					curr_has_error = true;
+				}
+			}
+			else
+			{
+				std::wstring real_fn=dir_fn+UsnRecord->Filename;
+
+				if( UsnRecord->attributes & FILE_ATTRIBUTE_DIRECTORY )
+				{
+					if(UsnRecord->Reason & USN_REASON_FILE_CREATE)
+					{
+						if(UsnRecord->Reason & USN_REASON_CLOSE)
+						{
+							addFrn(UsnRecord->Filename, UsnRecord->ParentFileReferenceNumber, UsnRecord->FileReferenceNumber, cj.rid);
+						}
+
+						++num_changes;
+
+						for(size_t i=0;i<listeners.size();++i)
+						{
+							listeners[i]->On_DirAdded(dir_fn, closed);
+						}
+					}				
+				}
+				else
+				{
+					if(UsnRecord->Reason & USN_REASON_CLOSE)
+					{
+						std::map<std::wstring, bool>::iterator it_rf=local_open_write_files.find(real_fn);
+
+						if(it_rf!=local_open_write_files.end())
+						{
+							local_open_write_files.erase(it_rf);
+						}
+						else
+						{
+							open_write_files.remove(real_fn);
+						}
+					}
+					else if(UsnRecord->Reason & watch_flags)
+					{
+						local_open_write_files[real_fn]=true;
+
+						if(freeze_open_write_files)
+						{
+							open_write_files_frozen[real_fn]=true;
+						}
+					}
+				}
+
+				if(UsnRecord->Reason & USN_REASON_RENAME_OLD_NAME)
+				{
+					rename_old_name=real_fn;
+				}
+				else if( UsnRecord->Reason & watch_flags )
+				{
+					bool save_fn=false;
+					if( ( UsnRecord->Reason & USN_REASON_DATA_OVERWRITE || UsnRecord->Reason & USN_REASON_RENAME_NEW_NAME) &&
+						!( (UsnRecord->Reason & USN_REASON_DATA_EXTEND) || (UsnRecord->Reason & USN_REASON_DATA_TRUNCATION) ) )
+					{
+						save_fn=true;
+					}
+
+					if(save_fn)
+					{
+						WIN32_FILE_ATTRIBUTE_DATA fad;
+						if(GetFileAttributesExW(os_file_prefix(real_fn).c_str(), GetFileExInfoStandard, &fad) )
+						{
+							uint64 last_mod_time = static_cast<uint64>(fad.ftLastWriteTime.dwHighDateTime) << 32 | fad.ftLastWriteTime.dwLowDateTime;
+							if(last_mod_time>static_cast<uint64>(last_backup_time) && last_backup_time!=0)
+							{
+								save_fn=false;
+							}
+						}
+					}
+
+
+					if(UsnRecord->Reason & USN_REASON_RENAME_NEW_NAME)
+					{
+						if( UsnRecord->attributes & FILE_ATTRIBUTE_DIRECTORY )
+						{
+							++num_changes;
+
+							for(size_t i=0;i<listeners.size();++i)
+							{
+								listeners[i]->On_DirNameChanged(rename_old_name, real_fn, closed);
+							}
+						}
+						else
+						{
+							++num_changes;
+
+							for(size_t i=0;i<listeners.size();++i)
+							{
+								listeners[i]->On_FileNameChanged(rename_old_name, real_fn, save_fn, closed);
+							}
+						}
+					}
+					else
+					{
+						++num_changes;
+
+						for(size_t i=0;i<listeners.size();++i)
+						{
+							listeners[i]->On_FileModified(real_fn, save_fn, closed);
+						}
+					}
+				}
+			}
+		}
+	}
+
+	if(curr_has_error)
+	{
+		resetAll(cj.vol_str);
+	}
+}
+
+void ChangeJournalWatcher::add_listener( IChangeJournalListener *pListener )
+{
+	listeners.push_back(pListener);
+}
+
+void ChangeJournalWatcher::resetAll( const std::wstring& vol )
+{
+	++num_changes;
+
+	for(size_t i=0;i<listeners.size();++i)
+	{
+		listeners[i]->On_ResetAll(vol);
+	}
+}
+
+std::wstring ChangeJournalWatcher::getNameFromMFTByFRN(const SChangeJournal &cj, uint128 frn, uint128& parent_frn, bool& has_error)
+{
+	MFT_ENUM_DATA med;
+	med.StartFileReferenceNumber = frn.lowPart;
+	med.LowUsn = 0;
+	med.HighUsn = MAXLONGLONG;
+
+	BYTE pData[16*1024];
+	DWORD cb;
+	size_t nDirFRNs=0;
+	size_t nFRNs=0;
+	DWORD firstError;
+	DWORD version = 0;
+
+	if(usn::enum_usn_data(cj.hVolume, frn.lowPart, pData, sizeof(pData), firstError, version, cb))
+	{
+		PUSN_RECORD pRecord = (PUSN_RECORD) &pData[sizeof(USN)];
+
+		if(pRecord->MajorVersion!=2 && pRecord->MajorVersion!=3)
+		{
+			Server->Log(L"Getting name by FRN from MFT for volume "+cj.vol_str+L" returned USN record with major version "+convert(pRecord->MajorVersion)+L". This version is not supported.", LL_ERROR);
+			parent_frn=c_frn_root;
+			return std::wstring();
+		}
+
+		UsnInt usn_record = usn::get_usn_record(pRecord);
+
+		if(usn_record.FileReferenceNumber!=frn)
+		{
+			if(frn == getRootFRN(cj.vol_str))
+			{
+				parent_frn=c_frn_root;
+				return cj.vol_str;
+			}
+			
+			return std::wstring();
+		}
+		else
+		{
+			parent_frn = usn_record.ParentFileReferenceNumber;
+			return usn_record.Filename;
+		}
+	}
+	else
+	{
+		Server->Log(L"Getting name by FRN from MFT failed for volume "+cj.vol_str+L" with error code "+convert((int)GetLastError())+L" and first error "+convert((int)firstError), LL_ERROR);
+		has_error=true;
+		return std::wstring();
+	}
+}
+
+uint128 ChangeJournalWatcher::getRootFRN( const std::wstring & root )
+{
+	HANDLE hDir = CreateFile((root+os_file_sep()).c_str(), 0, FILE_SHARE_READ | FILE_SHARE_WRITE,	NULL, OPEN_EXISTING, FILE_FLAG_BACKUP_SEMANTICS, NULL);
+
+	if(hDir==INVALID_HANDLE_VALUE)
+	{
+		Server->Log("Could not open root HANDLE.", LL_ERROR);
+		return c_frn_root;
+	}
+
+	BY_HANDLE_FILE_INFORMATION fi;
+	GetFileInformationByHandle(hDir, &fi);
+	CloseHandle(hDir);
+	LARGE_INTEGER frn;
+	frn.LowPart=fi.nFileIndexLow;
+	frn.HighPart=fi.nFileIndexHigh;
+
+	return uint128(frn.QuadPart);
+}