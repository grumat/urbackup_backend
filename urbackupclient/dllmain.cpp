/*************************************************************************
*    UrBackup - Client/Server backup system
*    Copyright (C) 2011-2015 Martin Raiber
*
*    This program is free software: you can redistribute it and/or modify
*    it under the terms of the GNU Affero General Public License as published by
*    the Free Software Foundation, either version 3 of the License, or
*    (at your option) any later version.
*
*    This program is distributed in the hope that it will be useful,
*    but WITHOUT ANY WARRANTY; without even the implied warranty of
*    MERCHANTABILITY or FITNESS FOR A PARTICULAR PURPOSE.  See the
*    GNU Affero General Public License for more details.
*
*    You should have received a copy of the GNU Affero General Public License
*    along with this program.  If not, see <http://www.gnu.org/licenses/>.
**************************************************************************/

#include "../vld.h"
#ifdef _WIN32
#define DLLEXPORT extern "C" __declspec (dllexport)
#else
#define DLLEXPORT extern "C"
#endif

#include <vector>

#ifndef STATIC_PLUGIN
#define DEF_SERVER
#endif

#include "../Interface/Server.h"

#ifndef STATIC_PLUGIN
IServer *Server;
#else
#include "../StaticPluginRegistration.h"

extern IServer* Server;

#define LoadActions LoadActions_urbackupclient
#define UnloadActions UnloadActions_urbackupclient
#endif

#include "../Interface/Action.h"
#include "../Interface/Database.h"
#include "../Interface/SessionMgr.h"
#include "../Interface/Pipe.h"
#include "../Interface/Query.h"
#include "../Interface/Thread.h"
#include "../Interface/File.h"

#include "../fsimageplugin/IFSImageFactory.h"
#include "../cryptoplugin/ICryptoFactory.h"

#include "database.h"

#include "ClientService.h"
#include "client.h"
#include "../stringtools.h"
#include "ServerIdentityMgr.h"
#include "../urbackupcommon/os_functions.h"
#ifdef _WIN32
<<<<<<< HEAD
#include "DirectoryWatcherThread.h"
#endif
#include "InternetClient.h"
#include <stdlib.h>
#include "file_permissions.h"

PLUGIN_ID filesrv_pluginid;
IFSImageFactory *image_fak;
ICryptoFactory *crypto_fak;
std::string server_identity;
std::string server_token;

const unsigned short default_urbackup_serviceport=35623;

void init_mutex1(void);
bool testEscape(void);
void do_restore(void);
void restore_wizard(void);
void upgrade(void);
bool upgrade_client(void);

std::string lang="en";
std::string time_format_str_de="%d.%m.%Y %H:%M";
std::string time_format_str="%m/%d/%Y %H:%M";
=======
#include "DirectoryWatcherThread.h"
#include "win_sysvol.h"
#endif
#include "InternetClient.h"
#include <stdlib.h>
#include "file_permissions.h"


PLUGIN_ID filesrv_pluginid;
IFSImageFactory *image_fak;
ICryptoFactory *crypto_fak;
std::string server_identity;
std::string server_token;

const unsigned short default_urbackup_serviceport=35623;

void init_mutex1(void);
bool testEscape(void);
void do_restore(void);
void restore_wizard(void);
void upgrade(void);
bool upgrade_client(void);

std::string lang="en";
std::string time_format_str_de="%d.%m.%Y %H:%M";
std::string time_format_str="%m/%d/%Y %H:%M";
>>>>>>> 05978932

#ifdef _WIN32
const std::string pw_file="pw.txt";
const std::string pw_change_file="pw_change.txt";
const std::string new_file="new.txt";
#else
const std::string pw_file="urbackup/pw.txt";
const std::string pw_change_file="urbackup/pw_change.txt";
const std::string new_file="urbackup/new.txt";
#endif

THREADPOOL_TICKET indexthread_ticket;
THREADPOOL_TICKET internetclient_ticket;


DLLEXPORT void LoadActions(IServer* pServer)
{
	Server=pServer;
	
	std::string rmtest=Server->getServerParameter("rmtest");
	if(!rmtest.empty())
	{
		os_remove_nonempty_dir(widen(rmtest));
		return;
	}

#ifdef _WIN32
	char t_lang[20];
	GetLocaleInfoA(LOCALE_SYSTEM_DEFAULT,LOCALE_SISO639LANGNAME ,t_lang,sizeof(t_lang));
	lang=t_lang;
#endif

	if(lang=="de")
	{
		time_format_str=time_format_str_de;
	}

	//writeZeroblockdata();

#ifdef _WIN32
	wchar_t tmpp[MAX_PATH];
	DWORD l;
	if((l=GetTempPathW(MAX_PATH, tmpp))==0 || l>MAX_PATH )
	{
		wcscpy_s(tmpp,L"C:\\");
	}

	std::wstring w_tmp=tmpp;

	if(!w_tmp.empty() && w_tmp[w_tmp.size()-1]=='\\')
	{
		w_tmp.erase(w_tmp.size()-1, 1);
	}

	os_remove_nonempty_dir(w_tmp+os_file_sep()+L"urbackup_client_tmp");
	if(!os_create_dir(w_tmp+os_file_sep()+L"urbackup_client_tmp"))
	{
		Server->wait(5000);
		os_create_dir(w_tmp+os_file_sep()+L"urbackup_client_tmp");
	}
	Server->setTemporaryDirectory(w_tmp+os_file_sep()+L"urbackup_client_tmp");
#endif

	if(Server->getServerParameter("restore_mode")=="true")
	{
		Server->setServerParameter("max_worker_clients", "1");
	}
	if(Server->getServerParameter("restore")=="true")
	{
		do_restore();
		exit(10);
		return;
	}
	if(Server->getServerParameter("restore_wizard")=="true")
	{
		restore_wizard();
		exit(10);
		return;
	}


	{
		str_map params;
		image_fak=(IFSImageFactory *)Server->getPlugin(Server->getThreadID(), Server->StartPlugin("fsimageplugin", params));
		if( image_fak==NULL )
		{
			Server->Log("Error loading fsimageplugin", LL_ERROR);
		}
	}



	ServerIdentityMgr::init_mutex();
#ifdef _WIN32
	DirectoryWatcherThread::init_mutex();
#endif

	if(getFile(pw_file).size()<5)
	{
		writestring(wnarrow(Server->getSessionMgr()->GenerateSessionIDWithUser(L"",L"")), pw_file);
	}
	if(getFile(pw_change_file).size()<5)
	{
		write_file_only_admin(wnarrow(Server->getSessionMgr()->GenerateSessionIDWithUser(L"",L"")), pw_change_file);
	}

	if( !FileExists("urbackup/backup_client.db") && FileExists("urbackup/backup_client.db.template") )
	{
		//Copy file
		copy_file(L"urbackup/backup_client.db.template", L"urbackup/backup_client.db");
	}

#ifndef _DEBUG
	change_file_permissions_admin_only("urbackup/backup_client.db");
#endif

	if(! Server->openDatabase("urbackup/backup_client.db", URBACKUPDB_CLIENT) )
	{
		Server->Log("Couldn't open Database backup_client.db", LL_ERROR);
		return;
	}

#ifdef _WIN32
	if( !FileExists("prefilebackup.bat") && FileExists("prefilebackup_new.bat") )
	{
		copy_file(L"prefilebackup_new.bat", L"prefilebackup.bat");
		Server->deleteFile("prefilebackup_new.bat");
	}
#endif

	if( !FileExists("urbackup/data/settings.cfg") && FileExists("initial_settings.cfg") )
	{
		copy_file(L"initial_settings.cfg", L"urbackup/data/settings.cfg");
		Server->deleteFile("initial_settings.cfg");
	}

#ifndef _DEBUG
	if(FileExists("urbackup/data/settings.cfg"))
	{
		change_file_permissions_admin_only("urbackup/data/settings.cfg");
	}

	if(FileExists("urbackup/data/filelist.ub"))
	{
		change_file_permissions_admin_only("urbackup/data/filelist.ub");
	}

#ifdef _WIN32
	change_file_permissions_admin_only("urbackup");
#endif
	change_file_permissions_admin_only("urbackup/data");

	if(FileExists("debug.log"))
	{
		change_file_permissions_admin_only("debug.log");
	}


	if(FileExists(new_file) )
#endif
	{
		Server->Log("Upgrading...", LL_WARNING);
		Server->deleteFile(new_file);
		if(!upgrade_client())
		{
			IDatabase *db=Server->getDatabase(Server->getThreadID(), URBACKUPDB_CLIENT);
			db->Write("DELETE FROM files");			
			db->Write("CREATE TABLE IF NOT EXISTS logdata (id INTEGER PRIMARY KEY,logid INTEGER,loglevel INTEGER,message TEXT,idx INTEGER);");
			db->Write("CREATE TABLE IF NOT EXISTS  logs ( id INTEGER PRIMARY KEY, ttime DATE DEFAULT CURRENT_TIMESTAMP);");
			db->Write("CREATE TABLE IF NOT EXISTS shadowcopies ( id INTEGER PRIMARY KEY, vssid BLOB, ssetid BLOB, target TEXT, path TEXT);");
			db->Write("CREATE TABLE IF NOT EXISTS mdirs_backup ( name TEXT );");
			db->Write("ALTER TABLE shadowcopies ADD tname TEXT;");
			db->Write("ALTER TABLE shadowcopies ADD orig_target TEXT;");
			db->Write("ALTER TABLE shadowcopies ADD filesrv INTEGER;");
			db->Write("CREATE TABLE IF NOT EXISTS journal_ids ( id INTEGER PRIMARY KEY, device_name TEXT, journal_id INTEGER, last_record INTEGER);");
			db->Write("ALTER TABLE journal_ids ADD index_done INTEGER;");
			db->Write("UPDATE journal_ids SET index_done=0 WHERE index_done IS NULL");
			db->Write("CREATE TABLE IF NOT EXISTS map_frn ( id INTEGER PRIMARY KEY, name TEXT, pid INTEGER, frn INTEGER, rid INTEGER)");
			db->Write("CREATE INDEX IF NOT EXISTS frn_index ON map_frn( frn ASC )");
			db->Write("CREATE INDEX IF NOT EXISTS frn_pid_index ON map_frn( pid ASC )");
			db->Write("CREATE TABLE IF NOT EXISTS journal_data ( id INTEGER PRIMARY KEY, device_name TEXT, journal_id INTEGER, usn INTEGER, reason INTEGER, filename TEXT, frn INTEGER, parent_frn INTEGER, next_usn INTEGER)");
			db->Write("DELETE FROM journal_ids");
			db->Write("DELETE FROM journal_data");
			db->Write("DELETE FROM map_frn");
			db->Write("CREATE INDEX IF NOT EXISTS logdata_index ON logdata( logid ASC )");
			db->Write("ALTER TABLE logdata ADD ltime DATE;");
			db->Write("CREATE TABLE IF NOT EXISTS del_dirs ( name TEXT );");
			db->Write("CREATE TABLE IF NOT EXISTS del_dirs_backup ( name TEXT );");
			db->Write("ALTER TABLE journal_data ADD attributes INTEGER;");
			db->Write("ALTER TABLE backupdirs ADD server_default INTEGER;");
			db->Write("UPDATE backupdirs SET server_default=0 WHERE server_default IS NULL");
			db->Write("CREATE TABLE IF NOT EXISTS misc (tkey TEXT, tvalue TEXT);");
			db->Write("INSERT INTO misc (tkey, tvalue) VALUES ('db_version', '1');");
			upgrade_client();
		}
	}

	bool do_leak_check=(Server->getServerParameter("leak_check")=="true");

	ClientConnector::init_mutex();
	unsigned short urbackup_serviceport = default_urbackup_serviceport;
	if(!Server->getServerParameter("urbackup_serviceport").empty())
	{
		urbackup_serviceport = static_cast<unsigned short>(atoi(Server->getServerParameter("urbackup_serviceport").c_str()));
	}
	Server->StartCustomStreamService(new ClientService(), "urbackupserver", urbackup_serviceport);

	str_map params;
	filesrv_pluginid=Server->StartPlugin("fileserv", params);

	crypto_fak=(ICryptoFactory *)Server->getPlugin(Server->getThreadID(), Server->StartPlugin("cryptoplugin", params));
	if( crypto_fak==NULL )
	{
		Server->Log("Error loading Cryptoplugin", LL_ERROR);
	}

	IndexThread *it=new IndexThread();
	if(!do_leak_check)
	{
		Server->createThread(it);
	}
	else
	{
		indexthread_ticket=Server->getThreadPool()->execute(it);
<<<<<<< HEAD
	}

	internetclient_ticket=InternetClient::start(do_leak_check);

	Server->Log("Started UrBackupClient Backend...", LL_INFO);
	Server->wait(1000);
}

DLLEXPORT void UnloadActions(void)
{
=======
	}

	internetclient_ticket=InternetClient::start(do_leak_check);

#ifdef _WIN32
	cacheSysVolume();
#endif

	Server->Log("Started UrBackupClient Backend...", LL_INFO);
	Server->wait(1000);	
}

DLLEXPORT void UnloadActions(void)
{
>>>>>>> 05978932
	if(Server->getServerParameter("leak_check")=="true")
	{
		IndexThread::doStop();
		Server->getThreadPool()->waitFor(indexthread_ticket);
		ServerIdentityMgr::destroy_mutex();

		InternetClient::stop(internetclient_ticket);

		ClientConnector::destroy_mutex();

		Server->destroyAllDatabases();
	}
}

#ifdef STATIC_PLUGIN
namespace
{
	static RegisterPluginHelper register_plugin(LoadActions, UnloadActions, 10);
}
<<<<<<< HEAD
#endif

void upgrade_client1_2(IDatabase *db)
{
	db->Write("ALTER TABLE shadowcopies ADD vol TEXT");
}

void upgrade_client2_3(IDatabase *db)
{
	db->Write("ALTER TABLE shadowcopies ADD refs INTEGER");
	db->Write("ALTER TABLE shadowcopies ADD starttime DATE");
}

void upgrade_client3_4(IDatabase *db)
{
	db->Write("ALTER TABLE shadowcopies ADD starttoken TEXT");
}

void upgrade_client4_5(IDatabase *db)
{
	db->Write("DROP TABLE mdirs");
	db->Write("CREATE TABLE mdirs ( id INTEGER PRIMARY KEY AUTOINCREMENT, name TEXT )");
	db->Write("DROP TABLE mdirs_backup");
	db->Write("CREATE TABLE mdirs_backup ( id INTEGER, name TEXT )");
	db->Write("CREATE TABLE mfiles ( dir_id INTEGER, name TEXT );");
	db->Write("CREATE TABLE mfiles_backup ( dir_id INTEGER, name TEXT );");
	db->Write("CREATE INDEX IF NOT EXISTS mfiles_backup_idx ON mfiles_backup( dir_id ASC )");
	db->Write("DELETE FROM files");	
}

void upgrade_client5_6(IDatabase *db)
{
	db->Write("DELETE FROM files");
}

void upgrade_client6_7(IDatabase *db)
{
	db->Write("DELETE FROM files");
}

void upgrade_client7_8(IDatabase *db)
{
	db->Write("DELETE FROM files");
}

void upgrade_client8_9(IDatabase *db)
{
	db->Write("DELETE FROM files");
}

void upgrade_client9_10(IDatabase *db)
{
	db->Write("CREATE TABLE filehashes (name TEXT, filesize INTEGER, modifytime INTEGER, hashdata BLOB)");
	db->Write("CREATE UNIQUE INDEX filehashes_idx ON filehashes (name ASC)");
}

void update_client10_11(IDatabase *db)
{
	db->Write("DROP TABLE filehashes");
	db->Write("DROP INDEX filehashes_idx");
	db->Write("DELETE FROM files");
}

void update_client11_12(IDatabase *db)
{
	db_results res = db->Read("SELECT MAX(tvalue) AS c FROM misc WHERE tkey='last_backup_filetime'");
	db->Write("DELETE FROM misc WHERE tkey='last_backup_filetime'");
	if(!res.empty())
	{
		db->Write("INSERT INTO misc (tkey, tvalue) VALUES ('last_backup_filetime', '"+wnarrow(res[0][L"c"])+"')");
	}

	db_results misc = db->Read("SELECT tkey, tvalue FROM misc");
	db->Write("DROP TABLE misc");
	db->Write("CREATE TABLE misc (tkey TEXT UNIQUE, tvalue TEXT)");

	IQuery* q_insert = db->Prepare("INSERT INTO misc (tkey, tvalue) VALUES (?, ?)");
	for(size_t i=0;i<misc.size();++i)
	{
		q_insert->Bind(misc[i][L"tkey"]);
		q_insert->Bind(misc[i][L"tvalue"]);
		q_insert->Write();
		q_insert->Reset();
	}
}

void update_client12_13(IDatabase *db)
{
	db->Write("ALTER TABLE backupdirs ADD optional INTEGER");
	db->Write("UPDATE backupdirs SET optional=0 WHERE optional IS NULL");
}

void update_client13_14(IDatabase *db)
{
	db->Write("ALTER TABLE journal_data ADD frn_high INTEGER");
	db->Write("ALTER TABLE journal_data ADD parent_frn_high INTEGER");
	db->Write("ALTER TABLE map_frn ADD frn_high INTEGER");
	db->Write("ALTER TABLE map_frn ADD pid_high INTEGER");
	db->Write("DELETE FROM journal_data");
	db->Write("DELETE FROM map_frn");
	db->Write("DELETE FROM journal_ids");
	db->Write("DROP INDEX IF EXISTS frn_index");
	db->Write("DROP INDEX IF EXISTS frn_pid_index");
	db->Write("CREATE INDEX IF NOT EXISTS frn_index ON map_frn( frn ASC, frn_high ASC )");
	db->Write("CREATE INDEX IF NOT EXISTS frn_pid_index ON map_frn( pid ASC, pid_high ASC )");
}

void update_client14_15(IDatabase *db)
{
	db->Write("DELETE FROM journal_data");
	db->Write("DELETE FROM map_frn");
	db->Write("DELETE FROM journal_ids");
}

void update_client15_16(IDatabase *db)
{
	db->Write("DELETE FROM files");
}

void update_client16_17(IDatabase *db)
{
	db->Write("CREATE TABLE continuous_watch_queue (id INTEGER PRIMARY KEY, data_size INTEGER, data BLOB)");
	db->Write("ALTER TABLE backupdirs ADD tgroup INTEGER");
	db->Write("UPDATE backupdirs SET tgroup=0 WHERE tgroup IS NULL");
	db->Write("CREATE TABLE fileaccess_tokens (id INTEGER PRIMARY KEY, accountname TEXT, token TEXT, is_user INTEGER)");
	db->Write("CREATE UNIQUE INDEX fileaccess_tokens_unique ON fileaccess_tokens(accountname, is_user)");
}

void update_client17_18(IDatabase* db)
{
	db->Write("DROP TABLE mfiles");
	db->Write("DROP TABLE mfiles_backup");
}

void update_client18_19(IDatabase* db)
{
	db->Write("CREATE TABLE token_group_memberships (uid INTEGER REFERENCES fileaccess_tokens(id) ON DELETE CASCADE, gid INTEGER REFERENCES fileaccess_tokens(id) ON DELETE CASCADE)");
	db->Write("CREATE UNIQUE INDEX token_group_memberships_unique ON token_group_memberships(uid, gid)");
}

void update_client19_20(IDatabase* db)
{
	db->Write("DROP TABLE mfiles");
	db->Write("DROP TABLE mfiles_backup");
	db->Write("ALTER TABLE backupdirs ADD symlinked INTEGER DEFAULT 0");
	db->Write("UPDATE backupdirs SET symlinked=0 WHERE symlinked IS NULL");
}

bool upgrade_client(void)
{
	IDatabase *db=Server->getDatabase(Server->getThreadID(), URBACKUPDB_CLIENT);
	IQuery *q=db->Prepare("SELECT tvalue FROM misc WHERE tkey='db_version'");
	if(q==NULL)
		return false;
	db_results res_v=q->Read();
	if(res_v.empty())
		return false;
	
	int ver=watoi(res_v[0][L"tvalue"]);
	int old_v;
	
	IQuery *q_update=db->Prepare("UPDATE misc SET tvalue=? WHERE tkey='db_version'");
	do
	{
		db->BeginWriteTransaction();

		old_v=ver;
		switch(ver)
		{
			case 1:
				upgrade_client1_2(db);
				++ver;
=======

void update_client15_16(IDatabase *db)
{
	db->Write("DELETE FROM files");
}

bool upgrade_client(void)
{
	IDatabase *db=Server->getDatabase(Server->getThreadID(), URBACKUPDB_CLIENT);
	IQuery *q=db->Prepare("SELECT tvalue FROM misc WHERE tkey='db_version'");
	if(q==NULL)
		return false;
	db_results res_v=q->Read();
	if(res_v.empty())
		return false;
	
	int ver=watoi(res_v[0][L"tvalue"]);
	int old_v;
	
	IQuery *q_update=db->Prepare("UPDATE misc SET tvalue=? WHERE tkey='db_version'");
	do
	{
		db->BeginWriteTransaction();

		old_v=ver;
		switch(ver)
		{
			case 1:
				upgrade_client1_2(db);
				++ver;
>>>>>>> 05978932
				break;
			case 2:
				upgrade_client2_3(db);
				++ver;
				break;
			case 3:
				upgrade_client3_4(db);
				++ver;
				break;
			case 4:
				upgrade_client4_5(db);
				++ver;
				break;
			case 5:
				upgrade_client5_6(db);
				++ver;
				break;
			case 6:
				upgrade_client6_7(db);
				++ver;
				break;
			case 7:
				upgrade_client7_8(db);
				++ver;
				break;
			case 8:
				upgrade_client8_9(db);
				++ver;
				break;
			case 9:
				upgrade_client9_10(db);
				++ver;
				break;
			case 10:
				update_client10_11(db);
				++ver;
				break;
			case 11:
				update_client11_12(db);
				++ver;
				break;
			case 12:
				update_client12_13(db);
				++ver;
				break;
			case 13:
				update_client13_14(db);
				++ver;
				break;
			case 14:
				update_client14_15(db);
				++ver;
				break;
			case 15:
				update_client15_16(db);
				++ver;
				break;
<<<<<<< HEAD
			case 16:
				update_client16_17(db);
				++ver;
				break;
			case 17:
				update_client17_18(db);
				++ver;
				break;
			case 18:
				update_client18_19(db);
				++ver;
				break;
			case 19:
				update_client19_20(db);
				++ver;
				break;
			default:
				break;
		}
		
		if(ver!=old_v)
		{
			q_update->Bind(ver);
			q_update->Write();
			q_update->Reset();
		}

		db->EndTransaction();
	}
	while(old_v<ver);
	
	db->destroyAllQueries();
	return true;
=======
			default:
				break;
		}
		
		if(ver!=old_v)
		{
			q_update->Bind(ver);
			q_update->Write();
			q_update->Reset();
		}

		db->EndTransaction();
	}
	while(old_v<ver);
	
	db->destroyAllQueries();
	return true;
>>>>>>> 05978932
}<|MERGE_RESOLUTION|>--- conflicted
+++ resolved
@@ -61,12 +61,13 @@
 #include "ServerIdentityMgr.h"
 #include "../urbackupcommon/os_functions.h"
 #ifdef _WIN32
-<<<<<<< HEAD
 #include "DirectoryWatcherThread.h"
+#include "win_sysvol.h"
 #endif
 #include "InternetClient.h"
 #include <stdlib.h>
 #include "file_permissions.h"
+
 
 PLUGIN_ID filesrv_pluginid;
 IFSImageFactory *image_fak;
@@ -86,34 +87,6 @@
 std::string lang="en";
 std::string time_format_str_de="%d.%m.%Y %H:%M";
 std::string time_format_str="%m/%d/%Y %H:%M";
-=======
-#include "DirectoryWatcherThread.h"
-#include "win_sysvol.h"
-#endif
-#include "InternetClient.h"
-#include <stdlib.h>
-#include "file_permissions.h"
-
-
-PLUGIN_ID filesrv_pluginid;
-IFSImageFactory *image_fak;
-ICryptoFactory *crypto_fak;
-std::string server_identity;
-std::string server_token;
-
-const unsigned short default_urbackup_serviceport=35623;
-
-void init_mutex1(void);
-bool testEscape(void);
-void do_restore(void);
-void restore_wizard(void);
-void upgrade(void);
-bool upgrade_client(void);
-
-std::string lang="en";
-std::string time_format_str_de="%d.%m.%Y %H:%M";
-std::string time_format_str="%m/%d/%Y %H:%M";
->>>>>>> 05978932
 
 #ifdef _WIN32
 const std::string pw_file="pw.txt";
@@ -338,10 +311,13 @@
 	else
 	{
 		indexthread_ticket=Server->getThreadPool()->execute(it);
-<<<<<<< HEAD
 	}
 
 	internetclient_ticket=InternetClient::start(do_leak_check);
+
+#ifdef _WIN32
+	cacheSysVolume();
+#endif
 
 	Server->Log("Started UrBackupClient Backend...", LL_INFO);
 	Server->wait(1000);
@@ -349,22 +325,6 @@
 
 DLLEXPORT void UnloadActions(void)
 {
-=======
-	}
-
-	internetclient_ticket=InternetClient::start(do_leak_check);
-
-#ifdef _WIN32
-	cacheSysVolume();
-#endif
-
-	Server->Log("Started UrBackupClient Backend...", LL_INFO);
-	Server->wait(1000);	
-}
-
-DLLEXPORT void UnloadActions(void)
-{
->>>>>>> 05978932
 	if(Server->getServerParameter("leak_check")=="true")
 	{
 		IndexThread::doStop();
@@ -384,7 +344,6 @@
 {
 	static RegisterPluginHelper register_plugin(LoadActions, UnloadActions, 10);
 }
-<<<<<<< HEAD
 #endif
 
 void upgrade_client1_2(IDatabase *db)
@@ -557,38 +516,6 @@
 			case 1:
 				upgrade_client1_2(db);
 				++ver;
-=======
-
-void update_client15_16(IDatabase *db)
-{
-	db->Write("DELETE FROM files");
-}
-
-bool upgrade_client(void)
-{
-	IDatabase *db=Server->getDatabase(Server->getThreadID(), URBACKUPDB_CLIENT);
-	IQuery *q=db->Prepare("SELECT tvalue FROM misc WHERE tkey='db_version'");
-	if(q==NULL)
-		return false;
-	db_results res_v=q->Read();
-	if(res_v.empty())
-		return false;
-	
-	int ver=watoi(res_v[0][L"tvalue"]);
-	int old_v;
-	
-	IQuery *q_update=db->Prepare("UPDATE misc SET tvalue=? WHERE tkey='db_version'");
-	do
-	{
-		db->BeginWriteTransaction();
-
-		old_v=ver;
-		switch(ver)
-		{
-			case 1:
-				upgrade_client1_2(db);
-				++ver;
->>>>>>> 05978932
 				break;
 			case 2:
 				upgrade_client2_3(db);
@@ -646,7 +573,6 @@
 				update_client15_16(db);
 				++ver;
 				break;
-<<<<<<< HEAD
 			case 16:
 				update_client16_17(db);
 				++ver;
@@ -680,23 +606,4 @@
 	
 	db->destroyAllQueries();
 	return true;
-=======
-			default:
-				break;
-		}
-		
-		if(ver!=old_v)
-		{
-			q_update->Bind(ver);
-			q_update->Write();
-			q_update->Reset();
-		}
-
-		db->EndTransaction();
-	}
-	while(old_v<ver);
-	
-	db->destroyAllQueries();
-	return true;
->>>>>>> 05978932
 }