--- conflicted
+++ resolved
@@ -341,7 +341,6 @@
 		ClientConnector::destroy_mutex();
 
 		Server->destroyAllDatabases();
-<<<<<<< HEAD
 	}
 }
 
@@ -464,6 +463,13 @@
 	db->Write("UPDATE backupdirs SET tgroup=0 WHERE tgroup IS NULL");
 }
 
+void update_client14_15(IDatabase *db)
+{
+	db->Write("DELETE FROM journal_data");
+	db->Write("DELETE FROM map_frn");
+	db->Write("DELETE FROM journal_ids");
+}
+
 bool upgrade_client(void)
 {
 	IDatabase *db=Server->getDatabase(Server->getThreadID(), URBACKUPDB_CLIENT);
@@ -488,147 +494,6 @@
 			case 1:
 				upgrade_client1_2(db);
 				++ver;
-=======
-	}
-}
-
-void upgrade_client1_2(IDatabase *db)
-{
-	db->Write("ALTER TABLE shadowcopies ADD vol TEXT");
-}
-
-void upgrade_client2_3(IDatabase *db)
-{
-	db->Write("ALTER TABLE shadowcopies ADD refs INTEGER");
-	db->Write("ALTER TABLE shadowcopies ADD starttime DATE");
-}
-
-void upgrade_client3_4(IDatabase *db)
-{
-	db->Write("ALTER TABLE shadowcopies ADD starttoken TEXT");
-}
-
-void upgrade_client4_5(IDatabase *db)
-{
-	db->Write("DROP TABLE mdirs");
-	db->Write("CREATE TABLE mdirs ( id INTEGER PRIMARY KEY AUTOINCREMENT, name TEXT )");
-	db->Write("DROP TABLE mdirs_backup");
-	db->Write("CREATE TABLE mdirs_backup ( id INTEGER, name TEXT )");
-	db->Write("CREATE TABLE mfiles ( dir_id INTEGER, name TEXT );");
-	db->Write("CREATE TABLE mfiles_backup ( dir_id INTEGER, name TEXT );");
-	db->Write("CREATE INDEX IF NOT EXISTS mfiles_backup_idx ON mfiles_backup( dir_id ASC )");
-	db->Write("DELETE FROM files");	
-}
-
-void upgrade_client5_6(IDatabase *db)
-{
-	db->Write("DELETE FROM files");
-}
-
-void upgrade_client6_7(IDatabase *db)
-{
-	db->Write("DELETE FROM files");
-}
-
-void upgrade_client7_8(IDatabase *db)
-{
-	db->Write("DELETE FROM files");
-}
-
-void upgrade_client8_9(IDatabase *db)
-{
-	db->Write("DELETE FROM files");
-}
-
-void upgrade_client9_10(IDatabase *db)
-{
-	db->Write("CREATE TABLE filehashes (name TEXT, filesize INTEGER, modifytime INTEGER, hashdata BLOB)");
-	db->Write("CREATE UNIQUE INDEX filehashes_idx ON filehashes (name ASC)");
-}
-
-void update_client10_11(IDatabase *db)
-{
-	db->Write("DROP TABLE filehashes");
-	db->Write("DROP INDEX filehashes_idx");
-	db->Write("DELETE FROM files");
-}
-
-void update_client11_12(IDatabase *db)
-{
-	db_results res = db->Read("SELECT MAX(tvalue) AS c FROM misc WHERE tkey='last_backup_filetime'");
-	db->Write("DELETE FROM misc WHERE tkey='last_backup_filetime'");
-	if(!res.empty())
-	{
-		db->Write("INSERT INTO misc (tkey, tvalue) VALUES ('last_backup_filetime', '"+wnarrow(res[0][L"c"])+"')");
-	}
-
-	db_results misc = db->Read("SELECT tkey, tvalue FROM misc");
-	db->Write("DROP TABLE misc");
-	db->Write("CREATE TABLE misc (tkey TEXT UNIQUE, tvalue TEXT)");
-
-	IQuery* q_insert = db->Prepare("INSERT INTO misc (tkey, tvalue) VALUES (?, ?)");
-	for(size_t i=0;i<misc.size();++i)
-	{
-		q_insert->Bind(misc[i][L"tkey"]);
-		q_insert->Bind(misc[i][L"tvalue"]);
-		q_insert->Write();
-		q_insert->Reset();
-	}
-}
-
-void update_client12_13(IDatabase *db)
-{
-	db->Write("ALTER TABLE backupdirs ADD optional INTEGER");
-	db->Write("UPDATE backupdirs SET optional=0 WHERE optional IS NULL");
-}
-
-void update_client13_14(IDatabase *db)
-{
-	db->Write("ALTER TABLE journal_data ADD frn_high INTEGER");
-	db->Write("ALTER TABLE journal_data ADD parent_frn_high INTEGER");
-	db->Write("ALTER TABLE map_frn ADD frn_high INTEGER");
-	db->Write("ALTER TABLE map_frn ADD pid_high INTEGER");
-	db->Write("DELETE FROM journal_data");
-	db->Write("DELETE FROM map_frn");
-	db->Write("DELETE FROM journal_ids");
-	db->Write("DROP INDEX IF EXISTS frn_index");
-	db->Write("DROP INDEX IF EXISTS frn_pid_index");
-	db->Write("CREATE INDEX IF NOT EXISTS frn_index ON map_frn( frn ASC, frn_high ASC )");
-	db->Write("CREATE INDEX IF NOT EXISTS frn_pid_index ON map_frn( pid ASC, pid_high ASC )");
-}
-
-void update_client14_15(IDatabase *db)
-{
-	db->Write("DELETE FROM journal_data");
-	db->Write("DELETE FROM map_frn");
-	db->Write("DELETE FROM journal_ids");
-}
-
-bool upgrade_client(void)
-{
-	IDatabase *db=Server->getDatabase(Server->getThreadID(), URBACKUPDB_CLIENT);
-	IQuery *q=db->Prepare("SELECT tvalue FROM misc WHERE tkey='db_version'");
-	if(q==NULL)
-		return false;
-	db_results res_v=q->Read();
-	if(res_v.empty())
-		return false;
-	
-	int ver=watoi(res_v[0][L"tvalue"]);
-	int old_v;
-	
-	IQuery *q_update=db->Prepare("UPDATE misc SET tvalue=? WHERE tkey='db_version'");
-	do
-	{
-		db->BeginTransaction();
-
-		old_v=ver;
-		switch(ver)
-		{
-			case 1:
-				upgrade_client1_2(db);
-				++ver;
->>>>>>> fb20a063
 				break;
 			case 2:
 				upgrade_client2_3(db);
@@ -682,7 +547,10 @@
 				update_client14_15(db);
 				++ver;
 				break;
-<<<<<<< HEAD
+			case 14:
+				update_client14_15(db);
+				++ver;
+				break;
 			case 15:
 				update_client15_16(db);
 				++ver;
@@ -704,23 +572,4 @@
 	
 	db->destroyAllQueries();
 	return true;
-=======
-			default:
-				break;
-		}
-		
-		if(ver!=old_v)
-		{
-			q_update->Bind(ver);
-			q_update->Write();
-			q_update->Reset();
-		}
-
-		db->EndTransaction();
-	}
-	while(old_v<ver);
-	
-	db->destroyAllQueries();
-	return true;
->>>>>>> fb20a063
 }