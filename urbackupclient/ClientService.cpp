--- conflicted
+++ resolved
@@ -34,21 +34,15 @@
 #include "../urbackupcommon/settings.h"
 #include "ImageThread.h"
 #include "InternetClient.h"
-<<<<<<< HEAD
 #include "../urbackupcommon/settingslist.h"
-=======
 #include "../urbackupcommon/capa_bits.h"
->>>>>>> 70d2b5f9
 
 #include <memory.h>
 #include <stdlib.h>
 #include <limits.h>
-<<<<<<< HEAD
 #include <memory>
 #include <algorithm>
-=======
-
->>>>>>> 70d2b5f9
+
 
 #ifndef _WIN32
 #define _atoi64 atoll
@@ -273,7 +267,6 @@
 			mempipe->Read(&msg, 0);
 			if(msg=="exit")
 			{
-
 				mempipe->Write("exit");
 				mempipe=Server->createMemoryPipe();
 				mempipe_owner=true;
@@ -2073,7 +2066,6 @@
 	return job!="NOA" && job!="DONE";
 }
 
-<<<<<<< HEAD
 bool ClientConnector::tochannelSendChanges( const char* changes, size_t changes_size)
 {
 	IScopedLock lock(backup_mutex);
@@ -2099,7 +2091,9 @@
 	}
 
 	return true;
-=======
+}
+
+
 int ClientConnector::getCapabilities()
 {
 	int capa=0;
@@ -2132,5 +2126,4 @@
 		}
 	}
 	return capa;
->>>>>>> 70d2b5f9
-}+}
