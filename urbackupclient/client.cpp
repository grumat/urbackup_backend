--- conflicted
+++ resolved
@@ -684,7 +684,6 @@
 
 	token_cache.reset();
 
-<<<<<<< HEAD
 	std::vector<std::wstring> selected_dirs;
 	for(size_t i=0;i<backup_dirs.size();++i)
 	{
@@ -697,8 +696,6 @@
 		}
 	}
 
-=======
->>>>>>> 9d453785
 #ifdef _WIN32
 	//Invalidate cache
 	DirectoryWatcherThread::freeze();
@@ -857,11 +854,7 @@
 			SFile dirInfo = getFileMetadata(os_file_prefix(mod_path));
 			std::string dir_permissions;
 			readPermissions(mod_path, dir_permissions);
-<<<<<<< HEAD
 			writeDir(outfile, backup_dirs[i].tname, dirInfo.created, dirInfo.last_modified, dir_permissions, extra);
-=======
-			writeDir(outfile, backup_dirs[i].tname, dirInfo.created, dirInfo.last_modified, dir_permissions);
->>>>>>> 9d453785
 			//db->Write("BEGIN IMMEDIATE;");
 			last_transaction_start=Server->getTimeMS();
 			index_root_path=mod_path;
@@ -3237,21 +3230,93 @@
 	permissions = get_file_tokens(path, cd, token_cache);
 }
 
-<<<<<<< HEAD
-void IndexThread::writeDir(std::fstream& out, const std::wstring& name, int64 creat, int64 mod, const std::string& permissions, const std::string& extra )
-=======
 void IndexThread::writeDir(std::fstream& out, const std::wstring& name, int64 creat, int64 mod, const std::string& permissions )
->>>>>>> 9d453785
 {
 	out << "d\"" << escapeListName(Server->ConvertToUTF8(name)) << "\""
 		"rpb=" << base64_encode_dash(permissions) <<
 		"&mod=" << nconvert(mod) <<
-<<<<<<< HEAD
+		"&creat=" << nconvert(creat) << "\n";
+}
+
+void IndexThread::writeTokens()
+{
+	std::auto_ptr<ISettingsReader> access_keys(
+		Server->createFileSettingsReader("access_keys.properties"));
+
+	std::string access_keys_data;
+	std::vector<std::wstring> keys
+		= access_keys->getKeys();
+
+
+	bool has_server_key=false;
+	std::string curr_key;
+	for(size_t i=0;i<keys.size();++i)
+	{
+		if(keys[i]==L"key."+widen(starttoken))
+		{
+			has_server_key=true;
+			curr_key=wnarrow(access_keys->getValue(keys[i], std::wstring()));
+		}
+		access_keys_data+=wnarrow(keys[i])+"="+
+			wnarrow(access_keys->getValue(keys[i], std::wstring()))+"\n";
+	}
+
+	if(!has_server_key)
+	{
+		curr_key = Server->secureRandomString(30);	
+
+		access_keys_data+="key."+starttoken+"="+
+			curr_key+"\n";
+
+		write_file_only_admin(access_keys_data, "access_keys.properties");
+	}	
+
+	write_tokens();
+	std::vector<ClientDAO::SToken> tokens = cd->getFileAccessTokens();
+
+	std::string ids;
+	for(size_t i=0;i<tokens.size();++i)
+	{
+		if(!ids.empty())
+		{
+			ids+=",";
+		}
+		ids+=nconvert(tokens[i].id);
+	}
+
+	std::string data="ids="+ids+"\n";
+
+	data+="access_key="+curr_key+"\n";
+
+	for(size_t i=0;i<tokens.size();++i)
+	{
+		data+=nconvert(tokens[i].id)+".username="+base64_encode_dash(Server->ConvertToUTF8(tokens[i].username))+"\n";
+		data+=nconvert(tokens[i].id)+".token="+Server->ConvertToUTF8(tokens[i].token)+"\n";
+	}
+
+
+	write_file_only_admin(data, "urbackup"+os_file_sepn()+"data"+os_file_sepn()+"tokens_"+starttoken+".properties");
+}
+
+void IndexThread::readPermissions(const std::wstring& dir, std::vector<SFileAndHash>& files )
+{
+	for(size_t i=0;i<files.size();++i)
+	{
+		readPermissions(dir + os_file_sep() + files[i].name, files[i].file_permission_bits);
+	}
+}
+
+void IndexThread::readPermissions( const std::wstring& path, std::string& permissions )
+{
+	permissions = get_file_tokens(path, cd, token_cache);
+}
+
+void IndexThread::writeDir(std::fstream& out, const std::wstring& name, int64 creat, int64 mod, const std::string& permissions, const std::string& extra )
+{
+	out << "d\"" << escapeListName(Server->ConvertToUTF8(name)) << "\""
+		"rpb=" << base64_encode_dash(permissions) <<
+		"&mod=" << nconvert(mod) <<
 		"&creat=" << nconvert(creat) <<
 		extra << "\n";
 }
 
-=======
-		"&creat=" << nconvert(creat) << "\n";
-}
->>>>>>> 9d453785
