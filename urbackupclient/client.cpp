/*************************************************************************
*    UrBackup - Client/Server backup system
*    Copyright (C) 2011-2015 Martin Raiber
*
*    This program is free software: you can redistribute it and/or modify
*    it under the terms of the GNU Affero General Public License as published by
*    the Free Software Foundation, either version 3 of the License, or
*    (at your option) any later version.
*
*    This program is distributed in the hope that it will be useful,
*    but WITHOUT ANY WARRANTY; without even the implied warranty of
*    MERCHANTABILITY or FITNESS FOR A PARTICULAR PURPOSE.  See the
*    GNU Affero General Public License for more details.
*
*    You should have received a copy of the GNU Affero General Public License
*    along with this program.  If not, see <http://www.gnu.org/licenses/>.
**************************************************************************/

#include "client.h"
#include "../Interface/Server.h"
#include "../Interface/File.h"
#include "../Interface/SettingsReader.h"
#ifdef _WIN32
#include "DirectoryWatcherThread.h"
#else
#include <errno.h>
#endif
#include "../stringtools.h"
#include "../common/data.h"
#include "database.h"
#include "ServerIdentityMgr.h"
#include "ClientService.h"
#include "../urbackupcommon/sha2/sha2.h"
#include <algorithm>
#include <fstream>
#include <stdlib.h>
<<<<<<< HEAD
#include "file_permissions.h"
=======
#include <memory>
>>>>>>> 05978932

//For truncating files
#ifdef _WIN32
#include <io.h>
#include <fcntl.h>
#include <sys\stat.h>
#else
#include <mntent.h>
#include <unistd.h>
#include <sys/types.h>
#include <sys/wait.h>
#endif
#include <set>
#include "../urbackupcommon/glob.h"
#include "TokenCallback.h"

volatile bool IdleCheckerThread::idle=false;
volatile bool IdleCheckerThread::pause=false;
volatile bool IndexThread::stop_index=false;
std::map<std::wstring, std::wstring> IndexThread::filesrv_share_dirs;

const char IndexThread::IndexThreadAction_GetLog=9;
const char IndexThread::IndexThreadAction_PingShadowCopy=10;
const char IndexThread::IndexThreadAction_AddWatchdir = 5;
const char IndexThread::IndexThreadAction_RemoveWatchdir = 6;


extern PLUGIN_ID filesrv_pluginid;

const int64 idletime=60000;
const unsigned int nonidlesleeptime=500;
const unsigned short tcpport=35621;
const unsigned short udpport=35622;
const unsigned int shadowcopy_timeout=7*24*60*60*1000;
const unsigned int shadowcopy_startnew_timeout=55*60*1000;
const size_t max_modify_file_buffer_size=500*1024;
const size_t max_add_file_buffer_size=500*1024;
const int64 save_filehash_limit=20*4096;
const int64 file_buffer_commit_interval=120*1000;
<<<<<<< HEAD

=======
>>>>>>> 05978932

#ifndef SERVER_ONLY
#define ENABLE_VSS
#endif

#define CHECK_COM_RESULT_RELEASE(x) { HRESULT r; if( (r=(x))!=S_OK ){ VSSLog(#x+(std::string)" failed: EC="+GetErrorHResErrStr(r), LL_ERROR); if(backupcom!=NULL){backupcom->AbortBackup();backupcom->Release();} return false; }}
#define CHECK_COM_RESULT_RETURN(x) { HRESULT r; if( (r=(x))!=S_OK ){ VSSLog( #x+(std::string)" failed: EC="+GetErrorHResErrStr(r), LL_ERROR); return false; }}
#define CHECK_COM_RESULT_RELEASE_S(x) { HRESULT r; if( (r=(x))!=S_OK ){ VSSLog( #x+(std::string)" failed: EC="+GetErrorHResErrStr(r), LL_ERROR); if(backupcom!=NULL){backupcom->AbortBackup();backupcom->Release();} return ""; }}
#define CHECK_COM_RESULT(x) { HRESULT r; if( (r=(x))!=S_OK ){ VSSLog( #x+(std::string)" failed: EC="+GetErrorHResErrStr(r), LL_ERROR); }}
#define CHECK_COM_RESULT_OK(x, ok) { HRESULT r; if( (r=(x))!=S_OK ){ ok=false; VSSLog( #x+(std::string)" failed: EC="+GetErrorHResErrStr(r), LL_ERROR); }}
#define CHECK_COM_RESULT_OK_HR(x, ok, r) { if( (r=(x))!=S_OK ){ ok=false; VSSLog( #x+(std::string)" failed: EC="+GetErrorHResErrStr(r), LL_ERROR); }}

void IdleCheckerThread::operator()(void)
{
	int lx,ly;
	int x,y;
	getMousePos(x,y);
	lx=x;
	ly=y;

	int64 last_move=Server->getTimeMS();

	while(true)
	{
		Server->wait(1000);
		getMousePos(x,y);
		if(x!=lx || y!=ly )
		{
			lx=x;
			ly=y;
			last_move=Server->getTimeMS();
			idle=false;
		}
		else if(Server->getTimeMS()-last_move>idletime)
		{
			idle=true;
		}
	}
}

bool IdleCheckerThread::getIdle(void)
{
	return true;//idle;
}

bool IdleCheckerThread::getPause(void)
{
	return pause;
}

void IdleCheckerThread::setPause(bool b)
{
	pause=b;
}

namespace
{
#ifdef _WIN32

	struct ON_DISK_USN_JOURNAL_DATA
	{
		uint64 MaximumSize; 
		uint64 AllocationDelta;
		uint64 UsnJournalID;
		int64 LowestValidUsn;
	};

	int64 getUsnNum( const std::wstring& dir, int64& sequence_id )
	{
		WCHAR volume_path[MAX_PATH]; 
		BOOL ok = GetVolumePathNameW(dir.c_str(), volume_path, MAX_PATH);
		if(!ok)
		{
			Server->Log("GetVolumePathName(dir, volume_path, MAX_PATH) failed in getUsnNum", LL_ERROR);
			return -1;
		}

		std::wstring vol=volume_path;

		if(vol.size()>0)
		{
			if(vol[vol.size()-1]=='\\')
			{
				vol.erase(vol.size()-1,1);
			}
		}

		if(!vol.empty() && vol[0]!='\\')
		{
			vol = L"\\\\.\\"+vol;
		}

		HANDLE hVolume=CreateFileW(vol.c_str(), GENERIC_READ, FILE_SHARE_READ|FILE_SHARE_WRITE, NULL, OPEN_EXISTING, FILE_ATTRIBUTE_NORMAL, NULL);
		if(hVolume==INVALID_HANDLE_VALUE)
		{
			Server->Log(L"CreateFile of volume '"+vol+L"' failed. - getUsnNum", LL_ERROR);
			return -1;
		}

		USN_JOURNAL_DATA data;
		DWORD r_bytes;
		BOOL b=DeviceIoControl(hVolume, FSCTL_QUERY_USN_JOURNAL, NULL, 0, &data, sizeof(USN_JOURNAL_DATA), &r_bytes, NULL);

		CloseHandle(hVolume);

		if(b)
		{
			sequence_id=data.UsnJournalID;
			return data.NextUsn;
		}
		else
		{
			std::auto_ptr<IFile> journal_info(Server->openFile(vol+L"\\$Extend\\$UsnJrnl:$Max", MODE_READ_SEQUENTIAL_BACKUP));

			if(journal_info.get()==NULL) return -1;

			ON_DISK_USN_JOURNAL_DATA journal_data = {};
			if(journal_info->Read(reinterpret_cast<char*>(&journal_data), sizeof(journal_data))!=sizeof(journal_data))
			{
				return -1;
			}

			sequence_id = journal_data.UsnJournalID;

			std::auto_ptr<IFile> journal(Server->openFile(vol+L"\\$Extend\\$UsnJrnl:$J", MODE_READ_SEQUENTIAL_BACKUP));

			if(journal.get()==NULL) return -1;

			return journal->Size();
		}
	}
#endif

#ifndef _WIN32
	std::string getFolderMount(const std::string& path)
	{		
		FILE *aFile;

		aFile = setmntent("/proc/mounts", "r");
		if (aFile == NULL) {
			return std::string();
		}
		struct mntent *ent;
		std::string maxmount;
		while (NULL != (ent = getmntent(aFile)))
		{
			if(path.find(ent->mnt_dir)==0 &&
				std::string(ent->mnt_dir).size()>maxmount.size())
			{
				maxmount = ent->mnt_dir;
			}
		}
		endmntent(aFile);

		return maxmount;
	}
#endif //!_WIN32

}

IMutex *IndexThread::filelist_mutex=NULL;
IPipe* IndexThread::msgpipe=NULL;
IFileServ *IndexThread::filesrv=NULL;
IMutex *IndexThread::filesrv_mutex=NULL;

std::wstring add_trailing_slash(const std::wstring &strDirName)
{
	if(!strDirName.empty() && strDirName[strDirName.size()-1]!=os_file_sep()[0])
	{
		return strDirName+os_file_sep();
	}
	else if(strDirName.empty())
	{
		return os_file_sep();
	}
	else
	{
		return strDirName;
	}
}

IndexThread::IndexThread(void)
	: index_error(false), last_filebackup_filetime(0), index_group(-1), with_scripts(false)
{
	if(filelist_mutex==NULL)
		filelist_mutex=Server->createMutex();
	if(msgpipe==NULL)
		msgpipe=Server->createMemoryPipe();
	if(filesrv_mutex==NULL)
		filesrv_mutex=Server->createMutex();

	contractor=NULL;

	dwt=NULL;

	if(Server->getPlugin(Server->getThreadID(), filesrv_pluginid))
	{
		start_filesrv();
	}
	else
	{
		filesrv=NULL;
		Server->Log("Error starting fileserver", LL_ERROR);
	}

	modify_file_buffer_size=0;
<<<<<<< HEAD
	end_to_end_file_backup_verification=false;
	add_file_buffer_size=0;
	calculate_filehashes_on_client=false;
=======
	add_file_buffer_size=0;
	end_to_end_file_backup_verification_enabled=0;
	calculate_filehashes_on_client=0;
>>>>>>> 05978932
	last_tmp_update_time=0;
	last_file_buffer_commit_time=0;
}

IndexThread::~IndexThread()
{
	filesrv->stopServer();

#ifdef _WIN32
	if(dwt!=NULL)
	{
		dwt->stop();
		Server->getThreadPool()->waitFor(dwt_ticket);
		delete dwt;
	}
#endif

	((IFileServFactory*)(Server->getPlugin(Server->getThreadID(), filesrv_pluginid)))->destroyFileServ(filesrv);
	Server->destroy(filelist_mutex);
	Server->destroy(msgpipe);
	Server->destroy(filesrv_mutex);
	cd->destroyQueries();
	delete cd;
}

IMutex* IndexThread::getFilelistMutex(void)
{
	return filelist_mutex;
}

void IndexThread::updateDirs(void)
{
	readBackupDirs();

#ifdef _WIN32
	std::vector<std::wstring> watching;
	std::vector<ContinuousWatchEnqueue::SWatchItem> continuous_watch;
	for(size_t i=0;i<backup_dirs.size();++i)
	{
		watching.push_back(backup_dirs[i].path);

		if(backup_dirs[i].group==c_group_continuous)
		{
			continuous_watch.push_back(
				ContinuousWatchEnqueue::SWatchItem(backup_dirs[i].path, backup_dirs[i].tname));
		}
	}

	if(dwt==NULL)
	{
		dwt=new DirectoryWatcherThread(watching, continuous_watch);
		dwt_ticket=Server->getThreadPool()->execute(dwt);
	}
	else
	{
		for(size_t i=0;i<backup_dirs.size();++i)
		{
			std::wstring msg=L"A"+backup_dirs[i].path;
			dwt->getPipe()->Write((char*)msg.c_str(), sizeof(wchar_t)*msg.size());
		}
	}
#endif
}

void IndexThread::operator()(void)
{
	Server->waitForStartupComplete();

#ifdef _WIN32
#ifndef SERVER_ONLY
	CHECK_COM_RESULT(CoInitializeEx(NULL, COINIT_APARTMENTTHREADED));
	CHECK_COM_RESULT(CoInitializeSecurity(NULL, -1, NULL, NULL, RPC_C_AUTHN_LEVEL_PKT_PRIVACY, RPC_C_IMP_LEVEL_IDENTIFY, NULL, EOAC_NONE, NULL));
#endif
#endif
#ifdef _WIN32

	if(backgroundBackupsEnabled())
	{
#ifndef _DEBUG
#ifdef THREAD_MODE_BACKGROUND_BEGIN
#if defined(VSS_XP) || defined(VSS_S03)
		SetThreadPriority( GetCurrentThread(), THREAD_PRIORITY_LOWEST);
#else
		SetThreadPriority( GetCurrentThread(), THREAD_MODE_BACKGROUND_BEGIN);
#endif
#else
		SetThreadPriority( GetCurrentThread(), THREAD_PRIORITY_LOWEST);
#endif //THREAD_MODE_BACKGROUND_BEGIN
#endif //_DEBUG
	}
#endif
	

	db=Server->getDatabase(Server->getThreadID(), URBACKUPDB_CLIENT);

	cd=new ClientDAO(Server->getDatabase(Server->getThreadID(), URBACKUPDB_CLIENT));

#ifdef _WIN32
#ifdef ENABLE_VSS
	cleanup_saved_shadowcopies();
#endif
#endif
	
	updateDirs();
	register_token_callback();

	while(true)
	{
		std::string msg;
		if(contractor!=NULL)
		{
			while(msg!="exit")
			{
				contractor->Read(&msg);
				if(msg!="exit")
				{
					contractor->Write(msg);
					Server->wait(100);
				}
			}
			Server->destroy(contractor);
			contractor=NULL;
		}
		msgpipe->Read(&msg);

		CRData data(&msg);
		char action;
		data.getChar(&action);
		data.getVoidPtr((void**)&contractor);
		if(action==0)
		{
			Server->Log("Removing VSS log data...", LL_DEBUG);
			vsslog.clear();

			data.getStr(&starttoken);
			data.getInt(&index_group);
			unsigned int flags;
			data.getUInt(&flags);

			setFlags(flags);

			//incr backup
			bool has_dirs = readBackupDirs();
			bool has_scripts = readBackupScripts();
			if( !has_dirs && !has_scripts )
			{
				contractor->Write("no backup dirs");
				continue;
			}
#ifdef _WIN32
			if(cd->hasChangedGap())
			{
				Server->Log("Deleting file-index... GAP found...", LL_INFO);

				std::vector<std::wstring> gaps=cd->getGapDirs();

				std::string q_str="DELETE FROM files";
				if(!gaps.empty())
				{
					q_str+=" WHERE ";
				}
				for(size_t i=0;i<gaps.size();++i)
				{
					q_str+="name GLOB ?";
					if(i+1<gaps.size())
						q_str+=" OR ";
				}

				IQuery *q=db->Prepare(q_str, false);
				for(size_t i=0;i<gaps.size();++i)
				{
					Server->Log(L"Deleting file-index from drive \""+gaps[i]+L"\"", LL_INFO);
					q->Bind(gaps[i]+L"*");
				}

				q->Write();
				q->Reset();
				db->destroyQuery(q);

				if(dwt!=NULL)
				{
					dwt->stop();
					Server->getThreadPool()->waitFor(dwt_ticket);
					delete dwt;
					dwt=NULL;
					updateDirs();
				}
			}
#endif
			execute_prebackup_hook();
			if(!stop_index)
			{
				indexDirs();

				execute_postindex_hook();

				if(stop_index)
				{
					contractor->Write("error - stopped indexing 2");
				}
				else if(index_error)
				{
					contractor->Write("error - index error");
				}
				else
				{
					contractor->Write("done");
				}
			}
			else
			{
				contractor->Write("error - stop_index 1");
			}
		}
		else if(action==1)
		{
			Server->Log("Removing VSS log data...", LL_DEBUG);
			vsslog.clear();

			data.getStr(&starttoken);
			data.getInt(&index_group);
			unsigned int flags;
			data.getUInt(&flags);

			setFlags(flags);

			bool has_dirs = readBackupDirs();
			bool has_scripts = readBackupScripts();
			if(!has_dirs && !has_scripts)
			{
				contractor->Write("no backup dirs");
				continue;
			}
			//full backup
			{
				cd->deleteChangedDirs(std::wstring());
				cd->deleteSavedChangedDirs();

				Server->Log("Deleting files... doing full index...", LL_INFO);
				resetFileEntries();
			}
			execute_prebackup_hook();

			indexDirs();

			execute_postindex_hook();

			if(stop_index)
			{
				contractor->Write("error - stopped indexing");
			}
			else if(index_error)
			{
				contractor->Write("error - index error");
			}
			else
			{
				contractor->Write("done");
			}
		}
		else if(action==2) // create shadowcopy
		{
			std::string scdir;
			data.getStr(&scdir);
			data.getStr(&starttoken);
			uchar image_backup=0;
			data.getUChar(&image_backup);
			std::wstring wscdir=Server->ConvertToUnicode(scdir);
			SCDirs *scd=getSCDir(wscdir);

			unsigned char fileserv;
			bool hfs=data.getUChar(&fileserv);
			
			if(scd->running==true && Server->getTimeSeconds()-scd->starttime<shadowcopy_timeout/1000)
			{
				if(scd->ref!=NULL && image_backup==0)
				{
					scd->ref->dontincrement=true;
				}
				if(start_shadowcopy(scd, NULL, image_backup==1?true:false, std::vector<SCRef*>(), image_backup==1?true:false))
				{
					contractor->Write("done-"+nconvert(scd->ref->save_id)+"-"+Server->ConvertToUTF8(scd->target));
				}
				else
				{
					VSSLog(L"Getting shadowcopy of \""+scd->dir+L"\" failed.", LL_ERROR);
					contractor->Write("failed");
				}
			}
			else
			{
				if(scd->running==true)
				{
					Server->Log(L"Removing shadowcopy \""+scd->dir+L"\" because of timeout...", LL_WARNING);
					bool b=release_shadowcopy(scd, false, -1, scd);
					if(!b)
					{
						Server->Log(L"Deleting shadowcopy of \""+scd->dir+L"\" failed.", LL_ERROR);
					}
				}

				scd->dir=wscdir;
				scd->starttime=Server->getTimeSeconds();
				if(hfs && fileserv==0)
				{
					scd->target=scd->dir;
					scd->fileserv=false;
				}
				else
				{
					scd->target=getShareDir(scd->dir);
					scd->fileserv=true;
				}

				scd->orig_target=scd->target;

				Server->Log(L"Creating shadowcopy of \""+scd->dir+L"\"...", LL_DEBUG);
				bool b=start_shadowcopy(scd, NULL, image_backup==1?true:false, std::vector<SCRef*>(), image_backup==0?false:true);
				Server->Log("done.", LL_DEBUG);
				if(!b || scd->ref==NULL)
				{
					if(scd->fileserv)
					{
						shareDir(widen(starttoken), scd->dir, scd->target);
					}

					contractor->Write("failed");
					Server->Log(L"Creating shadowcopy of \""+scd->dir+L"\" failed.", LL_ERROR);
				}
				else
				{
					contractor->Write("done-"+nconvert(scd->ref->save_id)+"-"+Server->ConvertToUTF8(scd->target));
					scd->running=true;
				}
			}
		}
		else if(action==3) // remove shadowcopy
		{
			std::string scdir;
			data.getStr(&scdir);
			data.getStr(&starttoken);
			uchar image_backup=0;
			data.getUChar(&image_backup);
			SCDirs *scd=getSCDir(Server->ConvertToUnicode(scdir));

			int save_id=-1;
			data.getInt(&save_id);

			if(scd->running==false )
			{				
				if(!release_shadowcopy(scd, image_backup==1?true:false, save_id))
				{
					Server->Log("Invalid action -- Creating shadow copy failed?", LL_ERROR);
					contractor->Write("failed");
				}
				else
				{
					contractor->Write("done");
				}
			}
			else
			{
				std::wstring release_dir=scd->dir;
				bool b=release_shadowcopy(scd, image_backup==1?true:false, save_id);
				if(!b)
				{
					contractor->Write("failed");
					Server->Log(L"Deleting shadowcopy of \""+release_dir+L"\" failed.", LL_ERROR);
				}
				else
				{
					contractor->Write("done");
				}
			}
		}
		else if(action==4) //lookup shadowdrive path
		{
			int save_id;
			if(data.getInt(&save_id))
			{
				std::string path=lookup_shadowcopy(save_id);
				if(path.empty())
				{
					contractor->Write("failed");
				}
				else
				{
					contractor->Write("done-"+nconvert(save_id)+"-"+path);
				}
			}
		}
#ifdef _WIN32
		else if(action==IndexThreadAction_AddWatchdir)
		{
			std::string dir;
			if(data.getStr(&dir))
			{
				std::wstring msg=L"A"+os_get_final_path(Server->ConvertToUnicode( dir ));
				dwt->getPipe()->Write((char*)msg.c_str(), sizeof(wchar_t)*msg.size());
			}
			std::string name;
			if(data.getStr(&name))
			{
				std::wstring msg=L"C"+os_get_final_path(Server->ConvertToUnicode( dir ))+L"|"+Server->ConvertToUnicode(name);
				dwt->getPipe()->Write((char*)msg.c_str(), sizeof(wchar_t)*msg.size());
			}
			contractor->Write("done");
			stop_index=false;
		}
		else if(action==IndexThreadAction_RemoveWatchdir)
		{
			std::string dir;
			if(data.getStr(&dir))
			{
				std::wstring msg=L"D"+os_get_final_path(Server->ConvertToUnicode( dir ));
				dwt->getPipe()->Write((char*)msg.c_str(), sizeof(wchar_t)*msg.size());
			}
			std::string name;
			if(data.getStr(&name))
			{
				std::wstring msg=L"X"+os_get_final_path(Server->ConvertToUnicode( dir ))+L"|"+Server->ConvertToUnicode(name);
				dwt->getPipe()->Write((char*)msg.c_str(), sizeof(wchar_t)*msg.size());
			}
			contractor->Write("done");
			stop_index=false;
		}
#endif
		else if(action==7) // restart filesrv
		{
			IScopedLock lock(filesrv_mutex);
			filesrv->stopServer();
			start_filesrv();
			readBackupDirs();
		}
		else if(action==8) //stop
		{
			break;
		}
		else if(action==IndexThreadAction_GetLog)
		{
			std::string ret;
			ret+="0-"+nconvert(Server->getTimeSeconds())+"-\n";
			for(size_t i=0;i<vsslog.size();++i)
			{
				ret+=nconvert(vsslog[i].loglevel)+"-"+nconvert(vsslog[i].times)+"-"+vsslog[i].msg+"\n";
			}
			Server->Log("VSS logdata - "+nconvert(ret.size())+" bytes", LL_DEBUG);
			contractor->Write(ret);
		}
		else if(action==IndexThreadAction_PingShadowCopy)
		{
			std::string scdir;
			data.getStr(&scdir);
			SCDirs *scd=getSCDir(Server->ConvertToUnicode(scdir));

			int save_id=-1;
			data.getInt(&save_id);

			if(scd!=NULL && scd->ref!=NULL)
			{
				scd->ref->starttime = Server->getTimeSeconds();
			}

			if(save_id!=-1)
			{
				cd->updateShadowCopyStarttime(save_id);
			}
		}
	}

	delete this;
}

const char * filelist_fn="urbackup/data/filelist_new.ub";

void IndexThread::indexDirs(void)
{
	bool patterns_changed=false;
	readPatterns(patterns_changed, false);
	readFollowSymlinks();

	if(patterns_changed)
	{
		VSSLog("Include/exclude pattern changed. Not using db...", LL_INFO);
	}

	updateDirs();

	writeTokens();

	token_cache.reset();

	std::vector<std::wstring> selected_dirs;
	for(size_t i=0;i<backup_dirs.size();++i)
	{
		if(backup_dirs[i].group==index_group)
		{
			selected_dirs.push_back(removeDirectorySeparatorAtEnd(backup_dirs[i].path));
#ifdef _WIN32
			selected_dirs[selected_dirs.size()-1]=strlower(selected_dirs[selected_dirs.size()-1]);
#endif
		}
	}

#ifdef _WIN32
	//Invalidate cache
	DirectoryWatcherThread::freeze();
<<<<<<< HEAD
	Server->wait(1000);
	DirectoryWatcherThread::update_and_wait(open_files);
=======
	Server->wait(10000);
	DirectoryWatcherThread::update_and_wait();
	changed_dirs=cd->getChangedDirs();
	cd->moveChangedFiles();
	hardlinked_changed_files.clear();
>>>>>>> 05978932

	//---TRANSACTION---
	db->BeginWriteTransaction();

	changed_dirs.clear();
	for(size_t i=0;i<selected_dirs.size();++i)
	{
		std::vector<std::wstring> acd=cd->getChangedDirs(selected_dirs[i]);
		changed_dirs.insert(changed_dirs.end(), acd.begin(), acd.end() );
	}

	//move GAP dirs to backup table
	cd->getChangedDirs(L"##-GAP-##");
	
	for(size_t i=0;i<selected_dirs.size();++i)
	{
		std::vector<std::wstring> deldirs=cd->getDelDirs(selected_dirs[i]);
		for(size_t i=0;i<deldirs.size();++i)
		{
			cd->removeDeletedDir(deldirs[i]);
		}
	}

	db->EndTransaction();
	//---END TRANSACTION---

	std::wstring tmp = cd->getMiscValue("last_filebackup_filetime_lower");
	if(!tmp.empty())
	{
		last_filebackup_filetime = watoi64(tmp);
	}
	else
	{
		last_filebackup_filetime = 0;
	}

	_i64 last_filebackup_filetime_new = DirectoryWatcherThread::get_current_filetime();
#endif

	bool has_stale_shadowcopy=false;

	std::sort(changed_dirs.begin(), changed_dirs.end());


	std::vector<SCRef*> past_refs;

	last_tmp_update_time=Server->getTimeMS();
	index_error=false;

	{
		std::fstream outfile(filelist_fn, std::ios::out|std::ios::binary);
		for(size_t i=0;i<backup_dirs.size();++i)
		{
			if(backup_dirs[i].group!=index_group)
			{
				continue;
			}
			
			if(backup_dirs[i].symlinked &&
			    !backup_dirs[i].symlinked_confirmed)
			{
				continue;
			}

			SCDirs *scd=getSCDir(backup_dirs[i].tname);
			if(!scd->running)
			{
				scd->dir=backup_dirs[i].tname;
				scd->starttime=Server->getTimeSeconds();
				scd->target=getShareDir(backup_dirs[i].tname);
				scd->orig_target=scd->target;
			}
			scd->fileserv=true;

			std::wstring mod_path=backup_dirs[i].path;

			VSSLog(L"Creating shadowcopy of \""+scd->dir+L"\" in indexDirs()", LL_DEBUG);
			bool onlyref=true;
			bool stale_shadowcopy=false;
			bool b=start_shadowcopy(scd, &onlyref, true, past_refs, false, &stale_shadowcopy);
			VSSLog("done.", LL_DEBUG);

			if(stale_shadowcopy)
			{
				has_stale_shadowcopy=true;
			}

			if(!b)
			{
				VSSLog(L"Creating snapshot of \""+scd->dir+L"\" failed in indexDirs().", LL_ERROR);
				shareDir(widen(starttoken), scd->dir, scd->target);
			}
			else
			{
				mod_path=scd->target;
				scd->running=true;
			}

			mod_path=removeDirectorySeparatorAtEnd(mod_path);
			backup_dirs[i].path=removeDirectorySeparatorAtEnd(backup_dirs[i].path);

#ifdef _WIN32
			if(mod_path.size()==2) //e.g. C:
			{
				mod_path+=os_file_sep();
			}
#endif
			std::string extra;

#ifdef _WIN32
			if(!b || !onlyref)
			{
				past_refs.push_back(scd->ref);
				DirectoryWatcherThread::update_and_wait(open_files);
				std::sort(open_files.begin(), open_files.end());
				Server->wait(1000);
				std::vector<std::wstring> acd=cd->getChangedDirs(strlower(backup_dirs[i].path), false);
				for(size_t j=0;j<acd.size();++j)
				{
					if(!std::binary_search(changed_dirs.begin(), changed_dirs.end(), acd[j]))
					{
						changed_dirs.push_back(acd[j]);
					}
				}
				std::sort(changed_dirs.begin(), changed_dirs.end());

				#ifndef VSS_XP
				#ifndef VSS_S03
				VSSLog(L"Scanning for changed hard links in \""+backup_dirs[i].tname+L"\"...", LL_DEBUG);
				handleHardLinks(backup_dirs[i].path, mod_path);
				#endif
				#endif

				std::vector<std::wstring> deldirs=cd->getDelDirs(strlower(backup_dirs[i].path), false);
				for(size_t i=0;i<deldirs.size();++i)
				{
					cd->removeDeletedDir(deldirs[i]);
				}
			}
#endif

			for(size_t k=0;k<changed_dirs.size();++k)
			{
				VSSLog(L"Changed dir: " + changed_dirs[k], LL_DEBUG);
			}

			VSSLog(L"Indexing \""+backup_dirs[i].tname+L"\"...", LL_DEBUG);
			index_c_db=0;
			index_c_fs=0;
			index_c_db_update=0;
			//db->BeginWriteTransaction();
			last_transaction_start=Server->getTimeMS();
			index_root_path=mod_path;
<<<<<<< HEAD
=======
			
>>>>>>> 05978932
#ifndef _WIN32
			if(index_root_path.empty())
			{
				index_root_path=os_file_sep();
			}
#endif
<<<<<<< HEAD
			initialCheck( backup_dirs[i].path, mod_path, backup_dirs[i].tname, outfile, true,
				backup_dirs[i].flags, !patterns_changed, backup_dirs[i].symlinked);

=======
			initialCheck( backup_dirs[i].path, mod_path, backup_dirs[i].tname, outfile, true, backup_dirs[i].optional, !patterns_changed);


>>>>>>> 05978932
			commitModifyFilesBuffer();
			commitAddFilesBuffer();

			if(stop_index || index_error)
			{
				for(size_t k=0;k<backup_dirs.size();++k)
				{
					SCDirs *scd=getSCDir(backup_dirs[k].tname);
					release_shadowcopy(scd);
				}
				
				outfile.close();
				removeFile(Server->ConvertToUnicode(filelist_fn));

				if(stop_index)
				{
					VSSLog(L"Indexing files failed, because of error", LL_ERROR);
				}

				return;
			}

			VSSLog(L"Indexing of \""+backup_dirs[i].tname+L"\" done. "+convert(index_c_fs)+L" filesystem lookups "+convert(index_c_db)+L" db lookups and "+convert(index_c_db_update)+L" db updates" , LL_INFO);		

			if(i+1<backup_dirs.size() && backup_dirs[i+1].symlinked)
			{
				//Remove unreferenced symlinks now
				removeUnconfirmedSymlinkDirs();
			}
		}
		std::streampos pos=outfile.tellp();
		outfile.seekg(0, std::ios::end);
		if(pos!=outfile.tellg())
		{
			outfile.close();
			bool b=os_file_truncate(Server->ConvertToUnicode(filelist_fn), pos);
			if(!b)
			{
				VSSLog("Error changing filelist size", LL_ERROR);
			}

			outfile.open(filelist_fn, std::ios::in|std::ios::out|std::ios::binary);
			if(outfile.is_open())
			{
				outfile.seekp(0, std::ios::end);
			}
			else
			{
				VSSLog("Error reopening filelist", LL_ERROR);
			}
		}

		if(outfile.is_open())
		{
			addBackupScripts(outfile);
		}		
	}

	commitModifyFilesBuffer();
	commitAddFilesBuffer();

#ifdef _WIN32
	if(!has_stale_shadowcopy)
	{
		if(!index_error)
		{
			VSSLog("Deleting backup of changed dirs...", LL_DEBUG);
			cd->deleteSavedChangedDirs();
			cd->deleteSavedDelDirs();

			if(index_group==c_group_default)
			{
				DirectoryWatcherThread::update_last_backup_time();
				DirectoryWatcherThread::commit_last_backup_time();

				cd->updateMiscValue("last_filebackup_filetime_lower", convert(last_filebackup_filetime_new));
			}
		}
		else
		{
			VSSLog("Did not delete backup of changed dirs because there was an error while indexing which might not occur the next time.", LL_INFO);
		}
	}
	else
	{
		VSSLog("Did not delete backup of changed dirs because a stale shadowcopy was used.", LL_INFO);
	}

	DirectoryWatcherThread::unfreeze();
	open_files.clear();
	changed_dirs.clear();
	
#endif

	{
		IScopedLock lock(filelist_mutex);
		if(index_group==c_group_default)
		{
			removeFile(L"urbackup/data/filelist.ub");
			moveFile(L"urbackup/data/filelist_new.ub", L"urbackup/data/filelist.ub");
		}
		else
		{
			removeFile(L"urbackup/data/filelist_"+convert(index_group)+L".ub");
			moveFile(L"urbackup/data/filelist_new.ub", L"urbackup/data/filelist_"+convert(index_group)+L".ub");
		}
		Server->wait(1000);
	}

	if(patterns_changed)
	{
		readPatterns(patterns_changed, true);
	}
	share_dirs();

	changed_dirs.clear();
	hardlinked_changed_files.clear();
}

void IndexThread::resetFileEntries(void)
{
	db->Write("DELETE FROM files");
	db->Write("DELETE FROM mdirs");
	db->Write("DELETE FROM mdirs_backup");
}

bool IndexThread::skipFile(const std::wstring& filepath, const std::wstring& namedpath)
{
	if( isExcluded(exlude_dirs, filepath) || isExcluded(exlude_dirs, namedpath) )
	{
		return true;
	}
	if( !isIncluded(include_dirs, include_depth, include_prefix, filepath, NULL)
		&& !isIncluded(include_dirs, include_depth, include_prefix, namedpath, NULL) )
	{
		return true;
	}

	return false;
}

bool IndexThread::initialCheck(std::wstring orig_dir, std::wstring dir, std::wstring named_path, std::fstream &outfile,
	bool first, int flags, bool use_db, bool symlinked)
{
	bool has_include=false;
	index_flags=flags;

<<<<<<< HEAD
=======
	//Server->Log(L"Indexing "+dir, LL_DEBUG);
	if(Server->getTimeMS()-last_transaction_start>1000)
	{
		/*db->EndTransaction();
		db->BeginWriteTransaction()*/
		last_transaction_start=Server->getTimeMS();
	}
>>>>>>> 05978932
	if( IdleCheckerThread::getIdle()==false )
	{
		Server->wait(nonidlesleeptime);
	}
	if(IdleCheckerThread::getPause())
	{
		Server->wait(5000);
	}

	if(stop_index)
	{
		return false;
	}

	std::wstring fn_filter;
	bool close_dir=false;
	std::string extra;
	
	if(first)
	{
<<<<<<< HEAD
		int filetype = os_get_file_type(os_file_prefix(dir+os_file_sep()+fn_filter));

		if(!(filetype & EFileType_File) && !(filetype & EFileType_Directory))
		{
			if(!(flags & EBackupDirFlag_Optional) && (!symlinked || !(flags & EBackupDirFlag_SymlinksOptional) ) )
			{
				VSSLog(L"Cannot access path to backup: \""+dir+L"\"", LL_ERROR);
				index_error=true;
			}

			return false;
		}

		if(with_orig_path)
=======
		std::wstring err_msg;
		int64 errcode = os_last_error(err_msg);
#ifdef _WIN32
		if(getFiles(os_file_prefix(add_trailing_slash(dir))).empty())
		{
#endif		
		VSSLog(L"Cannot access directory to backup: \""+dir+L"\" Errorcode: "+convert(errcode)+L" - "+err_msg, LL_ERROR);
		if(!optional)
>>>>>>> 05978932
		{
			extra+="&orig_path=" + EscapeParamString(Server->ConvertToUTF8(orig_dir))
				+ "&orig_sep=" + EscapeParamString(Server->ConvertToUTF8(os_file_sep()));
		}

#ifdef _WIN32
		int64 sequence_id;
		int64 sequence_next = getUsnNum(dir, sequence_id);
		if(sequence_next!=-1 && with_sequence)
		{
			extra += "&sequence_next="+nconvert(sequence_next) +
				"&sequence_id="+nconvert(sequence_id);
		}
#endif

		if(filetype & EFileType_File)
		{
			fn_filter = ExtractFileName(dir, os_file_sep());
			orig_dir = ExtractFilePath(orig_dir, os_file_sep());
			dir = ExtractFilePath(dir, os_file_sep());
		}
		else if(filetype & EFileType_Directory)
		{
			close_dir=true;

			writeDir(outfile, named_path, extra);
			extra.clear();
		}
<<<<<<< HEAD
=======
		return false;
#ifdef _WIN32
		}
#endif
>>>>>>> 05978932
	}

	std::vector<SFileAndHash> files=getFilesProxy(orig_dir, dir, named_path, !first && use_db, fn_filter);

	if(index_error)
	{
		return false;
	}
	
	for(size_t i=0;i<files.size();++i)
	{
		if( !files[i].isdir )
		{
			if( (files[i].issym && !with_proper_symlinks && !(flags & EBackupDirFlag_FollowSymlinks)) 
				|| (files[i].isspecial && !with_proper_symlinks) )
			{
				continue;
			}

			if( skipFile(orig_dir+os_file_sep()+files[i].name, named_path+os_file_sep()+files[i].name) )
			{
				continue;
			}
			has_include=true;
			outfile << "f\"" << escapeListName(Server->ConvertToUTF8(files[i].name)) << "\" " << files[i].size << " " << files[i].change_indicator;
		
			bool params_started=false;

			if(calculate_filehashes_on_client)
			{
				extra+="&sha512=" + base64_encode_dash(files[i].hash);
			}
				
			if(end_to_end_file_backup_verification)
			{
				extra+="&sha256=" + getSHA256(dir+os_file_sep()+files[i].name);
			}

			if(files[i].issym && with_proper_symlinks)
			{
				extra+="&sym_target="+EscapeParamString(Server->ConvertToUTF8(files[i].symlink_target));
			}
			
			if(files[i].isspecial && with_proper_symlinks)
			{
				extra+="&special=1";
			}

			if(!extra.empty())
			{
				extra[0]='#';
				outfile << extra;
				extra.clear();
			}

			outfile << "\n";
		}
	}

	for(size_t i=0;i<files.size();++i)
	{
		if( files[i].isdir )
		{
			if( (files[i].issym && !with_proper_symlinks && !(flags & EBackupDirFlag_FollowSymlinks) ) 
				|| (files[i].isspecial && !with_proper_symlinks) )
			{
				continue;
			}

			if( isExcluded(exlude_dirs, orig_dir+os_file_sep()+files[i].name)
				|| isExcluded(exlude_dirs, named_path+os_file_sep()+files[i].name) )
			{
				continue;
			}
			bool curr_included=false;
			bool adding_worthless1, adding_worthless2;
			if( isIncluded(include_dirs, include_depth, include_prefix, orig_dir+os_file_sep()+files[i].name, &adding_worthless1)
				|| isIncluded(include_dirs, include_depth, include_prefix, named_path+os_file_sep()+files[i].name, &adding_worthless2) )
			{
				has_include=true;
				curr_included=true;
			}

			if( curr_included ||  !adding_worthless1 || !adding_worthless2 )
			{
				std::streampos pos=outfile.tellp();

				if(files[i].issym && with_proper_symlinks)
				{
					extra+="&sym_target="+EscapeParamString(Server->ConvertToUTF8(files[i].symlink_target));
				}

				if(files[i].isspecial && with_proper_symlinks)
				{
					extra+="&special=1";
				}
				
				writeDir(outfile, files[i].name, extra);
				extra.clear();

				bool b=true;

				if(!files[i].issym || !with_proper_symlinks)
				{
					b = initialCheck(orig_dir+os_file_sep()+files[i].name, dir+os_file_sep()+files[i].name,
							named_path+os_file_sep()+files[i].name, outfile, false, flags, use_db, false);
				}

				outfile << "d\"..\"\n";

				if(!b)
				{
					if(!curr_included)
					{
						outfile.seekp(pos);
					}
				}
				else
				{
					has_include=true;
				}

				if(index_error)
				{
					return false;
				}
			}
		}
	}

	if(close_dir)
	{
		outfile << "d\"..\"\n";
	}

	return has_include;
}

bool IndexThread::readBackupDirs(void)
{
	backup_dirs=cd->getBackupDirs();

	bool has_backup_dir = false;
	for(size_t i=0;i<backup_dirs.size();++i)
	{
		backup_dirs[i].path=os_get_final_path(backup_dirs[i].path);
		Server->Log(L"Final path: "+backup_dirs[i].path, LL_INFO);

		if(index_group!=-1 && backup_dirs[i].group == index_group)
		{
			has_backup_dir=true;
		}

		if(filesrv!=NULL)
			shareDir(L"", backup_dirs[i].tname, backup_dirs[i].path);
	}
	return has_backup_dir;
}

bool IndexThread::readBackupScripts()
{
	scripts.clear();

	if(!with_scripts)
	{
		return false;
	}
	
	std::wstring script_path;
	std::wstring script_cmd;
#ifdef _WIN32
	script_path = Server->getServerWorkingDir() + os_file_sep() + L"backup_scripts";
	script_cmd = script_path + os_file_sep() + L"list.bat";
#else
	script_path = L"/etc/urbackup/scripts";
	script_cmd = script_path + os_file_sep() + L"list";
#endif

	std::string output = execute_script(script_cmd);

	std::vector<std::string> lines;
	Tokenize(output, lines, "\n");

	IScopedLock lock(filesrv_mutex);

	if(!lines.empty())
	{
		for(size_t i=0;i<lines.size();++i)
		{
			std::string line = trim(lines[i]);
			if(!line.empty())
			{
				SBackupScript new_script;

				str_map params;
				ParseParamStrHttp(line, &params);

				str_map::iterator it = params.find(L"scriptname");
				if(it==params.end())
				{
					continue;
				}

				new_script.scriptname = it->second;

				it=params.find(L"outputname");
				if(it!=params.end())
				{
					new_script.outputname = it->second;
				}
				else
				{
					new_script.outputname = new_script.scriptname;
				}

				it=params.find(L"size");
				if(it!=params.end())
				{
					new_script.size = watoi64(it->second);
				}
				else
				{
					new_script.size = -1;
				}

				scripts.push_back(new_script);
				
				if(filesrv!=NULL)
				{
					filesrv->addScriptOutputFilenameMapping(new_script.outputname,
						new_script.scriptname);
				}
			}
		}

		if(filesrv!=NULL && !scripts.empty())
		{
			filesrv->shareDir(L"urbackup_backup_scripts", script_path, std::string());
		}
	}
	
	return !scripts.empty();	
}

bool IndexThread::addMissingHashes(std::vector<SFileAndHash>* dbfiles, std::vector<SFileAndHash>* fsfiles, const std::wstring &orig_path, const std::wstring& filepath, const std::wstring& namedpath)
{
	bool calculated_hash=false;

	if(fsfiles!=NULL)
	{
		for(size_t i=0;i<fsfiles->size();++i)
		{
			SFileAndHash& fsfile = fsfiles->at(i);
			if( fsfile.isdir )
				continue;

			if(!fsfile.hash.empty())
				continue;

			if(skipFile(orig_path+os_file_sep()+fsfile.name, namedpath+os_file_sep()+fsfile.name))
				continue;			

			bool needs_hashing=true;

			if(dbfiles!=NULL)
			{
				std::vector<SFileAndHash>::iterator it = std::lower_bound(dbfiles->begin(), dbfiles->end(), fsfile);

				if( it!=dbfiles->end()
					&& it->name==fsfile.name
					&& it->isdir==false
					&& it->change_indicator==fsfile.change_indicator
					&& it->size==fsfile.size
					&& !it->hash.empty() )
				{
					fsfile.hash=it->hash;
					needs_hashing=false;
				}
			}

			if(needs_hashing)
			{
				fsfile.hash=getSHA512Binary(filepath+os_file_sep()+fsfile.name);
				calculated_hash=true;
			}
		}
	}
	else if(dbfiles!=NULL)
	{
		for(size_t i=0;i<dbfiles->size();++i)
		{
			SFileAndHash& dbfile = dbfiles->at(i);
			if( dbfile.isdir )
				continue;

			if(!dbfile.hash.empty())
				continue;

			if(skipFile(orig_path+os_file_sep()+dbfile.name, namedpath+os_file_sep()+dbfile.name))
				continue;

			dbfile.hash=getSHA512Binary(filepath+os_file_sep()+dbfile.name);
			calculated_hash=true;
		}
	}

	return calculated_hash;
}

std::vector<SFileAndHash> IndexThread::getFilesProxy(const std::wstring &orig_path, std::wstring path, const std::wstring& named_path, bool use_db, const std::wstring& fn_filter)
{
#ifndef _WIN32
	if(path.empty())
	{
		path = os_file_sep();
	}
	std::wstring path_lower=orig_path + os_file_sep();
#else
	std::wstring path_lower=strlower(orig_path+os_file_sep());
#endif

	std::vector<std::wstring>::iterator it_dir=changed_dirs.end();
#ifdef _WIN32

	bool dir_changed=std::binary_search(changed_dirs.begin(), changed_dirs.end(), path_lower);
	
	if(path_lower==strlower(Server->getServerWorkingDir())+os_file_sep()+L"urbackup"+os_file_sep())
	{
		use_db=false;
	}
#else
	use_db=false;
	bool dir_changed=true;
#endif
	std::vector<SFileAndHash> fs_files;
	if(!use_db || dir_changed )
	{
		++index_c_fs;

		std::wstring tpath=os_file_prefix(path);

		bool has_error;
<<<<<<< HEAD
		fs_files=convertToFileAndHash(orig_path, getFilesWin(tpath, &has_error, true, true), fn_filter);
=======
		tmp=convertToFileAndHash(getFiles(tpath, &has_error, follow_symlinks));
>>>>>>> 05978932

		if(has_error)
		{
			if(os_directory_exists(os_file_prefix(index_root_path)))
			{
#ifdef _WIN32
				VSSLog(L"Error while getting files in folder \""+path+L"\". SYSTEM may not have permissions to access this folder. Windows errorcode: "+convert((int)GetLastError()), LL_ERROR);
#else
                VSSLog(L"Error while getting files in folder \""+path+L"\". User may not have permissions to access this folder. Errno is "+convert(errno), LL_ERROR);
                index_error=true;
#endif
			}
			else
			{
#ifdef _WIN32
				VSSLog(L"Error while getting files in folder \""+path+L"\". Windows errorcode: "+convert((int)GetLastError())+L". Access to root directory is gone too. Shadow copy was probably deleted while indexing.", LL_ERROR);
#else
				VSSLog(L"Error while getting files in folder \""+path+L"\". Errorno is "+convert(errno)+L". Access to root directory is gone too. Snapshot was probably deleted while indexing.", LL_ERROR);
#endif
				index_error=true;
			}
		}

		std::vector<SFileAndHash> db_files;
		bool has_files=false;
		
#ifndef _WIN32
		if(calculate_filehashes_on_client)
		{
#endif
			has_files = cd->getFiles(path_lower, db_files);
#ifndef _WIN32
		}
#endif

#ifdef _WIN32
		if(dir_changed)
		{
			VSSLog(L"Indexing changed dir: " + path, LL_DEBUG);

			for(size_t i=0;i<fs_files.size();++i)
			{
				if(!fs_files[i].isdir)
				{
<<<<<<< HEAD
					if( std::binary_search(open_files.begin(), open_files.end(), path_lower+strlower(fs_files[i].name) ) )
=======
					if( std::binary_search(changed_files.begin(), changed_files.end(), tmp[i].name) ||
						std::binary_search(hardlinked_changed_files.begin(), hardlinked_changed_files.end(),
							strlower(path_lower + tmp[i].name)))
					{
						VSSLog(L"Found changed file: " + tmp[i].name, LL_DEBUG);

						tmp[i].last_modified*=(std::max)((unsigned int)2, Server->getRandomNumber());
						if(tmp[i].last_modified>0)
							tmp[i].last_modified*=-1;
						else if(tmp[i].last_modified==0)
							tmp[i].last_modified=-1;
					}
					else
>>>>>>> 05978932
					{
						VSSLog(L"File is open: " + fs_files[i].name, LL_DEBUG);

						fs_files[i].change_indicator*=(std::max)((unsigned int)2, Server->getRandomNumber());
						if(fs_files[i].change_indicator>0)
							fs_files[i].change_indicator*=-1;
						else if(fs_files[i].change_indicator==0)
							fs_files[i].change_indicator=-1;
					}
				}
			}
		}
#endif


		if(calculate_filehashes_on_client)
		{
			addMissingHashes(has_files ? &db_files : NULL, &fs_files, orig_path, path, named_path);
		}

		if( has_files)
		{
			if(fs_files!=db_files)
			{
				++index_c_db_update;
				modifyFilesInt(path_lower, fs_files);
			}
		}
		else
		{
#ifndef _WIN32
			if(calculate_filehashes_on_client)
			{
#endif
<<<<<<< HEAD
				addFilesInt(path_lower, fs_files);
=======
				addFilesInt(path_lower, tmp);
>>>>>>> 05978932
#ifndef _WIN32
			}
#endif
		}

		return fs_files;
	}
#ifdef _WIN32
	else
	{	
		if( cd->getFiles(path_lower, fs_files) )
		{
			++index_c_db;

			if(calculate_filehashes_on_client)
			{
				if(addMissingHashes(&fs_files, NULL, orig_path, path, named_path))
				{
					++index_c_db_update;
					modifyFilesInt(path_lower, fs_files);
				}
			}

			return fs_files;
		}
		else
		{
			++index_c_fs;

			std::wstring tpath=os_file_prefix(path);

			bool has_error;
<<<<<<< HEAD
			fs_files=convertToFileAndHash(orig_path, getFilesWin(tpath, &has_error, true, true), fn_filter);
=======
			tmp=convertToFileAndHash(getFiles(tpath, &has_error, follow_symlinks));
>>>>>>> 05978932
			if(has_error)
			{
				if(os_directory_exists(index_root_path))
				{
					VSSLog(L"Error while getting files in folder \""+path+L"\". SYSTEM may not have permissions to access this folder. Windows errorcode: "+convert((int)GetLastError()), LL_ERROR);
				}
				else
				{
					VSSLog(L"Error while getting files in folder \""+path+L"\". Windows errorcode: "+convert((int)GetLastError())+L". Access to root directory is gone too. Shadow copy was probably deleted while indexing.", LL_ERROR);
					index_error=true;
				}
			}

			if(calculate_filehashes_on_client)
			{
				addMissingHashes(NULL, &fs_files, orig_path, path, named_path);
			}

<<<<<<< HEAD
			addFilesInt(path_lower, fs_files);
			return fs_files;
=======
			addFilesInt(path_lower, tmp);
			return tmp;
>>>>>>> 05978932
		}
	}
#else //_WIN32
	return tmp;
#endif
}

IPipe * IndexThread::getMsgPipe(void)
{
	return msgpipe;
}

void IndexThread::stopIndex(void)
{
	stop_index=true;
}

#ifdef _WIN32
bool IndexThread::wait_for(IVssAsync *vsasync)
{
	if(vsasync==NULL)
	{
		VSSLog("vsasync is NULL", LL_ERROR);
		return false;
	}

	CHECK_COM_RESULT(vsasync->Wait());

	HRESULT res;
	CHECK_COM_RESULT(vsasync->QueryStatus(&res, NULL));

	while(res==VSS_S_ASYNC_PENDING )
	{
		CHECK_COM_RESULT(vsasync->Wait());

		CHECK_COM_RESULT(vsasync->QueryStatus(&res, NULL));
	}

	if( res!=VSS_S_ASYNC_FINISHED )
	{
		VSSLog("res!=VSS_S_ASYNC_FINISHED CCOM fail", LL_ERROR);
		vsasync->Release();
		return false;
	}
	vsasync->Release();
	return true;
}
#endif

bool IndexThread::find_existing_shadowcopy(SCDirs *dir, bool *onlyref, bool allow_restart, const std::wstring& wpath,
	const std::vector<SCRef*>& no_restart_refs, bool for_imagebackup, bool *stale_shadowcopy, bool consider_only_own_tokens)
{
<<<<<<< HEAD
=======
#ifdef _WIN32
#ifdef ENABLE_VSS
>>>>>>> 05978932
	for(size_t i=sc_refs.size();i-- > 0;)
	{
		if(sc_refs[i]->target==wpath && sc_refs[i]->ok)
		{
			bool do_restart = std::find(no_restart_refs.begin(),
				no_restart_refs.end(), sc_refs[i])==no_restart_refs.end();

			bool only_own_tokens=true;
			for(size_t k=0;k<sc_refs[i]->starttokens.size();++k)
<<<<<<< HEAD
			{
				int64 last_token_time = ClientConnector::getLastTokenTime(sc_refs[i]->starttokens[k]);
				int64 curr_time = Server->getTimeSeconds();
				bool token_timeout=true;
				if(curr_time>=last_token_time && curr_time-last_token_time<10*60*1000)
				{
					token_timeout=false;
				}
				if( sc_refs[i]->starttokens[k]!=starttoken && !token_timeout)
				{
					only_own_tokens=false;
					break;
				}
			}

			if(consider_only_own_tokens && !only_own_tokens)
				continue;


			bool cannot_open_shadowcopy = false;

#ifdef _WIN32
			IFile *volf=Server->openFile(sc_refs[i]->volpath, MODE_READ_DEVICE);
			if(volf==NULL)
			{
				cannot_open_shadowcopy=true;
			}
			else
			{
				Server->destroy(volf);
			}

#else
			cannot_open_shadowcopy = !os_directory_exists(sc_refs[i]->volpath);
#endif

			if(cannot_open_shadowcopy)
			{
				if(!do_restart)
				{
					VSSLog("Cannot open shadowcopy. Creating new or choosing other.", LL_WARNING);
					continue;
=======
			{
				int64 last_token_time = ClientConnector::getLastTokenTime(sc_refs[i]->starttokens[k]);
				int64 curr_time = Server->getTimeSeconds();
				bool token_timeout=true;
				if(curr_time>=last_token_time && curr_time-last_token_time<10*60*1000)
				{
					token_timeout=false;
				}
				if( sc_refs[i]->starttokens[k]!=starttoken && !token_timeout)
				{
					only_own_tokens=false;
					break;
				}
			}

			if(consider_only_own_tokens && !only_own_tokens)
				continue;


			bool cannot_open_shadowcopy = false;

			IFile *volf=Server->openFile(sc_refs[i]->volpath, MODE_READ_DEVICE);
			if(volf==NULL)
			{
				if(!do_restart)
				{
					VSSLog("Cannot open shadowcopy. Creating new or choosing other.", LL_WARNING);
					continue;
				}
				else
				{
					VSSLog("Removing reference because shadowcopy could not be openend", LL_WARNING);
					cannot_open_shadowcopy=true;
				}
			}
			else
			{
				Server->destroy(volf);
			}

			if( do_restart && allow_restart && (Server->getTimeSeconds()-sc_refs[i]->starttime>shadowcopy_startnew_timeout/1000
				|| only_own_tokens 
				|| cannot_open_shadowcopy ) )
			{
				if( only_own_tokens)
				{
					VSSLog(L"Restarting shadow copy of " + sc_refs[i]->target + L" because it was started by this server", LL_WARNING);
				}
				else if(!cannot_open_shadowcopy)
				{
					VSSLog(L"Restarting/not using already existing shadow copy of " + sc_refs[i]->target + L" because it is too old", LL_INFO);
				}

				SCRef *curr=sc_refs[i];
				std::map<std::wstring, SCDirs*>& scdirs_server = scdirs[starttoken];

				std::vector<std::wstring> paths;
				for(std::map<std::wstring, SCDirs*>::iterator it=scdirs_server.begin();
					it!=scdirs_server.end();++it)
				{
					paths.push_back(it->first);
				}

				for(size_t j=0;j<paths.size();++j)
				{
					std::map<std::wstring, SCDirs*>::iterator it = scdirs_server.find(paths[j]);
					if(it!=scdirs_server.end() 
						&& it->second->ref==curr)
					{
						VSSLog(L"Releasing "+it->first+L" orig_target="+it->second->orig_target+L" target="+it->second->target, LL_DEBUG);
						release_shadowcopy(it->second, false, -1, dir);
					}
>>>>>>> 05978932
				}
				dir->target=dir->orig_target;
				continue;
			}
			else if(!cannot_open_shadowcopy)
			{
				dir->ref=sc_refs[i];
				if(!dir->ref->dontincrement)
				{
					sc_refs[i]->starttokens.push_back(starttoken);
				}
				else
				{
<<<<<<< HEAD
					VSSLog("Removing reference because shadowcopy could not be openend", LL_WARNING);
				}
			}
			
			if( do_restart && allow_restart && (Server->getTimeSeconds()-sc_refs[i]->starttime>shadowcopy_startnew_timeout/1000
				|| only_own_tokens 
				|| cannot_open_shadowcopy ) )
			{
				if( only_own_tokens)
				{
					VSSLog(L"Restarting shadow copy of " + sc_refs[i]->target + L" because it was started by this server", LL_WARNING);
				}
				else if(!cannot_open_shadowcopy)
				{
					VSSLog(L"Restarting/not using already existing shadow copy of " + sc_refs[i]->target + L" because it is too old", LL_INFO);
				}

				SCRef *curr=sc_refs[i];
				std::map<std::wstring, SCDirs*>& scdirs_server = scdirs[starttoken];

				std::vector<std::wstring> paths;
				for(std::map<std::wstring, SCDirs*>::iterator it=scdirs_server.begin();
					it!=scdirs_server.end();++it)
				{
					paths.push_back(it->first);
				}

				for(size_t j=0;j<paths.size();++j)
				{
					std::map<std::wstring, SCDirs*>::iterator it = scdirs_server.find(paths[j]);
					if(it!=scdirs_server.end() 
						&& it->second->ref==curr)
					{
						VSSLog(L"Releasing "+it->first+L" orig_target="+it->second->orig_target+L" target="+it->second->target, LL_DEBUG);
						release_shadowcopy(it->second, false, -1, dir);
					}
				}
				dir->target=dir->orig_target;
				continue;
			}
			else if(!cannot_open_shadowcopy)
			{
				dir->ref=sc_refs[i];
				if(!dir->ref->dontincrement)
				{
					sc_refs[i]->starttokens.push_back(starttoken);
				}
				else
				{
					dir->ref->dontincrement=false;
				}

				VSSLog(L"orig_target="+dir->orig_target+L" volpath="+dir->ref->volpath, LL_DEBUG);

				dir->target=dir->orig_target;
				dir->target.erase(0,wpath.size());

#ifndef _WIN32
				if(dir->target.empty() || dir->target[0]!='/')
				{
					dir->target = L"/" + dir->target;
				}
				dir->target=dir->ref->volpath+ (dir->target.empty()? L"" : dir->target);
#else
				dir->target=dir->ref->volpath+os_file_sep()+dir->target;
#endif
				if(dir->fileserv)
				{
					shareDir(widen(starttoken), dir->dir, dir->target);
				}

				if(for_imagebackup && dir->ref->save_id!=-1)
				{
					cd->modShadowcopyRefCount(dir->ref->save_id, 1);
				}

				if(onlyref!=NULL)
				{
					*onlyref=true;
				}

				if( stale_shadowcopy!=NULL )
				{
					if(!do_restart)
					{
						*stale_shadowcopy=false;
					}
					else if(!only_own_tokens || !allow_restart)
					{
						*stale_shadowcopy=true;
					}
				}

				VSSLog("Shadowcopy already present.", LL_DEBUG);
				return true;
			}
		}
	}

	return false;
}
=======
					dir->ref->dontincrement=false;
				}

				VSSLog(L"orig_target="+dir->orig_target+L" volpath="+dir->ref->volpath, LL_DEBUG);

				dir->target=dir->orig_target;
				dir->target.erase(0,wpath.size());

				dir->target=dir->ref->volpath+os_file_sep()+dir->target;
				if(dir->fileserv)
				{
					shareDir(widen(starttoken), dir->dir, dir->target);
				}

				if(for_imagebackup && dir->ref->save_id!=-1)
				{
					cd->modShadowcopyRefCount(dir->ref->save_id, 1);
				}

				if(onlyref!=NULL)
				{
					*onlyref=true;
				}

				if( stale_shadowcopy!=NULL )
				{
					if(!do_restart)
					{
						*stale_shadowcopy=false;
					}
					else if(!only_own_tokens || !allow_restart)
					{
						*stale_shadowcopy=true;
					}
				}

				VSSLog("Shadowcopy already present.", LL_DEBUG);
				return true;
			}
		}
	}

	return false;
#else
	return false;
#endif
#else
	return false;
#endif
}

bool IndexThread::start_shadowcopy(SCDirs *dir, bool *onlyref, bool allow_restart, std::vector<SCRef*> no_restart_refs, bool for_imagebackup, bool *stale_shadowcopy)
{
#ifdef _WIN32
#ifdef ENABLE_VSS
	const char* crash_consistent_explanation = "This means the files open by this application (e.g. databases) will be backed up in a crash consistent state instead of a properly shutdown state. Properly written applications can recover from system crashes or power failures.";

	cleanup_saved_shadowcopies(true);

	WCHAR volume_path[MAX_PATH]; 
	BOOL ok = GetVolumePathNameW(dir->orig_target.c_str(), volume_path, MAX_PATH);
	if(!ok)
	{
		VSSLog("GetVolumePathName(dir.target, volume_path, MAX_PATH) failed", LL_ERROR);
		return false;
	}

	std::wstring wpath=volume_path;

	
	if(find_existing_shadowcopy(dir, onlyref, allow_restart, wpath, no_restart_refs, for_imagebackup, stale_shadowcopy, true)
		|| find_existing_shadowcopy(dir, onlyref, allow_restart, wpath, no_restart_refs, for_imagebackup, stale_shadowcopy, true) )
	{
		return true;
	}

	dir->ref=new SCRef;
	dir->ref->starttime=Server->getTimeSeconds();
	dir->ref->target=wpath;
	dir->ref->starttokens.push_back(starttoken);
	sc_refs.push_back(dir->ref);
	

	int tries=3;
	bool retryable_error=true;
	IVssBackupComponents *backupcom=NULL; 
	while(tries>0 && retryable_error)
	{		
		CHECK_COM_RESULT_RELEASE(CreateVssBackupComponents(&backupcom));
>>>>>>> 05978932

bool IndexThread::start_shadowcopy(SCDirs *dir, bool *onlyref, bool allow_restart, std::vector<SCRef*> no_restart_refs, bool for_imagebackup, bool *stale_shadowcopy)
{
	cleanup_saved_shadowcopies(true);

#ifdef _WIN32
	WCHAR volume_path[MAX_PATH]; 
	BOOL ok = GetVolumePathNameW(dir->orig_target.c_str(), volume_path, MAX_PATH);
	if(!ok)
	{
		VSSLog("GetVolumePathName(dir.target, volume_path, MAX_PATH) failed", LL_ERROR);
		return false;
	}
	std::wstring wpath=volume_path;
#else
	std::wstring wpath = Server->ConvertToUnicode(getFolderMount(Server->ConvertToUTF8(dir->orig_target)));
	if(wpath.empty())
	{
		wpath = dir->orig_target;
	}
#endif

	
	if(find_existing_shadowcopy(dir, onlyref, allow_restart, wpath, no_restart_refs, for_imagebackup, stale_shadowcopy, true)
		|| find_existing_shadowcopy(dir, onlyref, allow_restart, wpath, no_restart_refs, for_imagebackup, stale_shadowcopy, true) )
	{
		return true;
	}

	dir->ref=new SCRef;
	dir->ref->starttime=Server->getTimeSeconds();
	dir->ref->target=wpath;
	dir->ref->starttokens.push_back(starttoken);
	sc_refs.push_back(dir->ref);
	

<<<<<<< HEAD
#ifdef _WIN32
	return start_shadowcopy_win(dir, wpath, for_imagebackup, onlyref);
#else
	return start_shadowcopy_lin(dir, wpath, for_imagebackup, onlyref);
#endif
}
=======
		CHECK_COM_RESULT_RELEASE(backupcom->GatherWriterMetadata(&pb_result));
		wait_for(pb_result);
>>>>>>> 05978932

namespace
{
	void cleanup_shadowcopies_xp(ClientDAO *cd, SCDirs *dir)
	{
#if defined(VSS_XP) || defined(VSS_S03)
		std::vector<SShadowCopy> scs=cd->getShadowcopies();

		bool found=false;

		for(size_t i=0;i<scs.size();++i)
		{
			if( scs[i].target==dir->target || ( dir->ref!=NULL && dir->ref->backupcom==NULL )  )
			{
				found=true;
			}
		}

		if(found)
		{
			for(size_t i=0;i<scs.size();++i)
			{
				if(scs[i].target==dir->target || ( dir->ref!=NULL && dir->ref->backupcom==NULL ) )
				{
					Server->Log(L"Removing shadowcopy entry for path \""+scs[i].path+L"\"", LL_DEBUG);
					cd->deleteShadowcopy(scs[i].id);
				}
			}
		}
#endif
	}
}


bool IndexThread::deleteShadowcopy(SCDirs *dir)
{
#ifdef _WIN32
	IVssBackupComponents *backupcom=dir->ref->backupcom;
	IVssAsync *pb_result;
	bool bcom_ok=true;
	bool ok=false;
	CHECK_COM_RESULT_OK(backupcom->BackupComplete(&pb_result), bcom_ok);
	if(bcom_ok)
	{
		wait_for(pb_result);
	}

	std::wstring errmsg;
	check_writer_status(backupcom, errmsg, LL_WARNING, NULL);

#ifndef VSS_XP
#ifndef VSS_S03
	if(bcom_ok)
	{
		LONG dels; 
		GUID ndels; 
		CHECK_COM_RESULT_OK(backupcom->DeleteSnapshots(dir->ref->ssetid, VSS_OBJECT_SNAPSHOT, TRUE, 
			&dels, &ndels), bcom_ok);

		if(dels==0)
		{
			VSSLog("Deleting shadowcopy failed.", LL_ERROR);
		}
		else
		{
			ok=true;
		}
	}
#endif
#endif
#if defined(VSS_XP) || defined(VSS_S03)
	ok=true;
#endif

	backupcom->Release();
	dir->ref->backupcom=NULL;

	return ok;
#else
	std::string loglines;
	std::string scriptname;
	if(dir->fileserv)
	{
		scriptname = "remove_filesystem_snapshot";
	}
	else
	{
		scriptname = "remove_device_snapshot";
	}

	if(!FileExists("/etc/urbackup/"+scriptname))
	{
		return false;
	}

	int rc = os_popen("/etc/urbackup/"+scriptname+" "+guidToString(dir->ref->ssetid)+" "+escapeDirParam(dir->ref->volpath)+" "+escapeDirParam(dir->dir)+" "+escapeDirParam(dir->target)+" "+escapeDirParam(dir->orig_target), loglines);
	if(rc!=0)
	{
		VSSLog(L"Error removing snapshot to "+dir->target, LL_ERROR);
		VSSLogLines(loglines, LL_ERROR);
		return false;
	}
	else
	{
		VSSLogLines(loglines, LL_INFO);
	}
	return true;
#endif
}

bool IndexThread::release_shadowcopy(SCDirs *dir, bool for_imagebackup, int save_id, SCDirs *dontdel)
{
	if(for_imagebackup)
	{
		if(dir->ref!=NULL && dir->ref->save_id!=-1)
		{
			cd->modShadowcopyRefCount(dir->ref->save_id, -1);
		}
		else if(save_id!=-1)
		{
			cd->modShadowcopyRefCount(save_id, -1);
		}
	}

	bool has_dels=false;
	bool ok=false;

	if(dir->ref!=NULL 
#ifdef _WIN32
		&& dir->ref->backupcom!=NULL
#endif
		)
	{
		if(dir->ref->starttokens.empty() ||
			( dir->ref->starttokens.size()==1
				&& dir->ref->starttokens[0]==starttoken)
			|| Server->getTimeSeconds()-dir->ref->starttime>shadowcopy_timeout/1000)
		{

			VSSLog(L"Deleting shadowcopy for path \""+dir->target+L"\" -2", LL_DEBUG);
			ok = deleteShadowcopy(dir);

			if(dir->ref->save_id!=-1)
			{
				cd->deleteShadowcopy(dir->ref->save_id);
			}
		}
	}

	if(dir->ref!=NULL)
	{
		for(size_t k=0;k<dir->ref->starttokens.size();++k)
		{
			if(dir->ref->starttokens[k]==starttoken)
			{
				dir->ref->starttokens.erase(dir->ref->starttokens.begin()+k);
				break;
			}
		}
	}

	cleanup_saved_shadowcopies();

	cleanup_shadowcopies_xp(cd, dir);
	

	bool r=true;
	while(r)
	{
		r=false;
		for(size_t i=0;i<sc_refs.size();++i)
		{
			if(sc_refs[i]->starttokens.empty())
			{
				VSSLog(L"Deleting Shadowcopy for dir \""+sc_refs[i]->target+L"\"", LL_DEBUG);
				bool c=true;
				while(c)
				{
					c=false;
					for(std::map<std::string, std::map<std::wstring, SCDirs*> >::iterator server_it = scdirs.begin();
						server_it!=scdirs.end();++server_it)
					{
						for(std::map<std::wstring, SCDirs*>::iterator it=server_it->second.begin();
							it!=server_it->second.end();++it)
						{
							if(it->second->ref==sc_refs[i])
							{
								if(it->second->fileserv)
								{
									shareDir(widen(server_it->first), it->second->dir, it->second->orig_target);
								}
								it->second->target=it->second->orig_target;

								it->second->ref=NULL;
								if(dontdel==NULL || it->second!=dontdel )
								{
									delete it->second;
									server_it->second.erase(it);
									c=true;
									break;
								}
							}
						}
					}					
				}
				delete sc_refs[i];
				sc_refs.erase(sc_refs.begin()+i);
				r=true;
				break;
			}
		}
	}

	
	if(has_dels)
	{
		return ok;
	}
	else
	{
		return true;
	}
}


bool IndexThread::deleteSavedShadowCopy( SShadowCopy& scs, SShadowCopyContext& context )
{
#if defined(_WIN32) && !defined(VSS_XP) && !defined(VSS_S03)
	IVssBackupComponents *backupcom=NULL;
	if(context.backupcom==NULL)
	{
		CHECK_COM_RESULT_RELEASE(CreateVssBackupComponents(&context.backupcom));
		backupcom = context.backupcom;
		CHECK_COM_RESULT_RELEASE(backupcom->InitializeForBackup());
		CHECK_COM_RESULT_RELEASE(backupcom->SetContext(VSS_CTX_APP_ROLLBACK) );
	}
	else
	{
		backupcom = context.backupcom;
	}

	LONG dels; 
	GUID ndels; 
	CHECK_COM_RESULT(backupcom->DeleteSnapshots(scs.vssid, VSS_OBJECT_SNAPSHOT, TRUE, 
		&dels, &ndels));
	cd->deleteShadowcopy(scs.id);
	if(dels>0)
	{
		return true;
	}
	else
	{
		return false;
	}
#else
	std::string loglines;

	std::string scriptname;
	if(scs.filesrv)
	{
		scriptname = "remove_filesystem_snapshot";
	}
	else
	{
		scriptname = "remove_device_snapshot";
	}

	if(!FileExists("/etc/urbackup/"+scriptname))
	{
		return false;
	}

	int rc = os_popen("/etc/urbackup/"+scriptname+" "+guidToString(scs.ssetid)+" "+escapeDirParam(scs.path)+" "+escapeDirParam(scs.tname)+" "+escapeDirParam(scs.path)+" "+escapeDirParam(scs.orig_target), loglines);
	if(rc!=0)
	{
		VSSLog(L"Error removing snapshot to "+scs.orig_target, LL_ERROR);
		VSSLogLines(loglines, LL_ERROR);
		return false;
	}
	else
	{
		cd->deleteShadowcopy(scs.id);
		VSSLogLines(loglines, LL_INFO);
	}
	return true;
#endif
}


void IndexThread::clearContext( SShadowCopyContext& context )
{
#if _WIN32
	if(context.backupcom!=NULL)
	{
		context.backupcom->Release();
		context.backupcom=NULL;
	}
#endif
}

bool IndexThread::cleanup_saved_shadowcopies(bool start)
{
	std::vector<SShadowCopy> scs=cd->getShadowcopies();

	SShadowCopyContext context;

	bool ok=true;
	for(size_t i=0;i<scs.size();++i)
	{
		bool f2=true;
		for(size_t j=0;j<sc_refs.size();++j)
		{
			if(sc_refs[j]->save_id==scs[i].id)
			{
				f2=false;
				break;
			}
		}
		if(f2 && (scs[i].refs<=0
			|| scs[i].passedtime>shadowcopy_timeout/1000
			|| (start && !scs[i].filesrv && scs[i].refs==1 && !starttoken.empty() && scs[i].starttoken==widen(starttoken) ) ) )
		{
			ok = ok && deleteSavedShadowCopy(scs[i], context);
		}
	}

	clearContext(context);

	return ok;
}

#ifdef _WIN32
#ifdef ENABLE_VSS

bool IndexThread::checkErrorAndLog(BSTR pbstrWriter, VSS_WRITER_STATE pState, HRESULT pHrResultFailure, std::wstring& errmsg, int loglevel, bool* retryable_error)
{
#define FAIL_STATE(x) case x: { state=L#x; failure=true; } break
#define OK_STATE(x) case x: { state=L#x; } break

	std::wstring state;
	bool failure=false;
	switch(pState)
	{
		FAIL_STATE(VSS_WS_UNKNOWN);
		FAIL_STATE(VSS_WS_FAILED_AT_IDENTIFY);
		FAIL_STATE(VSS_WS_FAILED_AT_PREPARE_BACKUP);
		FAIL_STATE(VSS_WS_FAILED_AT_PREPARE_SNAPSHOT);
		FAIL_STATE(VSS_WS_FAILED_AT_FREEZE);
		FAIL_STATE(VSS_WS_FAILED_AT_THAW);
		FAIL_STATE(VSS_WS_FAILED_AT_POST_SNAPSHOT);
		FAIL_STATE(VSS_WS_FAILED_AT_BACKUP_COMPLETE);
		FAIL_STATE(VSS_WS_FAILED_AT_PRE_RESTORE);
		FAIL_STATE(VSS_WS_FAILED_AT_POST_RESTORE);
#ifndef VSS_XP
#ifndef VSS_S03
		FAIL_STATE(VSS_WS_FAILED_AT_BACKUPSHUTDOWN);
#endif
#endif
		OK_STATE(VSS_WS_STABLE);
		OK_STATE(VSS_WS_WAITING_FOR_FREEZE);
		OK_STATE(VSS_WS_WAITING_FOR_THAW);
		OK_STATE(VSS_WS_WAITING_FOR_POST_SNAPSHOT);
		OK_STATE(VSS_WS_WAITING_FOR_BACKUP_COMPLETE);
	}

#undef FAIL_STATE
#undef OK_STATE

	std::wstring err;
	bool has_error=false;
#define HR_ERR(x) case x: { err=L#x; has_error=true; } break
	switch(pHrResultFailure)
	{
	case S_OK: { err=L"S_OK"; } break;
		HR_ERR(VSS_E_WRITERERROR_INCONSISTENTSNAPSHOT);
		HR_ERR(VSS_E_WRITERERROR_OUTOFRESOURCES);
		HR_ERR(VSS_E_WRITERERROR_TIMEOUT);
		HR_ERR(VSS_E_WRITERERROR_RETRYABLE);
		HR_ERR(VSS_E_WRITERERROR_NONRETRYABLE);
		HR_ERR(VSS_E_WRITER_NOT_RESPONDING);
#ifndef VSS_XP
#ifndef VSS_S03
		HR_ERR(VSS_E_WRITER_STATUS_NOT_AVAILABLE);
#endif
#endif
	}
#undef HR_ERR

	std::wstring writerName;
	if(pbstrWriter)
		writerName=pbstrWriter;
	else
		writerName=L"(NULL)";

	if(failure || has_error)
	{
		const std::wstring erradd=L". UrBackup will continue with the backup but the associated data may not be consistent.";
		std::wstring nerrmsg=L"Writer "+writerName+L" has failure state "+state+L" with error "+err;
		if(retryable_error && pHrResultFailure==VSS_E_WRITERERROR_RETRYABLE)
		{
			loglevel=LL_INFO;
			*retryable_error=true;
		}
		else
		{
			nerrmsg+=erradd;
		}
		VSSLog(nerrmsg, loglevel);
		errmsg+=nerrmsg;
		return false;
	}
	else
	{
		VSSLog(L"Writer "+writerName+L" has failure state "+state+L" with error "+err+L".", LL_DEBUG);
	}

	return true;
}


bool IndexThread::check_writer_status(IVssBackupComponents *backupcom, std::wstring& errmsg, int loglevel, bool* retryable_error)
{
	IVssAsync *pb_result;
	CHECK_COM_RESULT_RETURN(backupcom->GatherWriterStatus(&pb_result));

	if(!wait_for(pb_result))
	{
		VSSLog("Error while waiting for result from GatherWriterStatus", LL_ERROR);
		return false;
	}

	UINT nWriters;
	CHECK_COM_RESULT_RETURN(backupcom->GetWriterStatusCount(&nWriters));

	VSSLog("Number of Writers: "+nconvert(nWriters), LL_DEBUG);

	bool has_error=false;
	for(UINT i=0;i<nWriters;++i)
	{
		VSS_ID pidInstance;
		VSS_ID pidWriter;
		BSTR pbstrWriter;
		VSS_WRITER_STATE pState;
		HRESULT pHrResultFailure;

		bool ok=true;
		CHECK_COM_RESULT_OK(backupcom->GetWriterStatus(i,
													&pidInstance,
													&pidWriter,
													&pbstrWriter,
													&pState,
													&pHrResultFailure), ok);

		if(ok)
		{
			if(!checkErrorAndLog(pbstrWriter, pState, pHrResultFailure, errmsg, loglevel, retryable_error))
			{
				has_error=true;
			}

			SysFreeString(pbstrWriter);
		}
	}

	CHECK_COM_RESULT_RETURN(backupcom->FreeWriterStatus());

	return !has_error;
}
#endif //ENABLE_VSS
#endif //_WIN32

#ifdef _WIN32
std::string IndexThread::GetErrorHResErrStr(HRESULT res)
{
	switch(res)
	{
	case E_INVALIDARG:
		return "E_INVALIDARG";
	case E_OUTOFMEMORY:
		return "E_OUTOFMEMORY";
	case E_UNEXPECTED:
		return "E_UNEXPECTED";
	case E_ACCESSDENIED:
		return "E_ACCESSDENIED";
	case VSS_E_OBJECT_NOT_FOUND:
		return "VSS_E_OBJECT_NOT_FOUND";
	case VSS_E_PROVIDER_VETO:
		return "VSS_E_PROVIDER_VETO";
	case VSS_E_UNEXPECTED_PROVIDER_ERROR:
		return "VSS_E_UNEXPECTED_PROVIDER_ERROR";
	case VSS_E_BAD_STATE:
		return "VSS_E_BAD_STATE";
	case VSS_E_SNAPSHOT_SET_IN_PROGRESS:
		return "VSS_E_SNAPSHOT_SET_IN_PROGRESS";
	case VSS_E_MAXIMUM_NUMBER_OF_VOLUMES_REACHED:
		return "VSS_E_MAXIMUM_NUMBER_OF_VOLUMES_REACHED";
	case VSS_E_MAXIMUM_NUMBER_OF_SNAPSHOTS_REACHED:
		return "VSS_E_MAXIMUM_NUMBER_OF_SNAPSHOTS_REACHED";
	case VSS_E_PROVIDER_NOT_REGISTERED:
		return "VSS_E_PROVIDER_NOT_REGISTERED";
	case VSS_E_VOLUME_NOT_SUPPORTED:
		return "VSS_E_VOLUME_NOT_SUPPORTED";
	case VSS_E_VOLUME_NOT_SUPPORTED_BY_PROVIDER:
		return "VSS_E_VOLUME_NOT_SUPPORTED_BY_PROVIDER";
	};
	return "UNDEF";
}
#endif

std::string IndexThread::lookup_shadowcopy(int sid)
{
#ifdef _WIN32
#ifndef SERVER_ONLY
	std::vector<SShadowCopy> scs=cd->getShadowcopies();

	for(size_t i=0;i<scs.size();++i)
	{
		if(scs[i].id==sid)
		{
			IVssBackupComponents *backupcom=NULL; 
			CHECK_COM_RESULT_RELEASE_S(CreateVssBackupComponents(&backupcom));
			CHECK_COM_RESULT_RELEASE_S(backupcom->InitializeForBackup());
			CHECK_COM_RESULT_RELEASE_S(backupcom->SetContext(VSS_CTX_APP_ROLLBACK) );
			VSS_SNAPSHOT_PROP snap_props={}; 
			CHECK_COM_RESULT_RELEASE_S(backupcom->GetSnapshotProperties(scs[i].vssid, &snap_props));
			std::string ret=Server->ConvertToUTF8(snap_props.m_pwszSnapshotDeviceObject);
			VssFreeSnapshotProperties(&snap_props);
			backupcom->Release();
			return ret;
		}
	}
#endif
#endif
	return "";
}

SCDirs* IndexThread::getSCDir(const std::wstring path)
{
	std::map<std::wstring, SCDirs*>& scdirs_server = scdirs[starttoken];
	std::map<std::wstring, SCDirs*>::iterator it=scdirs_server.find(path);
	if(it!=scdirs_server.end())
	{
		return it->second;
	}
	else
	{
		SCDirs *nd=new SCDirs;
		scdirs_server.insert(std::pair<std::wstring, SCDirs*>(path, nd) );

		nd->running=false;

		return nd;
	}
}

IFileServ *IndexThread::getFileSrv(void)
{
	IScopedLock lock(filesrv_mutex);
	return filesrv;
}

void IndexThread::execute_prebackup_hook(void)
{
#ifdef _WIN32
	system(Server->ConvertToUTF8(L"\""+Server->getServerWorkingDir()+L"\\prefilebackup.bat\"").c_str());
#else
	system("/etc/urbackup/prefilebackup");
#endif
}

void IndexThread::execute_postindex_hook(void)
{
#ifdef _WIN32
	system(Server->ConvertToUTF8(L"\""+Server->getServerWorkingDir()+L"\\postfileindex.bat\"").c_str());
#else
	system("/etc/urbackup/postfileindex");
#endif
}

void IndexThread::execute_postbackup_hook(void)
{
#ifdef _WIN32
	STARTUPINFOW si;
	PROCESS_INFORMATION pi;
	memset(&si, 0, sizeof(STARTUPINFO) );
	memset(&pi, 0, sizeof(PROCESS_INFORMATION) );
	si.cb=sizeof(STARTUPINFO);
	if(!CreateProcessW(L"C:\\Windows\\system32\\cmd.exe", (LPWSTR)(L"cmd.exe /C \""+Server->getServerWorkingDir()+L"\\postfilebackup.bat\"").c_str(), NULL, NULL, false, NORMAL_PRIORITY_CLASS|CREATE_NO_WINDOW, NULL, NULL, &si, &pi) )
	{
		Server->Log("Executing postfilebackup.bat failed: "+nconvert((int)GetLastError()), LL_INFO);
	}
	else
	{
		CloseHandle(pi.hProcess);
		CloseHandle(pi.hThread);
	}
#else
	pid_t pid1;
	pid1 = fork();
	if( pid1==0 )
	{
		setsid();
		pid_t pid2;
		pid2 = fork();
		if(pid2==0)
		{
			char *a1=(char*)"/etc/urbackup/postfilebackup";
			char* const argv[]={ a1, NULL };
			execv(a1, argv);
			Server->Log("Error in execv /etc/urbackup/postfilebackup: "+nconvert(errno), LL_INFO);
			exit(1);
		}
		else
		{
			exit(1);
		}
	}
	else
	{
		int status;
		waitpid(pid1, &status, 0);
	}
#endif
}

std::wstring IndexThread::sanitizePattern(const std::wstring &p)
{
	std::wstring ep=trim(p);
	std::wstring nep;
	nep.reserve(ep.size()*2);
	for(size_t j=0;j<ep.size();++j)
	{
		wchar_t ch=ep[j];
		if(ch=='/')
		{
			if(os_file_sep()==L"\\")
			{
				nep+=L"\\\\";
			}
			else
			{
				nep+=os_file_sep();
			}
		}
		else if(ch=='\\' && j+1<ep.size() && ep[j+1]=='\\')
		{
			if(os_file_sep()==L"\\")
			{
				nep+=L"\\\\";
			}
			else
			{
				nep+=os_file_sep();
			}
			++j;
		}
		else if(ch=='\\' && ( j+1>=ep.size() || (ep[j+1]!='[' ) ) )
		{
			if(os_file_sep()==L"\\")
				nep+=L"\\\\";
			else
				nep+=os_file_sep();
		}
		else
		{
			nep+=ch;
		}
	}
	return nep;
}

void IndexThread::readPatterns(bool &pattern_changed, bool update_saved_patterns)
{
	std::wstring exclude_pattern_key = L"exclude_files";
	std::wstring include_pattern_key = L"include_files";

	if(index_group==c_group_continuous)
	{
		exclude_pattern_key=L"continuous_exclude_files";
		include_pattern_key=L"continuous_include_files";
	}

	ISettingsReader *curr_settings=Server->createFileSettingsReader("urbackup/data/settings.cfg");
	exlude_dirs.clear();
	if(curr_settings!=NULL)
	{	
		std::wstring val;
		if(curr_settings->getValue(exclude_pattern_key, &val) || curr_settings->getValue(exclude_pattern_key+L"_def", &val) )
		{
			if(index_group==c_group_default
				&& val!=cd->getOldExcludePattern())
			{
				pattern_changed=true;
				if(update_saved_patterns)
				{
					cd->updateOldExcludePattern(val);
				}
			}

			exlude_dirs = parseExcludePatterns(val);
		}
		else
		{
			exlude_dirs = parseExcludePatterns(std::wstring());
		}

		if(curr_settings->getValue(include_pattern_key, &val) || curr_settings->getValue(include_pattern_key+L"_def", &val) )
		{
			if(index_group==c_group_default
				&& val!=cd->getOldIncludePattern())
			{
				pattern_changed=true;
				if(update_saved_patterns)
				{
					cd->updateOldIncludePattern(val);
				}
			}

			include_dirs = parseIncludePatterns(val, include_depth, include_prefix);
		}
		Server->destroy(curr_settings);
	}
	else
	{
		exlude_dirs = parseExcludePatterns(std::wstring());
	}
}

std::vector<std::wstring> IndexThread::parseExcludePatterns(const std::wstring& val)
{
	std::vector<std::wstring> exlude_dirs;
	if(!val.empty())
	{
		std::vector<std::wstring> toks;
		Tokenize(val, toks, L";");
		exlude_dirs=toks;
#ifdef _WIN32
		for(size_t i=0;i<exlude_dirs.size();++i)
		{
			strupper(&exlude_dirs[i]);
		}
#endif
		for(size_t i=0;i<exlude_dirs.size();++i)
		{
			if(exlude_dirs[i].find('\\')==std::wstring::npos
				&& exlude_dirs[i].find('/')==std::wstring::npos
				&& exlude_dirs[i].find('*')==std::wstring::npos )
			{
				exlude_dirs[i]=L"*/"+trim(exlude_dirs[i]);
			}
		}
		for(size_t i=0;i<exlude_dirs.size();++i)
		{
			exlude_dirs[i]=sanitizePattern(exlude_dirs[i]);
		}
	}	

	addFileExceptions(exlude_dirs);

	return exlude_dirs;
}

std::vector<std::wstring> IndexThread::parseIncludePatterns(const std::wstring& val, std::vector<int>& include_depth,
	std::vector<std::wstring>& include_prefix)
{
	std::vector<std::wstring> toks;
	Tokenize(val, toks, L";");
	std::vector<std::wstring> include_dirs=toks;
#ifdef _WIN32
	for(size_t i=0;i<include_dirs.size();++i)
	{
		strupper(&include_dirs[i]);
	}
#endif
	for(size_t i=0;i<include_dirs.size();++i)
	{
		include_dirs[i]=sanitizePattern(include_dirs[i]);
	}

	include_depth.resize(include_dirs.size());
	for(size_t i=0;i<include_dirs.size();++i)
	{
		std::wstring ip=include_dirs[i];
		if(ip.find(L"*")==ip.size()-1 || ip.find(L"*")==std::string::npos)
		{
			int depth=0;
			for(size_t j=0;j<ip.size();++j)
			{
				if(ip[j]=='/')
					++depth;
				else if(ip[j]=='\\' && j+1<ip.size() && ip[j+1]=='\\')
				{
					++j;
					++depth;
				}
			}
			include_depth[i]=depth;
		}
		else
		{
			include_depth[i]=-1;
		}
	}
	include_prefix.resize(include_dirs.size());
	for(size_t i=0;i<include_dirs.size();++i)
	{
		size_t f1=include_dirs[i].find_first_of(L":");
		size_t f2=include_dirs[i].find_first_of(L"[");
		size_t f3=include_dirs[i].find_first_of(L"*");
		while(f2>0 && f2!=std::string::npos && include_dirs[i][f2-1]=='\\')
			f2=include_dirs[i].find_first_of(L"[", f2);

		size_t f=(std::min)((std::min)(f1,f2), f3);

		if(f!=std::string::npos)
		{
			if(f>0)
			{
				include_prefix[i]=include_dirs[i].substr(0, f);
			}
		}
		else
		{
			include_prefix[i]=include_dirs[i];
		}

		std::wstring nep;
		for(size_t j=0;j<include_prefix[i].size();++j)
		{
			wchar_t ch=include_prefix[i][j];
			if(ch=='/')
				nep+=os_file_sep();
			else if(ch=='\\' && j+1<include_prefix[i].size() && include_prefix[i][j+1]=='\\')
			{
				nep+=os_file_sep();
				++j;
			}
			else
			{
				nep+=ch;
			}
		}			

		include_prefix[i]=nep;
	}

	return include_dirs;
}

bool IndexThread::isExcluded(const std::vector<std::wstring>& exlude_dirs, const std::wstring &path)
{
	std::wstring wpath=path;
#ifdef _WIN32
	strupper(&wpath);
#endif
	for(size_t i=0;i<exlude_dirs.size();++i)
	{
		if(!exlude_dirs[i].empty())
		{
			bool b=amatch(wpath.c_str(), exlude_dirs[i].c_str());
			if(b)
			{
				return true;
			}
		}
	}
	return false;
}

bool IndexThread::isIncluded(const std::vector<std::wstring>& include_dirs, const std::vector<int>& include_depth,
	const std::vector<std::wstring>& include_prefix, const std::wstring &path, bool *adding_worthless)
{
	std::wstring wpath=path;
#ifdef _WIN32
	strupper(&wpath);
#endif
	int wpath_level=0;
	if(adding_worthless!=NULL)
	{
		for(size_t i=0;i<wpath.size();++i)
		{
			if(wpath[i]=='/')
				++wpath_level;
			else if(wpath[i]=='\\')
				++wpath_level;
			else if(i==wpath.size()-1)
				++wpath_level;
		}
		*adding_worthless=true;
	}
	bool has_pattern=false;
	for(size_t i=0;i<include_dirs.size();++i)
	{
		if(!include_dirs[i].empty())
		{
			has_pattern=true;
			bool b=amatch(wpath.c_str(), include_dirs[i].c_str());
			if(b)
			{
				return true;
			}
			if(adding_worthless!=NULL)
			{
				if( include_depth[i]==-1 )
				{
					*adding_worthless=false;
				}
				else
				{
					bool has_prefix=(wpath.find(include_prefix[i])==0);
					if( has_prefix )
					{
						if( wpath_level<=include_depth[i])
						{
							*adding_worthless=false;
						}
					}
				}
			}
		}
	}
	return !has_pattern;
}

void IndexThread::start_filesrv(void)
{
	std::wstring name;
	if(Server->getServerParameter("restore_mode")=="true")
	{
		name=L"##restore##"+convert(Server->getTimeSeconds())+convert(Server->getRandomNumber()%10000);
		writestring(Server->ConvertToUTF8(name), "clientname.txt");
	}
	else
	{
		ISettingsReader *curr_settings=Server->createFileSettingsReader("urbackup/data/settings.cfg");
		if(curr_settings!=NULL)
		{
			std::wstring val;
			if(curr_settings->getValue(L"computername", &val))
			{
				if(!val.empty())
				{
					name=val;
				}
			}
			Server->destroy(curr_settings);
		}
	}

	unsigned int curr_tcpport = tcpport;
	unsigned int curr_udpport = udpport;
	std::string s_tcpport=Server->getServerParameter("fileserv_tcpport");
	if(!s_tcpport.empty())
		curr_tcpport=atoi(s_tcpport.c_str());
	std::string s_udpport=Server->getServerParameter("fileserv_udpport");
	if(!s_udpport.empty())
		curr_udpport=atoi(s_udpport.c_str());

	bool use_fqdn=false;
	IDatabase* db = Server->getDatabase(Server->getThreadID(), URBACKUPDB_CLIENT);
	if(db)
	{
		db_results res = db->Read("SELECT tvalue FROM misc WHERE tkey = 'use_fqdn'");
		if(!res.empty() && res[0][L"tvalue"]==L"1")
		{
			use_fqdn=true;
		}
	}

<<<<<<< HEAD
	if(Server->getServerParameter("internet_only_mode")=="true")
	{
		curr_tcpport=0;
		curr_udpport=0;
	}

	filesrv=((IFileServFactory*)(Server->getPlugin(Server->getThreadID(), filesrv_pluginid)))->createFileServ(curr_tcpport, curr_udpport, name, use_fqdn);
	filesrv->shareDir(L"urbackup", Server->getServerWorkingDir()+L"/urbackup/data", std::string());
=======
	filesrv=((IFileServFactory*)(Server->getPlugin(Server->getThreadID(), filesrv_pluginid)))->createFileServ(curr_tcpport, curr_udpport, name, use_fqdn,
		backgroundBackupsEnabled());
	filesrv->shareDir(L"urbackup", Server->getServerWorkingDir()+L"/urbackup/data");
>>>>>>> 05978932

	ServerIdentityMgr::setFileServ(filesrv);
	ServerIdentityMgr::loadServerIdentities();
}

void IndexThread::shareDir(const std::wstring& token, std::wstring name, const std::wstring &path)
{
	if(!token.empty())
	{
		name = token + L"|" +name;
	}
	IScopedLock lock(filesrv_mutex);
	filesrv_share_dirs[name]=path;
}

void IndexThread::removeDir(const std::wstring& token, std::wstring name)
{
	if(!token.empty())
	{
		name = token + L"|" +name;
	}
	IScopedLock lock(filesrv_mutex);
	std::map<std::wstring, std::wstring>::iterator it=filesrv_share_dirs.find(name);
	if(it!=filesrv_share_dirs.end())
	{
		filesrv_share_dirs.erase(it);
	}
}

std::wstring IndexThread::getShareDir(const std::wstring &name)
{
	IScopedLock lock(filesrv_mutex);
	return filesrv_share_dirs[name];
}

void IndexThread::share_dirs()
{
	IScopedLock lock(filesrv_mutex);
	for(std::map<std::wstring, std::wstring>::iterator it=filesrv_share_dirs.begin();it!=filesrv_share_dirs.end();++it)
	{
		std::wstring dir=it->first;
		filesrv->shareDir(dir, it->second, std::string());
	}
}

void IndexThread::unshare_dirs()
{
	IScopedLock lock(filesrv_mutex);
	for(std::map<std::wstring, std::wstring>::iterator it=filesrv_share_dirs.begin();it!=filesrv_share_dirs.end();++it)
	{
		std::wstring dir=it->first;
		filesrv->removeDir(dir, std::string());
	}
}

void IndexThread::doStop(void)
{
	CWData wd;
	wd.addUChar(8);
	wd.addVoidPtr(NULL);
	msgpipe->Write(wd.getDataPtr(), wd.getDataSize());
}


size_t IndexThread::calcBufferSize( std::wstring &path, const std::vector<SFileAndHash> &data )
{
	size_t add_size=path.size()*sizeof(wchar_t)+sizeof(std::wstring);
	for(size_t i=0;i<data.size();++i)
	{
		add_size+=data[i].name.size()*sizeof(wchar_t);
		add_size+=sizeof(SFileAndHash);
		add_size+=data[i].hash.size();
	}
	add_size+=sizeof(std::vector<SFile>);

	return add_size;
}


void IndexThread::modifyFilesInt(std::wstring path, const std::vector<SFileAndHash> &data)
{
	modify_file_buffer_size+=calcBufferSize(path, data);

	modify_file_buffer.push_back(std::make_pair(path, data) );

	if(last_file_buffer_commit_time==0)
	{
		last_file_buffer_commit_time = Server->getTimeMS();
	}

	if( modify_file_buffer_size>max_modify_file_buffer_size 
		|| Server->getTimeMS()-last_file_buffer_commit_time>file_buffer_commit_interval)
	{
		commitModifyFilesBuffer();
	}
}

void IndexThread::commitModifyFilesBuffer(void)
{
	db->BeginWriteTransaction();
	for(size_t i=0;i<modify_file_buffer.size();++i)
	{
		cd->modifyFiles(modify_file_buffer[i].first, modify_file_buffer[i].second);
	}
	db->EndTransaction();

	modify_file_buffer.clear();
	modify_file_buffer_size=0;
	last_file_buffer_commit_time=Server->getTimeMS();
}

void IndexThread::addFilesInt( std::wstring path, const std::vector<SFileAndHash> &data )
{
	add_file_buffer_size+=calcBufferSize(path, data);

	add_file_buffer.push_back(std::make_pair(path, data));

	if(last_file_buffer_commit_time==0)
	{
		last_file_buffer_commit_time = Server->getTimeMS();
	}

	if(add_file_buffer_size>max_add_file_buffer_size
		|| Server->getTimeMS()-last_file_buffer_commit_time>file_buffer_commit_interval)
	{
		commitAddFilesBuffer();
	}

}

void IndexThread::commitAddFilesBuffer()
{
	db->BeginWriteTransaction();
	for(size_t i=0;i<add_file_buffer.size();++i)
	{
		cd->addFiles(add_file_buffer[i].first, add_file_buffer[i].second);
	}
	db->EndTransaction();

	add_file_buffer.clear();
	add_file_buffer_size=0;
	last_file_buffer_commit_time=Server->getTimeMS();
}


std::wstring IndexThread::removeDirectorySeparatorAtEnd(const std::wstring& path)
{
	wchar_t path_sep=os_file_sep()[0];
	if(!path.empty() && path[path.size()-1]==path_sep )
	{
		return path.substr(0, path.size()-1);
	}
	return path;
}

<<<<<<< HEAD
std::wstring IndexThread::addDirectorySeparatorAtEnd(const std::wstring& path)
{
	wchar_t path_sep=os_file_sep()[0];
	if(!path.empty() && path[path.size()-1]!=path_sep )
	{
		return path+os_file_sep();
	}
	return path;
}

=======
>>>>>>> 05978932
std::string IndexThread::getSHA256(const std::wstring& fn)
{
	sha256_ctx ctx;
	sha256_init(&ctx);

	IFile * f=Server->openFile(os_file_prefix(fn), MODE_READ_SEQUENTIAL_BACKUP);

	if(f==NULL)
	{
		return std::string();
	}

	char buffer[32768];
	unsigned int r;
	while( (r=f->Read(buffer, 32768))>0)
	{
		sha256_update(&ctx, reinterpret_cast<const unsigned char*>(buffer), r);

		if(IdleCheckerThread::getPause())
		{
			Server->wait(5000);
		}
	}

	Server->destroy(f);

	unsigned char dig[32];
	sha256_final(&ctx, dig);

	return bytesToHex(dig, 32);
}

std::string IndexThread::getSHA512Binary(const std::wstring& fn)
{
	Server->Log(L"Calculating SHA512 Hash for file \""+fn+L"\"", LL_DEBUG);
	sha512_ctx ctx;
	sha512_init(&ctx);

	IFile * f=Server->openFile(os_file_prefix(fn), MODE_READ_SEQUENTIAL_BACKUP);

	if(f==NULL)
	{
		return std::string();
	}

	char buffer[32768];
	unsigned int r;
	while( (r=f->Read(buffer, 32768))>0)
	{
		sha512_update(&ctx, reinterpret_cast<const unsigned char*>(buffer), r);

		if(IdleCheckerThread::getPause())
		{
			Server->wait(5000);
		}
	}
<<<<<<< HEAD
=======

	Server->destroy(f);

	std::string ret;
	ret.resize(64);
	sha512_final(&ctx, reinterpret_cast<unsigned char*>(const_cast<char*>(ret.c_str())));
	return ret;
}

void IndexThread::VSSLog(const std::string& msg, int loglevel)
{
	Server->Log(msg, loglevel);
	if(loglevel>LL_DEBUG)
	{
		vsslog.push_back(std::make_pair(msg, loglevel));
	}
}

void IndexThread::VSSLog(const std::wstring& msg, int loglevel)
{
	Server->Log(msg, loglevel);
	if(loglevel>LL_DEBUG)
	{
		vsslog.push_back(std::make_pair(Server->ConvertToUTF8(msg), loglevel));
	}
}

#ifdef _WIN32
namespace
{
	LONG GetStringRegKey(HKEY hKey, const std::wstring &strValueName, std::wstring &strValue, const std::wstring &strDefaultValue)
	{
		strValue = strDefaultValue;
		WCHAR szBuffer[8192];
		DWORD dwBufferSize = sizeof(szBuffer);
		ULONG nError;
		nError = RegQueryValueExW(hKey, strValueName.c_str(), 0, NULL, (LPBYTE)szBuffer, &dwBufferSize);
		if (ERROR_SUCCESS == nError)
		{
			strValue.resize(dwBufferSize/sizeof(wchar_t));
			memcpy(const_cast<wchar_t*>(strValue.c_str()), szBuffer, dwBufferSize);
		}
		return nError;
	}
}
#endif

void IndexThread::addFileExceptions(void)
{
#ifdef _WIN32
	exlude_dirs.push_back(sanitizePattern(L"C:\\HIBERFIL.SYS"));

	HKEY hKey;
	LONG lRes = RegOpenKeyExW(HKEY_LOCAL_MACHINE, L"SYSTEM\\CurrentControlSet\\Control\\Session Manager\\Memory Management", 0, KEY_READ, &hKey);
	if(lRes != ERROR_SUCCESS)
		return;

	std::wstring tfiles;
	lRes = GetStringRegKey(hKey, L"ExistingPageFiles", tfiles, L"");
	if(lRes != ERROR_SUCCESS)
		return;

	std::vector<std::wstring> toks;
	std::wstring sep;
	sep.resize(1);
	sep[0]=0;
	Tokenize(tfiles, toks, sep);
	for(size_t i=0;i<toks.size();++i)
	{
		toks[i]=trim(toks[i].c_str());

		if(toks[i].empty())
			continue;

		toks[i]=trim(toks[i]);

		if(toks[i].find(L"\\??\\")==0)
		{
			toks[i].erase(0, 4);
		}

		strupper(&toks[i]);

		exlude_dirs.push_back(sanitizePattern(toks[i]));
	}
#endif
}

void IndexThread::handleHardLinks(const std::wstring& bpath, const std::wstring& vsspath)
{
#ifdef _WIN32
	std::wstring prefixedbpath=os_file_prefix(bpath);
	std::wstring tvolume;
	tvolume.resize(prefixedbpath.size()+100);
	DWORD cchBufferLength=static_cast<DWORD>(tvolume.size());
	BOOL b=GetVolumePathNameW(prefixedbpath.c_str(), &tvolume[0], cchBufferLength);
	if(!b)
	{
		VSSLog(L"Error getting volume path for "+bpath, LL_WARNING);
		return;
	}

	std::wstring tvssvolume;
	tvssvolume.resize(vsspath.size()+100);
	cchBufferLength=static_cast<DWORD>(tvssvolume.size());
	b=GetVolumePathNameW(vsspath.c_str(), &tvssvolume[0], cchBufferLength);
	if(!b)
	{
		VSSLog(L"Error getting volume path for "+vsspath, LL_WARNING);
		return;
	}

	std::wstring vssvolume=tvssvolume.c_str();

	std::wstring volume=strlower(tvolume.c_str());

	if(volume.find(L"\\\\?\\")==0)
		volume.erase(0, 4);

	std::vector<SMDir> additional_changed_dirs;

	std::wstring prev_path;

	for(size_t i=0;i<changed_dirs.size();++i)
	{
		std::wstring vsstpath;
		{
			std::wstring tpath=changed_dirs[i].name;
>>>>>>> 05978932

	Server->destroy(f);

	std::string ret;
	ret.resize(64);
	sha512_final(&ctx, reinterpret_cast<unsigned char*>(const_cast<char*>(ret.c_str())));
	return ret;
}

void IndexThread::VSSLog(const std::string& msg, int loglevel)
{
	Server->Log(msg, loglevel);
	if(loglevel>LL_DEBUG)
	{
		SVssLogItem item;
		item.msg = msg;
		item.loglevel = loglevel;
		item.times = Server->getTimeSeconds();
		vsslog.push_back(item);
	}
}

void IndexThread::VSSLog(const std::wstring& msg, int loglevel)
{
	Server->Log(msg, loglevel);
	if(loglevel>LL_DEBUG)
	{
		SVssLogItem item;
		item.msg = Server->ConvertToUTF8(msg);
		item.loglevel = loglevel;
		item.times = Server->getTimeSeconds();
		vsslog.push_back(item);
	}
}

void IndexThread::VSSLogLines(const std::string& msg, int loglevel)
{
	std::vector<std::string> lines;
	TokenizeMail(msg, lines, "\n");

	for(size_t i=0;i<lines.size();++i)
	{
		std::string line = trim(lines[i]);
		if(!line.empty())
		{
			VSSLog(line, loglevel);
		}
	}
}


#ifdef _WIN32
namespace
{
	LONG GetStringRegKey(HKEY hKey, const std::wstring &strValueName, std::wstring &strValue, const std::wstring &strDefaultValue)
	{
		strValue = strDefaultValue;
		WCHAR szBuffer[8192];
		DWORD dwBufferSize = sizeof(szBuffer);
		ULONG nError;
		nError = RegQueryValueExW(hKey, strValueName.c_str(), 0, NULL, (LPBYTE)szBuffer, &dwBufferSize);
		if (ERROR_SUCCESS == nError)
		{
			strValue.resize(dwBufferSize/sizeof(wchar_t));
			memcpy(const_cast<wchar_t*>(strValue.c_str()), szBuffer, dwBufferSize);
		}
		return nError;
	}
}
#endif

void IndexThread::addFileExceptions(std::vector<std::wstring>& exlude_dirs)
{
#ifdef _WIN32
	exlude_dirs.push_back(sanitizePattern(L"C:\\HIBERFIL.SYS"));

	HKEY hKey;
	LONG lRes = RegOpenKeyExW(HKEY_LOCAL_MACHINE, L"SYSTEM\\CurrentControlSet\\Control\\Session Manager\\Memory Management", 0, KEY_READ, &hKey);
	if(lRes != ERROR_SUCCESS)
		return;

	std::wstring tfiles;
	lRes = GetStringRegKey(hKey, L"ExistingPageFiles", tfiles, L"");
	if(lRes != ERROR_SUCCESS)
		return;

	std::vector<std::wstring> toks;
	std::wstring sep;
	sep.resize(1);
	sep[0]=0;
	Tokenize(tfiles, toks, sep);
	for(size_t i=0;i<toks.size();++i)
	{
		toks[i]=trim(toks[i].c_str());

		if(toks[i].empty())
			continue;

		toks[i]=trim(toks[i]);

		if(toks[i].find(L"\\??\\")==0)
		{
			toks[i].erase(0, 4);
		}

		strupper(&toks[i]);

		exlude_dirs.push_back(sanitizePattern(toks[i]));
	}
#endif
}

void IndexThread::handleHardLinks(const std::wstring& bpath, const std::wstring& vsspath)
{
#ifdef _WIN32
	std::wstring prefixedbpath=os_file_prefix(bpath);
	std::wstring tvolume;
	tvolume.resize(prefixedbpath.size()+100);
	DWORD cchBufferLength=static_cast<DWORD>(tvolume.size());
	BOOL b=GetVolumePathNameW(prefixedbpath.c_str(), &tvolume[0], cchBufferLength);
	if(!b)
	{
		VSSLog(L"Error getting volume path for "+bpath, LL_WARNING);
		return;
	}

	std::wstring tvssvolume;
	tvssvolume.resize(vsspath.size()+100);
	cchBufferLength=static_cast<DWORD>(tvssvolume.size());
	b=GetVolumePathNameW(vsspath.c_str(), &tvssvolume[0], cchBufferLength);
	if(!b)
	{
		VSSLog(L"Error getting volume path for "+vsspath, LL_WARNING);
		return;
	}

	std::wstring vssvolume=tvssvolume.c_str();

	std::wstring volume=strlower(tvolume.c_str());

	if(volume.find(L"\\\\?\\")==0)
		volume.erase(0, 4);

	std::vector<std::wstring> additional_changed_dirs;
	std::vector<std::wstring> additional_open_files;

	std::wstring prev_path;

	for(size_t i=0;i<changed_dirs.size();++i)
	{
		std::wstring vsstpath;
		{
			std::wstring tpath=changed_dirs[i];

			if(tpath.find(volume)!=0)
			{
				continue;
			}
			vsstpath=vssvolume+tpath.substr(volume.size());
		}

		if(!prev_path.empty() && prev_path==vsstpath)
		{
			continue;
		}
		else
		{
			prev_path = vsstpath;
		}

		bool has_error;
<<<<<<< HEAD
		std::vector<SFile> files = getFilesWin(os_file_prefix(vsstpath), &has_error, false, false);
=======
		std::vector<SFile> files = getFiles(os_file_prefix(vsstpath), &has_error, false, false);
		std::vector<std::wstring> changed_files;
		bool looked_up_changed_files=false;
>>>>>>> 05978932

		if(has_error)
		{
			VSSLog(L"Cannot open directory "+vsstpath+L" to handle hard links", LL_DEBUG);
		}

		const size_t& cdir_idx = i;
<<<<<<< HEAD
=======
		
>>>>>>> 05978932

		for(size_t i=0;i<files.size();++i)
		{
			if(files[i].isdir)
			{
				continue;
			}

			std::wstring fn=vsstpath+files[i].name;
			HANDLE hFile = CreateFileW(os_file_prefix(fn).c_str(), GENERIC_READ, FILE_SHARE_READ|FILE_SHARE_WRITE, NULL, OPEN_EXISTING, FILE_FLAG_BACKUP_SEMANTICS, NULL);

			if(hFile==INVALID_HANDLE_VALUE)
			{
				VSSLog(L"Cannot open file "+fn+L" to read the file attributes", LL_INFO);
			}
			else
			{
				BY_HANDLE_FILE_INFORMATION fileInformation;
				BOOL b=GetFileInformationByHandle(hFile, &fileInformation);

				if(!b)
				{
					VSSLog(L"Error getting file information of "+fn, LL_INFO);
					CloseHandle(hFile);
				}
				else if(fileInformation.nNumberOfLinks>1)
				{
					CloseHandle(hFile);

<<<<<<< HEAD
					bool file_is_open = std::binary_search(open_files.begin(),
						open_files.end(), changed_dirs[cdir_idx]+os_file_sep()+strlower(files[i].name));
=======
					if(!looked_up_changed_files)
					{
						looked_up_changed_files=true;

						std::set<_i64> changed_files_dir_ids;
						size_t diridx=cdir_idx ;
						do 
						{
							if(changed_files_dir_ids.find(changed_dirs[diridx].id)==changed_files_dir_ids.end())
							{
								std::vector<std::wstring> new_changed_files = cd->getChangedFiles(changed_dirs[diridx].id);
								changed_files.insert(changed_files.end(), new_changed_files.begin(), new_changed_files.end());
								changed_files_dir_ids.insert(changed_dirs[diridx].id);
							}
							++diridx;

						} while (diridx<changed_dirs.size() && changed_dirs[diridx].name==changed_dirs[cdir_idx].name);

						std::sort(changed_files.begin(), changed_files.end());
					}
>>>>>>> 05978932

					std::wstring outBuf;
					DWORD stringLength=4096;
					outBuf.resize(stringLength);
					HANDLE hFn=FindFirstFileNameW(os_file_prefix(fn).c_str(), 0, &stringLength, &outBuf[0]);

					if(hFn==INVALID_HANDLE_VALUE && GetLastError()==ERROR_MORE_DATA)
					{
						outBuf.resize(stringLength);
						hFn=FindFirstFileNameW(os_file_prefix(fn).c_str(), 0, &stringLength, &outBuf[0]);
					}

					if(hFn==INVALID_HANDLE_VALUE)
					{
						VSSLog(L"Error reading hard link names of "+fn, LL_INFO);
					}
					else
					{
						std::wstring nfn = strlower(std::wstring(outBuf.begin(), outBuf.begin()+stringLength-1));
						if(nfn[0]=='\\')
							nfn=volume+nfn.substr(1);
						else
							nfn=volume+nfn;

<<<<<<< HEAD
						std::wstring ndir= ExtractFilePath(nfn)+os_file_sep();
						
						if(!std::binary_search(changed_dirs.begin(), changed_dirs.end(), ndir) )
						{
							additional_changed_dirs.push_back(ndir);
						}

						if(file_is_open &&
							std::find(additional_open_files.begin(), additional_open_files.end(), nfn)==
								additional_open_files.end())
						{
							additional_open_files.push_back(nfn);
=======
						std::wstring ndir=ExtractFilePath(nfn)+os_file_sep();

						std::vector<SMDir>::iterator it_dir=std::lower_bound(changed_dirs.begin(), changed_dirs.end(), SMDir(0, ndir));
						if(it_dir==changed_dirs.end() || (*it_dir).name!=ndir)
						{
							additional_changed_dirs.push_back(SMDir(0, ndir));
						}

						bool file_has_changed = std::binary_search(changed_files.begin(), changed_files.end(), files[i].name);

						if(file_has_changed)
						{
							if(std::find(hardlinked_changed_files.begin(), hardlinked_changed_files.end(), nfn)==
								hardlinked_changed_files.end())
							{
								hardlinked_changed_files.push_back(nfn);
							}
>>>>>>> 05978932
						}

						do
						{
							b = FindNextFileNameW(hFn, &stringLength, &outBuf[0]);

							if(!b && GetLastError()==ERROR_MORE_DATA)
							{
								outBuf.resize(stringLength);
								b = FindNextFileNameW(hFn, &stringLength, &outBuf[0]);
							}

							if(!b && GetLastError()!=ERROR_HANDLE_EOF)
							{
								VSSLog(L"Error reading (2) hard link names of "+fn, LL_INFO);
							}
<<<<<<< HEAD
							else if(b)
=======
							else
>>>>>>> 05978932
							{
								std::wstring nfn = strlower(std::wstring(outBuf.begin(), outBuf.begin()+stringLength-1));
								if(nfn[0]=='\\')
									nfn=volume+nfn.substr(1);
								else
									nfn=volume+nfn;

								std::wstring ndir=ExtractFilePath(nfn)+os_file_sep();
<<<<<<< HEAD
														
								if(!std::binary_search(changed_dirs.begin(), changed_dirs.end(), ndir))
								{
									additional_changed_dirs.push_back(ndir);
								}

								if(file_is_open &&
									std::find(additional_open_files.begin(), additional_open_files.end(), nfn)==
									additional_open_files.end())
								{
									additional_open_files.push_back(nfn);
=======
								
								std::vector<SMDir>::iterator it_dir=std::lower_bound(changed_dirs.begin(), changed_dirs.end(), SMDir(0, ndir));
								if(it_dir==changed_dirs.end() || (*it_dir).name!=ndir)
								{
									additional_changed_dirs.push_back(SMDir(0, ndir));
								}

								if(file_has_changed)
								{
									if(std::find(hardlinked_changed_files.begin(), hardlinked_changed_files.end(), nfn)==
										hardlinked_changed_files.end())
									{
										hardlinked_changed_files.push_back(nfn);
									}
>>>>>>> 05978932
								}
							}
						}
						while(b);

						FindClose(hFn);
					}
				}
				else
				{
					CloseHandle(hFile);
				}
			}
		}
	}

	changed_dirs.insert(changed_dirs.end(), additional_changed_dirs.begin(), additional_changed_dirs.end());
	std::sort(changed_dirs.begin(), changed_dirs.end());
<<<<<<< HEAD

	open_files.insert(open_files.end(), additional_open_files.begin(), additional_open_files.end());
	std::sort(open_files.begin(), open_files.end());
=======
	std::sort(hardlinked_changed_files.begin(), hardlinked_changed_files.end());
>>>>>>> 05978932
#endif
}

std::string IndexThread::escapeListName( const std::string& listname )
{
	std::string ret;
	ret.reserve(listname.size());
	for(size_t i=0;i<listname.size();++i)
	{
		if(listname[i]=='"')
		{
			ret+="\\\"";
		}
		else if(listname[i]=='\\')
		{
			ret+="\\\\";
		}
		else
		{
			ret+=listname[i];
		}
	}
	return ret;
}

<<<<<<< HEAD
void IndexThread::writeTokens()
{
	std::auto_ptr<ISettingsReader> access_keys(
		Server->createFileSettingsReader("access_keys.properties"));

	std::string access_keys_data;
	std::vector<std::wstring> keys
		= access_keys->getKeys();


	bool has_server_key=false;
	std::string curr_key;
	for(size_t i=0;i<keys.size();++i)
	{
		if(keys[i]==L"key."+widen(starttoken))
		{
			has_server_key=true;
			curr_key=wnarrow(access_keys->getValue(keys[i], std::wstring()));
		}
		access_keys_data+=wnarrow(keys[i])+"="+
			wnarrow(access_keys->getValue(keys[i], std::wstring()))+"\n";
	}

	if(!has_server_key)
	{
		curr_key = Server->secureRandomString(30);	

		access_keys_data+="key."+starttoken+"="+
			curr_key+"\n";

		write_file_only_admin(access_keys_data, "access_keys.properties");
	}	

	tokens::write_tokens();
	std::vector<ClientDAO::SToken> tokens = cd->getFileAccessTokens();

	std::string ids;
	std::string uids;
	std::string real_uids;
	for(size_t i=0;i<tokens.size();++i)
	{
		if(!ids.empty())
		{
			ids+=",";
		}
		ids+=nconvert(tokens[i].id);

		if(tokens[i].is_user)
		{
			if(!uids.empty())
			{
				uids+=",";
			}
			uids+=nconvert(tokens[i].id);
		}

		if(tokens[i].is_user &&
				tokens[i].is_user!=ClientDAO::c_is_system_user)
		{
			if(!real_uids.empty())
			{
				real_uids+=",";
			}
			real_uids+=nconvert(tokens[i].id);
		}

	}

	std::string data="ids="+ids+"\n";
	data+="access_key="+curr_key+"\n";
	data+="uids="+uids+"\n";
	data+="real_uids="+real_uids+"\n";

	for(size_t i=0;i<tokens.size();++i)
	{
		data+=nconvert(tokens[i].id)+".accountname="+base64_encode_dash(Server->ConvertToUTF8(tokens[i].accountname))+"\n";
		data+=nconvert(tokens[i].id)+".token="+Server->ConvertToUTF8(tokens[i].token)+"\n";

		if(tokens[i].is_user)
		{
			std::vector<int> groups = cd->getGroupMembership(static_cast<int>(tokens[i].id));

			std::string gids;

			for(size_t j=0;j<groups.size();++j)
			{
				if(!gids.empty())
				{
					gids+=",";
				}
				gids+=nconvert(groups[j]);
			}

			data+=nconvert(tokens[i].id)+".gids="+gids+"\n";
		}
	}


	write_file_only_admin(data, "urbackup"+os_file_sepn()+"data"+os_file_sepn()+"tokens_"+starttoken+".properties");
}

void IndexThread::writeDir(std::fstream& out, const std::wstring& name, const std::string& extra )
{
	out << "d\"" << escapeListName(Server->ConvertToUTF8(name)) << "\"";

	if(!extra.empty())
	{
		if(extra[0]=='&')
			out << "#" << extra.substr(1) << "\n";
		else
			out << extra << "\n";
	}
	else
	{
		out << "\n";
	}
}

std::string IndexThread::execute_script(const std::wstring& cmd)
{
	std::string output;
	int rc = os_popen(Server->ConvertToUTF8(cmd), output);

	if(rc!=0)
	{
		Server->Log(L"Script "+cmd+L" had error (code "+convert(rc)+L"). Not using script list.", LL_ERROR);
		return std::string();
	}

	return output;
}

bool IndexThread::addBackupScripts(std::fstream& outfile)
{
	if(!scripts.empty())
	{
		outfile << "d\"urbackup_backup_scripts\"\n";

		for(size_t i=0;i<scripts.size();++i)
		{
			outfile << "f\"" << Server->ConvertToUTF8(scripts[i].outputname) << "\" " << scripts[i].size << " " << Server->getRandomNumber() << Server->getRandomNumber() << "\n";	
		}

		outfile << "d\"..\"\n";

		return true;
	}
	else
	{
		return false;
	}
}

void IndexThread::setFlags( unsigned int flags )
{
	calculate_filehashes_on_client = (flags & flag_calc_checksums)>0;
	end_to_end_file_backup_verification = (flags & flag_end_to_end_verification)>0;
	with_scripts = (flags & flag_with_scripts)>0;
	with_orig_path = (flags & flag_with_orig_path)>0;
	with_sequence = (flags & flag_with_sequence)>0;
}

bool IndexThread::getAbsSymlinkTarget( const std::wstring& symlink, const std::wstring& orig_path, std::wstring& target)
{
	if(!os_get_symlink_target(symlink, target))
	{
		VSSLog(L"Error getting symlink target of symlink "+symlink+L". Not following symlink.", LL_WARNING);
		return false;
	}

	if(!os_path_absolute(target))
	{
		target = orig_path + os_file_sep() + target;
	}

	target = os_get_final_path(target);

	for(size_t i=0;i<backup_dirs.size();++i)
	{
		std::wstring bpath = addDirectorySeparatorAtEnd(backup_dirs[i].path);
		
		#ifndef _WIN32
		if(bpath.empty())
		{
			bpath=L"/";
		}
		#endif
		
		if(removeDirectorySeparatorAtEnd(target)==removeDirectorySeparatorAtEnd(backup_dirs[i].path)
			|| next(target, 0, bpath))
		{
			target.erase(0, bpath.size());
			target = backup_dirs[i].tname + (target.empty() ? L"" : (os_file_sep() + target));

			if(backup_dirs[i].symlinked)
			{
				backup_dirs[i].symlinked_confirmed=true;
			}

			return true;
		}
	}

	if(index_flags & EBackupDirFlag_FollowSymlinks)
	{
		addSymlinkBackupDir(target);
		return true;
	}
	else
	{
		Server->Log(L"Not following symlink "+symlink+L" because of configuration.", LL_INFO);
		return false;
	}
}

void IndexThread::addSymlinkBackupDir( const std::wstring& target )
{
	std::wstring name=L".symlink_"+ExtractFileName(target);

	//Make sure it is unique
	if(backupNameInUse(name))
	{
		int n=1;
		std::wstring add=L"_"+convert(n);
		while(backupNameInUse(name+add))
		{
			add=L"_"+convert(++n);
		}
		name+=add;
	}

	SBackupDir backup_dir;

	cd->addBackupDir(name, target, 0, index_flags, index_group, 1);

	backup_dir.id=static_cast<int>(db->getLastInsertID());

#ifdef _WIN32
	if(dwt!=NULL)
	{
		std::wstring msg=L"A"+target;
		dwt->getPipe()->Write((char*)msg.c_str(), sizeof(wchar_t)*msg.size());
    }
#endif

	
	backup_dir.group=index_group;
	backup_dir.flags=index_flags;
	backup_dir.path=target;
	backup_dir.tname=name;
	backup_dir.symlinked=true;
	backup_dir.symlinked_confirmed=true;

	backup_dirs.push_back(backup_dir);
}

bool IndexThread::backupNameInUse( const std::wstring& name )
{
	for(size_t i=0;i<backup_dirs.size();++i)
	{
		if(backup_dirs[i].tname==name)
		{
			return true;
		}
	}
	return false;
}

void IndexThread::removeUnconfirmedSymlinkDirs()
{
	for(size_t i=0;i<backup_dirs.size();)
	{
		if(backup_dirs[i].symlinked &&
			!backup_dirs[i].symlinked_confirmed)
		{
#ifdef _WIN32
			if(dwt!=NULL)
			{
				std::wstring msg=L"D"+backup_dirs[i].path;
				dwt->getPipe()->Write((char*)msg.c_str(), sizeof(wchar_t)*msg.size());
			}
#endif

			cd->delBackupDir(backup_dirs[i].id);

			backup_dirs.erase(backup_dirs.begin()+i);
			continue;
		}
		++i;
	}
}

std::vector<SFileAndHash> IndexThread::convertToFileAndHash( const std::wstring& orig_dir, const std::vector<SFile> files, const std::wstring& fn_filter)
{
	std::vector<SFileAndHash> ret;
	if(fn_filter.empty())
	{
		ret.resize(files.size());
	}

	for(size_t i=0;i<files.size();++i)
	{
		SFileAndHash* curr;
		if(!fn_filter.empty())
		{
			if(files[i].name==fn_filter)
			{
				ret.resize(1);
				curr=&ret[0];
			}
			else
			{
				continue;
			}			
		}
		else
		{
			curr=&ret[i];
		}
		

		curr->isdir=files[i].isdir;
		if(files[i].usn==0)
		{
			curr->change_indicator=files[i].last_modified;
		}
		else
		{
			curr->change_indicator=files[i].usn;
		}
		curr->name=files[i].name;
		curr->size=files[i].size;
		curr->issym=files[i].issym;
		curr->isspecial=files[i].isspecial;

		if(curr->issym && with_proper_symlinks)
		{
			if(!getAbsSymlinkTarget(orig_dir+os_file_sep()+files[i].name, orig_dir, ret[i].symlink_target))
			{
				Server->Log(L"Error getting symlink target of symlink "+orig_dir+os_file_sep()+files[i].name, LL_ERROR);
			}
		}
	}
	return ret;
}

#ifdef _WIN32
bool IndexThread::start_shadowcopy_win( SCDirs * dir, std::wstring &wpath, bool for_imagebackup, bool * &onlyref )
{
	const char* crash_consistent_explanation = "This means the files open by this application (e.g. databases) will be backed up in a crash consistent "
		"state instead of a properly shutdown state. Properly written applications can recover from system crashes or power failures.";

	int tries=3;
	bool retryable_error=true;
	IVssBackupComponents *backupcom=NULL; 
	while(tries>0 && retryable_error)
	{		
		CHECK_COM_RESULT_RELEASE(CreateVssBackupComponents(&backupcom));

		if(!backupcom)
		{
			VSSLog("backupcom is NULL", LL_ERROR);
			return false;
		}

		CHECK_COM_RESULT_RELEASE(backupcom->InitializeForBackup());

		CHECK_COM_RESULT_RELEASE(backupcom->SetBackupState(FALSE, TRUE, VSS_BT_COPY, FALSE));

		IVssAsync *pb_result;

		CHECK_COM_RESULT_RELEASE(backupcom->GatherWriterMetadata(&pb_result));
		wait_for(pb_result);

#ifndef VSS_XP
#ifndef VSS_S03
		CHECK_COM_RESULT_RELEASE(backupcom->SetContext(VSS_CTX_APP_ROLLBACK) );
#endif
#endif

		std::wstring errmsg;

		retryable_error=false;
		check_writer_status(backupcom, errmsg, LL_WARNING, &retryable_error);

		bool b_ok=true;
		int tries_snapshot_set=5;
		while(b_ok==true)
		{
			HRESULT r;
			CHECK_COM_RESULT_OK_HR(backupcom->StartSnapshotSet(&dir->ref->ssetid), b_ok, r);
			if(b_ok)
			{
				break;
			}

			if(b_ok==false && tries_snapshot_set>=0 && r==VSS_E_SNAPSHOT_SET_IN_PROGRESS )
			{
				VSSLog("Retrying starting shadow copy in 30s", LL_WARNING);
				b_ok=true;
				--tries_snapshot_set;
			}
			Server->wait(30000);
		}

		if(!b_ok)
		{
			CHECK_COM_RESULT_RELEASE(backupcom->StartSnapshotSet(&dir->ref->ssetid));
		}

		CHECK_COM_RESULT_RELEASE(backupcom->AddToSnapshotSet(&wpath[0], GUID_NULL, &dir->ref->ssetid) );

		CHECK_COM_RESULT_RELEASE(backupcom->PrepareForBackup(&pb_result));
		wait_for(pb_result);

		retryable_error=false;
		check_writer_status(backupcom, errmsg, LL_WARNING, &retryable_error);

		CHECK_COM_RESULT_RELEASE(backupcom->DoSnapshotSet(&pb_result));
		wait_for(pb_result);

		retryable_error=false;

		bool snapshot_ok=false;
		if(tries>1)
		{
			snapshot_ok = check_writer_status(backupcom, errmsg, LL_WARNING, &retryable_error);
		}
		else
		{
			snapshot_ok = check_writer_status(backupcom, errmsg, LL_WARNING, NULL);
		}
		--tries;
		if(!snapshot_ok && !retryable_error)
		{
			VSSLog("Writer is in error state during snapshot creation. Writer data may not be consistent. " + std::string(crash_consistent_explanation), LL_WARNING);
			break;
		}
		else if(!snapshot_ok)
		{
			if(tries==0)
			{
				VSSLog("Creating snapshot failed after three tries. Giving up. Writer data may not be consistent. " + std::string(crash_consistent_explanation), LL_WARNING);
				break;
			}
			else
			{
				VSSLog("Snapshotting failed because of Writer. Retrying in 30s...", LL_WARNING);
			}
			bool bcom_ok=true;
			CHECK_COM_RESULT_OK(backupcom->BackupComplete(&pb_result), bcom_ok);
			if(bcom_ok)
			{
				wait_for(pb_result);
			}

#ifndef VSS_XP
#ifndef VSS_S03
			if(bcom_ok)
			{
				LONG dels; 
				GUID ndels;
				CHECK_COM_RESULT_OK(backupcom->DeleteSnapshots(dir->ref->ssetid, VSS_OBJECT_SNAPSHOT, TRUE, 
					&dels, &ndels), bcom_ok);

				if(dels==0)
				{
					VSSLog("Deleting shadowcopy failed.", LL_ERROR);
				}
			}
#endif
#endif
			backupcom->Release();
			backupcom=NULL;

			Server->wait(30000);			
		}
		else
		{
			break;
		}
	}

	VSS_SNAPSHOT_PROP snap_props = {}; 
	CHECK_COM_RESULT_RELEASE(backupcom->GetSnapshotProperties(dir->ref->ssetid, &snap_props));

	if(snap_props.m_pwszSnapshotDeviceObject==NULL)
	{
		VSSLog("GetSnapshotProperties did not return a volume path", LL_ERROR);
		if(backupcom!=NULL){backupcom->AbortBackup();backupcom->Release();}
		return false;
	}

	dir->target.erase(0,wpath.size());
	dir->ref->volpath=(std::wstring)snap_props.m_pwszSnapshotDeviceObject;
	dir->starttime=Server->getTimeSeconds();
	dir->target=dir->ref->volpath+os_file_sep()+dir->target;
	if(dir->fileserv)
	{
		shareDir(widen(starttoken), dir->dir, dir->target);
	}

	SShadowCopy tsc;
	tsc.vssid=snap_props.m_SnapshotId;
	tsc.ssetid=snap_props.m_SnapshotSetId;
	tsc.target=dir->orig_target;
	tsc.path=(std::wstring)snap_props.m_pwszSnapshotDeviceObject;
	tsc.orig_target=dir->orig_target;
	tsc.filesrv=dir->fileserv;
	tsc.vol=wpath;
	tsc.tname=dir->dir;
	tsc.starttoken=widen(starttoken);
	if(for_imagebackup)
	{
		tsc.refs=1;
	}
	dir->ref->save_id=cd->addShadowcopy(tsc);
	dir->ref->ok=true;

	VSSLog(L"Shadowcopy path: "+tsc.path, LL_DEBUG);

	dir->ref->ssetid=snap_props.m_SnapshotId;

	VssFreeSnapshotProperties(&snap_props);

	dir->ref->backupcom=backupcom;
	if(onlyref!=NULL)
	{
		*onlyref=false;
	}
	return true;
}

#endif //_WIN32

#ifndef _WIN32
bool IndexThread::start_shadowcopy_lin( SCDirs * dir, std::wstring &wpath, bool for_imagebackup, bool * &onlyref )
{
	std::string scriptname;
	if(dir->fileserv)
	{
		scriptname="create_filesystem_snapshot";
	}
	else
	{
		scriptname="create_volume_snapshot";
	}

	if(!FileExists("/etc/urbackup/"+scriptname))
	{
		return false;
	}

	GUID ssetid = randomGuid();

	std::string loglines;
	int rc = os_popen("/etc/urbackup/"+scriptname+" "+guidToString(ssetid)+" "+escapeDirParam(dir->ref->target)+" "+escapeDirParam(dir->dir)+" "+escapeDirParam(dir->orig_target), loglines);

	if(rc!=0)
	{
		VSSLog(L"Creating snapshot of "+dir->orig_target+L" failed", LL_ERROR);
		VSSLogLines(loglines, LL_ERROR);
		return false;
	}

	std::vector<std::string> lines;
	TokenizeMail(loglines, lines, "\n");
	std::string snapshot_target;
	for(size_t i=0;i<lines.size();++i)
	{
		std::string line = trim(lines[i]);

		if(next(line, 0, "SNAPSHOT="))
		{
			snapshot_target = line.substr(9);
		}
		else
		{
			VSSLog(line, LL_INFO);
		}
	}

	if(snapshot_target.empty())
	{
		VSSLog("Could not find snapshot target. Please include a snapshot target output in the script (e.g. echo SNAPSHOT=/mnt/snap/xxxx)", LL_ERROR);
		return false;
	}

	dir->target.erase(0,wpath.size());

	if(dir->target.empty() || dir->target[0]!='/')
	{
		dir->target = L"/" + dir->target;
	}

	dir->ref->volpath=Server->ConvertToUnicode(snapshot_target);
	dir->starttime=Server->getTimeSeconds();
	dir->target=dir->ref->volpath+ (dir->target.empty()? L"" : dir->target);
	if(dir->fileserv)
	{
		shareDir(widen(starttoken), dir->dir, dir->target);
	}

	SShadowCopy tsc;
	tsc.vssid=ssetid;
	tsc.ssetid=ssetid;
	tsc.target=dir->orig_target;
	tsc.path=dir->ref->volpath;
	tsc.orig_target=dir->orig_target;
	tsc.filesrv=dir->fileserv;
	tsc.vol=wpath;
	tsc.tname=dir->dir;
	tsc.starttoken=widen(starttoken);
	if(for_imagebackup)
	{
		tsc.refs=1;
	}
	dir->ref->save_id=cd->addShadowcopy(tsc);
	dir->ref->ok=true;

	VSSLog(L"Shadowcopy path: "+tsc.path, LL_DEBUG);

	if(onlyref!=NULL)
	{
		*onlyref=false;
	}
	return true;
}
#endif //!_WIN32

std::string IndexThread::escapeDirParam( const std::string& dir )
{
	return "\""+greplace("\"", "\\\"", dir)+"\"";
}

std::string IndexThread::escapeDirParam( const std::wstring& dir )
{
	return escapeDirParam(Server->ConvertToUTF8(dir));
}


=======
bool IndexThread::backgroundBackupsEnabled()
{
	std::auto_ptr<ISettingsReader> curr_settings(Server->createFileSettingsReader("urbackup/data/settings.cfg"));
	if(curr_settings.get()!=NULL)
	{
		std::string background_backups;
		if(curr_settings->getValue("background_backups", &background_backups)
			|| curr_settings->getValue("background_backups_def", &background_backups) )
		{
			return background_backups!="false";
		}
	}
	return true;
}

void IndexThread::readFollowSymlinks()
{
#ifdef _WIN32
	follow_symlinks=false;
#else
	follow_symlinks=true;
	std::auto_ptr<ISettingsReader> curr_settings(Server->createFileSettingsReader("urbackup/data/settings.cfg"));
	if(curr_settings.get()!=NULL)
	{	
		std::wstring val;
		if(curr_settings->getValue(L"follow_symlinks", &val) || curr_settings->getValue(L"follow_symlinks_def", &val) )
		{
			follow_symlinks = (val==L"true");
		}
	}
#endif
}
>>>>>>> 05978932
<|MERGE_RESOLUTION|>--- conflicted
+++ resolved
@@ -34,11 +34,8 @@
 #include <algorithm>
 #include <fstream>
 #include <stdlib.h>
-<<<<<<< HEAD
 #include "file_permissions.h"
-=======
 #include <memory>
->>>>>>> 05978932
 
 //For truncating files
 #ifdef _WIN32
@@ -78,10 +75,7 @@
 const size_t max_add_file_buffer_size=500*1024;
 const int64 save_filehash_limit=20*4096;
 const int64 file_buffer_commit_interval=120*1000;
-<<<<<<< HEAD
-
-=======
->>>>>>> 05978932
+
 
 #ifndef SERVER_ONLY
 #define ENABLE_VSS
@@ -288,15 +282,9 @@
 	}
 
 	modify_file_buffer_size=0;
-<<<<<<< HEAD
 	end_to_end_file_backup_verification=false;
 	add_file_buffer_size=0;
 	calculate_filehashes_on_client=false;
-=======
-	add_file_buffer_size=0;
-	end_to_end_file_backup_verification_enabled=0;
-	calculate_filehashes_on_client=0;
->>>>>>> 05978932
 	last_tmp_update_time=0;
 	last_file_buffer_commit_time=0;
 }
@@ -391,7 +379,6 @@
 	
 
 	db=Server->getDatabase(Server->getThreadID(), URBACKUPDB_CLIENT);
-
 	cd=new ClientDAO(Server->getDatabase(Server->getThreadID(), URBACKUPDB_CLIENT));
 
 #ifdef _WIN32
@@ -776,7 +763,6 @@
 {
 	bool patterns_changed=false;
 	readPatterns(patterns_changed, false);
-	readFollowSymlinks();
 
 	if(patterns_changed)
 	{
@@ -804,16 +790,8 @@
 #ifdef _WIN32
 	//Invalidate cache
 	DirectoryWatcherThread::freeze();
-<<<<<<< HEAD
 	Server->wait(1000);
 	DirectoryWatcherThread::update_and_wait(open_files);
-=======
-	Server->wait(10000);
-	DirectoryWatcherThread::update_and_wait();
-	changed_dirs=cd->getChangedDirs();
-	cd->moveChangedFiles();
-	hardlinked_changed_files.clear();
->>>>>>> 05978932
 
 	//---TRANSACTION---
 	db->BeginWriteTransaction();
@@ -967,25 +945,15 @@
 			//db->BeginWriteTransaction();
 			last_transaction_start=Server->getTimeMS();
 			index_root_path=mod_path;
-<<<<<<< HEAD
-=======
-			
->>>>>>> 05978932
 #ifndef _WIN32
 			if(index_root_path.empty())
 			{
 				index_root_path=os_file_sep();
 			}
 #endif
-<<<<<<< HEAD
 			initialCheck( backup_dirs[i].path, mod_path, backup_dirs[i].tname, outfile, true,
 				backup_dirs[i].flags, !patterns_changed, backup_dirs[i].symlinked);
 
-=======
-			initialCheck( backup_dirs[i].path, mod_path, backup_dirs[i].tname, outfile, true, backup_dirs[i].optional, !patterns_changed);
-
-
->>>>>>> 05978932
 			commitModifyFilesBuffer();
 			commitAddFilesBuffer();
 
@@ -1102,7 +1070,6 @@
 	share_dirs();
 
 	changed_dirs.clear();
-	hardlinked_changed_files.clear();
 }
 
 void IndexThread::resetFileEntries(void)
@@ -1133,16 +1100,6 @@
 	bool has_include=false;
 	index_flags=flags;
 
-<<<<<<< HEAD
-=======
-	//Server->Log(L"Indexing "+dir, LL_DEBUG);
-	if(Server->getTimeMS()-last_transaction_start>1000)
-	{
-		/*db->EndTransaction();
-		db->BeginWriteTransaction()*/
-		last_transaction_start=Server->getTimeMS();
-	}
->>>>>>> 05978932
 	if( IdleCheckerThread::getIdle()==false )
 	{
 		Server->wait(nonidlesleeptime);
@@ -1163,7 +1120,6 @@
 	
 	if(first)
 	{
-<<<<<<< HEAD
 		int filetype = os_get_file_type(os_file_prefix(dir+os_file_sep()+fn_filter));
 
 		if(!(filetype & EFileType_File) && !(filetype & EFileType_Directory))
@@ -1178,16 +1134,6 @@
 		}
 
 		if(with_orig_path)
-=======
-		std::wstring err_msg;
-		int64 errcode = os_last_error(err_msg);
-#ifdef _WIN32
-		if(getFiles(os_file_prefix(add_trailing_slash(dir))).empty())
-		{
-#endif		
-		VSSLog(L"Cannot access directory to backup: \""+dir+L"\" Errorcode: "+convert(errcode)+L" - "+err_msg, LL_ERROR);
-		if(!optional)
->>>>>>> 05978932
 		{
 			extra+="&orig_path=" + EscapeParamString(Server->ConvertToUTF8(orig_dir))
 				+ "&orig_sep=" + EscapeParamString(Server->ConvertToUTF8(os_file_sep()));
@@ -1216,13 +1162,6 @@
 			writeDir(outfile, named_path, extra);
 			extra.clear();
 		}
-<<<<<<< HEAD
-=======
-		return false;
-#ifdef _WIN32
-		}
-#endif
->>>>>>> 05978932
 	}
 
 	std::vector<SFileAndHash> files=getFilesProxy(orig_dir, dir, named_path, !first && use_db, fn_filter);
@@ -1565,11 +1504,7 @@
 		std::wstring tpath=os_file_prefix(path);
 
 		bool has_error;
-<<<<<<< HEAD
 		fs_files=convertToFileAndHash(orig_path, getFilesWin(tpath, &has_error, true, true), fn_filter);
-=======
-		tmp=convertToFileAndHash(getFiles(tpath, &has_error, follow_symlinks));
->>>>>>> 05978932
 
 		if(has_error)
 		{
@@ -1614,23 +1549,7 @@
 			{
 				if(!fs_files[i].isdir)
 				{
-<<<<<<< HEAD
 					if( std::binary_search(open_files.begin(), open_files.end(), path_lower+strlower(fs_files[i].name) ) )
-=======
-					if( std::binary_search(changed_files.begin(), changed_files.end(), tmp[i].name) ||
-						std::binary_search(hardlinked_changed_files.begin(), hardlinked_changed_files.end(),
-							strlower(path_lower + tmp[i].name)))
-					{
-						VSSLog(L"Found changed file: " + tmp[i].name, LL_DEBUG);
-
-						tmp[i].last_modified*=(std::max)((unsigned int)2, Server->getRandomNumber());
-						if(tmp[i].last_modified>0)
-							tmp[i].last_modified*=-1;
-						else if(tmp[i].last_modified==0)
-							tmp[i].last_modified=-1;
-					}
-					else
->>>>>>> 05978932
 					{
 						VSSLog(L"File is open: " + fs_files[i].name, LL_DEBUG);
 
@@ -1665,11 +1584,7 @@
 			if(calculate_filehashes_on_client)
 			{
 #endif
-<<<<<<< HEAD
 				addFilesInt(path_lower, fs_files);
-=======
-				addFilesInt(path_lower, tmp);
->>>>>>> 05978932
 #ifndef _WIN32
 			}
 #endif
@@ -1702,11 +1617,7 @@
 			std::wstring tpath=os_file_prefix(path);
 
 			bool has_error;
-<<<<<<< HEAD
 			fs_files=convertToFileAndHash(orig_path, getFilesWin(tpath, &has_error, true, true), fn_filter);
-=======
-			tmp=convertToFileAndHash(getFiles(tpath, &has_error, follow_symlinks));
->>>>>>> 05978932
 			if(has_error)
 			{
 				if(os_directory_exists(index_root_path))
@@ -1725,13 +1636,8 @@
 				addMissingHashes(NULL, &fs_files, orig_path, path, named_path);
 			}
 
-<<<<<<< HEAD
 			addFilesInt(path_lower, fs_files);
 			return fs_files;
-=======
-			addFilesInt(path_lower, tmp);
-			return tmp;
->>>>>>> 05978932
 		}
 	}
 #else //_WIN32
@@ -1784,11 +1690,6 @@
 bool IndexThread::find_existing_shadowcopy(SCDirs *dir, bool *onlyref, bool allow_restart, const std::wstring& wpath,
 	const std::vector<SCRef*>& no_restart_refs, bool for_imagebackup, bool *stale_shadowcopy, bool consider_only_own_tokens)
 {
-<<<<<<< HEAD
-=======
-#ifdef _WIN32
-#ifdef ENABLE_VSS
->>>>>>> 05978932
 	for(size_t i=sc_refs.size();i-- > 0;)
 	{
 		if(sc_refs[i]->target==wpath && sc_refs[i]->ok)
@@ -1798,7 +1699,6 @@
 
 			bool only_own_tokens=true;
 			for(size_t k=0;k<sc_refs[i]->starttokens.size();++k)
-<<<<<<< HEAD
 			{
 				int64 last_token_time = ClientConnector::getLastTokenTime(sc_refs[i]->starttokens[k]);
 				int64 curr_time = Server->getTimeSeconds();
@@ -1841,94 +1741,9 @@
 				{
 					VSSLog("Cannot open shadowcopy. Creating new or choosing other.", LL_WARNING);
 					continue;
-=======
-			{
-				int64 last_token_time = ClientConnector::getLastTokenTime(sc_refs[i]->starttokens[k]);
-				int64 curr_time = Server->getTimeSeconds();
-				bool token_timeout=true;
-				if(curr_time>=last_token_time && curr_time-last_token_time<10*60*1000)
-				{
-					token_timeout=false;
-				}
-				if( sc_refs[i]->starttokens[k]!=starttoken && !token_timeout)
-				{
-					only_own_tokens=false;
-					break;
-				}
-			}
-
-			if(consider_only_own_tokens && !only_own_tokens)
-				continue;
-
-
-			bool cannot_open_shadowcopy = false;
-
-			IFile *volf=Server->openFile(sc_refs[i]->volpath, MODE_READ_DEVICE);
-			if(volf==NULL)
-			{
-				if(!do_restart)
-				{
-					VSSLog("Cannot open shadowcopy. Creating new or choosing other.", LL_WARNING);
-					continue;
 				}
 				else
 				{
-					VSSLog("Removing reference because shadowcopy could not be openend", LL_WARNING);
-					cannot_open_shadowcopy=true;
-				}
-			}
-			else
-			{
-				Server->destroy(volf);
-			}
-
-			if( do_restart && allow_restart && (Server->getTimeSeconds()-sc_refs[i]->starttime>shadowcopy_startnew_timeout/1000
-				|| only_own_tokens 
-				|| cannot_open_shadowcopy ) )
-			{
-				if( only_own_tokens)
-				{
-					VSSLog(L"Restarting shadow copy of " + sc_refs[i]->target + L" because it was started by this server", LL_WARNING);
-				}
-				else if(!cannot_open_shadowcopy)
-				{
-					VSSLog(L"Restarting/not using already existing shadow copy of " + sc_refs[i]->target + L" because it is too old", LL_INFO);
-				}
-
-				SCRef *curr=sc_refs[i];
-				std::map<std::wstring, SCDirs*>& scdirs_server = scdirs[starttoken];
-
-				std::vector<std::wstring> paths;
-				for(std::map<std::wstring, SCDirs*>::iterator it=scdirs_server.begin();
-					it!=scdirs_server.end();++it)
-				{
-					paths.push_back(it->first);
-				}
-
-				for(size_t j=0;j<paths.size();++j)
-				{
-					std::map<std::wstring, SCDirs*>::iterator it = scdirs_server.find(paths[j]);
-					if(it!=scdirs_server.end() 
-						&& it->second->ref==curr)
-					{
-						VSSLog(L"Releasing "+it->first+L" orig_target="+it->second->orig_target+L" target="+it->second->target, LL_DEBUG);
-						release_shadowcopy(it->second, false, -1, dir);
-					}
->>>>>>> 05978932
-				}
-				dir->target=dir->orig_target;
-				continue;
-			}
-			else if(!cannot_open_shadowcopy)
-			{
-				dir->ref=sc_refs[i];
-				if(!dir->ref->dontincrement)
-				{
-					sc_refs[i]->starttokens.push_back(starttoken);
-				}
-				else
-				{
-<<<<<<< HEAD
 					VSSLog("Removing reference because shadowcopy could not be openend", LL_WARNING);
 				}
 			}
@@ -2030,66 +1845,12 @@
 
 	return false;
 }
-=======
-					dir->ref->dontincrement=false;
-				}
-
-				VSSLog(L"orig_target="+dir->orig_target+L" volpath="+dir->ref->volpath, LL_DEBUG);
-
-				dir->target=dir->orig_target;
-				dir->target.erase(0,wpath.size());
-
-				dir->target=dir->ref->volpath+os_file_sep()+dir->target;
-				if(dir->fileserv)
-				{
-					shareDir(widen(starttoken), dir->dir, dir->target);
-				}
-
-				if(for_imagebackup && dir->ref->save_id!=-1)
-				{
-					cd->modShadowcopyRefCount(dir->ref->save_id, 1);
-				}
-
-				if(onlyref!=NULL)
-				{
-					*onlyref=true;
-				}
-
-				if( stale_shadowcopy!=NULL )
-				{
-					if(!do_restart)
-					{
-						*stale_shadowcopy=false;
-					}
-					else if(!only_own_tokens || !allow_restart)
-					{
-						*stale_shadowcopy=true;
-					}
-				}
-
-				VSSLog("Shadowcopy already present.", LL_DEBUG);
-				return true;
-			}
-		}
-	}
-
-	return false;
-#else
-	return false;
-#endif
-#else
-	return false;
-#endif
-}
 
 bool IndexThread::start_shadowcopy(SCDirs *dir, bool *onlyref, bool allow_restart, std::vector<SCRef*> no_restart_refs, bool for_imagebackup, bool *stale_shadowcopy)
 {
-#ifdef _WIN32
-#ifdef ENABLE_VSS
-	const char* crash_consistent_explanation = "This means the files open by this application (e.g. databases) will be backed up in a crash consistent state instead of a properly shutdown state. Properly written applications can recover from system crashes or power failures.";
-
 	cleanup_saved_shadowcopies(true);
 
+#ifdef _WIN32
 	WCHAR volume_path[MAX_PATH]; 
 	BOOL ok = GetVolumePathNameW(dir->orig_target.c_str(), volume_path, MAX_PATH);
 	if(!ok)
@@ -2097,8 +1858,14 @@
 		VSSLog("GetVolumePathName(dir.target, volume_path, MAX_PATH) failed", LL_ERROR);
 		return false;
 	}
-
 	std::wstring wpath=volume_path;
+#else
+	std::wstring wpath = Server->ConvertToUnicode(getFolderMount(Server->ConvertToUTF8(dir->orig_target)));
+	if(wpath.empty())
+	{
+		wpath = dir->orig_target;
+	}
+#endif
 
 	
 	if(find_existing_shadowcopy(dir, onlyref, allow_restart, wpath, no_restart_refs, for_imagebackup, stale_shadowcopy, true)
@@ -2114,60 +1881,12 @@
 	sc_refs.push_back(dir->ref);
 	
 
-	int tries=3;
-	bool retryable_error=true;
-	IVssBackupComponents *backupcom=NULL; 
-	while(tries>0 && retryable_error)
-	{		
-		CHECK_COM_RESULT_RELEASE(CreateVssBackupComponents(&backupcom));
->>>>>>> 05978932
-
-bool IndexThread::start_shadowcopy(SCDirs *dir, bool *onlyref, bool allow_restart, std::vector<SCRef*> no_restart_refs, bool for_imagebackup, bool *stale_shadowcopy)
-{
-	cleanup_saved_shadowcopies(true);
-
-#ifdef _WIN32
-	WCHAR volume_path[MAX_PATH]; 
-	BOOL ok = GetVolumePathNameW(dir->orig_target.c_str(), volume_path, MAX_PATH);
-	if(!ok)
-	{
-		VSSLog("GetVolumePathName(dir.target, volume_path, MAX_PATH) failed", LL_ERROR);
-		return false;
-	}
-	std::wstring wpath=volume_path;
-#else
-	std::wstring wpath = Server->ConvertToUnicode(getFolderMount(Server->ConvertToUTF8(dir->orig_target)));
-	if(wpath.empty())
-	{
-		wpath = dir->orig_target;
-	}
-#endif
-
-	
-	if(find_existing_shadowcopy(dir, onlyref, allow_restart, wpath, no_restart_refs, for_imagebackup, stale_shadowcopy, true)
-		|| find_existing_shadowcopy(dir, onlyref, allow_restart, wpath, no_restart_refs, for_imagebackup, stale_shadowcopy, true) )
-	{
-		return true;
-	}
-
-	dir->ref=new SCRef;
-	dir->ref->starttime=Server->getTimeSeconds();
-	dir->ref->target=wpath;
-	dir->ref->starttokens.push_back(starttoken);
-	sc_refs.push_back(dir->ref);
-	
-
-<<<<<<< HEAD
 #ifdef _WIN32
 	return start_shadowcopy_win(dir, wpath, for_imagebackup, onlyref);
 #else
 	return start_shadowcopy_lin(dir, wpath, for_imagebackup, onlyref);
 #endif
 }
-=======
-		CHECK_COM_RESULT_RELEASE(backupcom->GatherWriterMetadata(&pb_result));
-		wait_for(pb_result);
->>>>>>> 05978932
 
 namespace
 {
@@ -3137,20 +2856,13 @@
 		}
 	}
 
-<<<<<<< HEAD
 	if(Server->getServerParameter("internet_only_mode")=="true")
 	{
 		curr_tcpport=0;
 		curr_udpport=0;
 	}
 
-	filesrv=((IFileServFactory*)(Server->getPlugin(Server->getThreadID(), filesrv_pluginid)))->createFileServ(curr_tcpport, curr_udpport, name, use_fqdn);
 	filesrv->shareDir(L"urbackup", Server->getServerWorkingDir()+L"/urbackup/data", std::string());
-=======
-	filesrv=((IFileServFactory*)(Server->getPlugin(Server->getThreadID(), filesrv_pluginid)))->createFileServ(curr_tcpport, curr_udpport, name, use_fqdn,
-		backgroundBackupsEnabled());
-	filesrv->shareDir(L"urbackup", Server->getServerWorkingDir()+L"/urbackup/data");
->>>>>>> 05978932
 
 	ServerIdentityMgr::setFileServ(filesrv);
 	ServerIdentityMgr::loadServerIdentities();
@@ -3306,7 +3018,6 @@
 	return path;
 }
 
-<<<<<<< HEAD
 std::wstring IndexThread::addDirectorySeparatorAtEnd(const std::wstring& path)
 {
 	wchar_t path_sep=os_file_sep()[0];
@@ -3317,8 +3028,6 @@
 	return path;
 }
 
-=======
->>>>>>> 05978932
 std::string IndexThread::getSHA256(const std::wstring& fn)
 {
 	sha256_ctx ctx;
@@ -3375,8 +3084,6 @@
 			Server->wait(5000);
 		}
 	}
-<<<<<<< HEAD
-=======
 
 	Server->destroy(f);
 
@@ -3391,7 +3098,11 @@
 	Server->Log(msg, loglevel);
 	if(loglevel>LL_DEBUG)
 	{
-		vsslog.push_back(std::make_pair(msg, loglevel));
+		SVssLogItem item;
+		item.msg = msg;
+		item.loglevel = loglevel;
+		item.times = Server->getTimeSeconds();
+		vsslog.push_back(item);
 	}
 }
 
@@ -3400,9 +3111,29 @@
 	Server->Log(msg, loglevel);
 	if(loglevel>LL_DEBUG)
 	{
-		vsslog.push_back(std::make_pair(Server->ConvertToUTF8(msg), loglevel));
-	}
-}
+		SVssLogItem item;
+		item.msg = Server->ConvertToUTF8(msg);
+		item.loglevel = loglevel;
+		item.times = Server->getTimeSeconds();
+		vsslog.push_back(item);
+	}
+}
+
+void IndexThread::VSSLogLines(const std::string& msg, int loglevel)
+{
+	std::vector<std::string> lines;
+	TokenizeMail(msg, lines, "\n");
+
+	for(size_t i=0;i<lines.size();++i)
+	{
+		std::string line = trim(lines[i]);
+		if(!line.empty())
+		{
+			VSSLog(line, loglevel);
+		}
+	}
+}
+
 
 #ifdef _WIN32
 namespace
@@ -3424,7 +3155,7 @@
 }
 #endif
 
-void IndexThread::addFileExceptions(void)
+void IndexThread::addFileExceptions(std::vector<std::wstring>& exlude_dirs)
 {
 #ifdef _WIN32
 	exlude_dirs.push_back(sanitizePattern(L"C:\\HIBERFIL.SYS"));
@@ -3496,159 +3227,6 @@
 	if(volume.find(L"\\\\?\\")==0)
 		volume.erase(0, 4);
 
-	std::vector<SMDir> additional_changed_dirs;
-
-	std::wstring prev_path;
-
-	for(size_t i=0;i<changed_dirs.size();++i)
-	{
-		std::wstring vsstpath;
-		{
-			std::wstring tpath=changed_dirs[i].name;
->>>>>>> 05978932
-
-	Server->destroy(f);
-
-	std::string ret;
-	ret.resize(64);
-	sha512_final(&ctx, reinterpret_cast<unsigned char*>(const_cast<char*>(ret.c_str())));
-	return ret;
-}
-
-void IndexThread::VSSLog(const std::string& msg, int loglevel)
-{
-	Server->Log(msg, loglevel);
-	if(loglevel>LL_DEBUG)
-	{
-		SVssLogItem item;
-		item.msg = msg;
-		item.loglevel = loglevel;
-		item.times = Server->getTimeSeconds();
-		vsslog.push_back(item);
-	}
-}
-
-void IndexThread::VSSLog(const std::wstring& msg, int loglevel)
-{
-	Server->Log(msg, loglevel);
-	if(loglevel>LL_DEBUG)
-	{
-		SVssLogItem item;
-		item.msg = Server->ConvertToUTF8(msg);
-		item.loglevel = loglevel;
-		item.times = Server->getTimeSeconds();
-		vsslog.push_back(item);
-	}
-}
-
-void IndexThread::VSSLogLines(const std::string& msg, int loglevel)
-{
-	std::vector<std::string> lines;
-	TokenizeMail(msg, lines, "\n");
-
-	for(size_t i=0;i<lines.size();++i)
-	{
-		std::string line = trim(lines[i]);
-		if(!line.empty())
-		{
-			VSSLog(line, loglevel);
-		}
-	}
-}
-
-
-#ifdef _WIN32
-namespace
-{
-	LONG GetStringRegKey(HKEY hKey, const std::wstring &strValueName, std::wstring &strValue, const std::wstring &strDefaultValue)
-	{
-		strValue = strDefaultValue;
-		WCHAR szBuffer[8192];
-		DWORD dwBufferSize = sizeof(szBuffer);
-		ULONG nError;
-		nError = RegQueryValueExW(hKey, strValueName.c_str(), 0, NULL, (LPBYTE)szBuffer, &dwBufferSize);
-		if (ERROR_SUCCESS == nError)
-		{
-			strValue.resize(dwBufferSize/sizeof(wchar_t));
-			memcpy(const_cast<wchar_t*>(strValue.c_str()), szBuffer, dwBufferSize);
-		}
-		return nError;
-	}
-}
-#endif
-
-void IndexThread::addFileExceptions(std::vector<std::wstring>& exlude_dirs)
-{
-#ifdef _WIN32
-	exlude_dirs.push_back(sanitizePattern(L"C:\\HIBERFIL.SYS"));
-
-	HKEY hKey;
-	LONG lRes = RegOpenKeyExW(HKEY_LOCAL_MACHINE, L"SYSTEM\\CurrentControlSet\\Control\\Session Manager\\Memory Management", 0, KEY_READ, &hKey);
-	if(lRes != ERROR_SUCCESS)
-		return;
-
-	std::wstring tfiles;
-	lRes = GetStringRegKey(hKey, L"ExistingPageFiles", tfiles, L"");
-	if(lRes != ERROR_SUCCESS)
-		return;
-
-	std::vector<std::wstring> toks;
-	std::wstring sep;
-	sep.resize(1);
-	sep[0]=0;
-	Tokenize(tfiles, toks, sep);
-	for(size_t i=0;i<toks.size();++i)
-	{
-		toks[i]=trim(toks[i].c_str());
-
-		if(toks[i].empty())
-			continue;
-
-		toks[i]=trim(toks[i]);
-
-		if(toks[i].find(L"\\??\\")==0)
-		{
-			toks[i].erase(0, 4);
-		}
-
-		strupper(&toks[i]);
-
-		exlude_dirs.push_back(sanitizePattern(toks[i]));
-	}
-#endif
-}
-
-void IndexThread::handleHardLinks(const std::wstring& bpath, const std::wstring& vsspath)
-{
-#ifdef _WIN32
-	std::wstring prefixedbpath=os_file_prefix(bpath);
-	std::wstring tvolume;
-	tvolume.resize(prefixedbpath.size()+100);
-	DWORD cchBufferLength=static_cast<DWORD>(tvolume.size());
-	BOOL b=GetVolumePathNameW(prefixedbpath.c_str(), &tvolume[0], cchBufferLength);
-	if(!b)
-	{
-		VSSLog(L"Error getting volume path for "+bpath, LL_WARNING);
-		return;
-	}
-
-	std::wstring tvssvolume;
-	tvssvolume.resize(vsspath.size()+100);
-	cchBufferLength=static_cast<DWORD>(tvssvolume.size());
-	b=GetVolumePathNameW(vsspath.c_str(), &tvssvolume[0], cchBufferLength);
-	if(!b)
-	{
-		VSSLog(L"Error getting volume path for "+vsspath, LL_WARNING);
-		return;
-	}
-
-	std::wstring vssvolume=tvssvolume.c_str();
-
-	std::wstring volume=strlower(tvolume.c_str());
-
-	if(volume.find(L"\\\\?\\")==0)
-		volume.erase(0, 4);
-
 	std::vector<std::wstring> additional_changed_dirs;
 	std::vector<std::wstring> additional_open_files;
 
@@ -3677,13 +3255,9 @@
 		}
 
 		bool has_error;
-<<<<<<< HEAD
 		std::vector<SFile> files = getFilesWin(os_file_prefix(vsstpath), &has_error, false, false);
-=======
-		std::vector<SFile> files = getFiles(os_file_prefix(vsstpath), &has_error, false, false);
 		std::vector<std::wstring> changed_files;
 		bool looked_up_changed_files=false;
->>>>>>> 05978932
 
 		if(has_error)
 		{
@@ -3691,10 +3265,7 @@
 		}
 
 		const size_t& cdir_idx = i;
-<<<<<<< HEAD
-=======
-		
->>>>>>> 05978932
+
 
 		for(size_t i=0;i<files.size();++i)
 		{
@@ -3724,31 +3295,8 @@
 				{
 					CloseHandle(hFile);
 
-<<<<<<< HEAD
 					bool file_is_open = std::binary_search(open_files.begin(),
 						open_files.end(), changed_dirs[cdir_idx]+os_file_sep()+strlower(files[i].name));
-=======
-					if(!looked_up_changed_files)
-					{
-						looked_up_changed_files=true;
-
-						std::set<_i64> changed_files_dir_ids;
-						size_t diridx=cdir_idx ;
-						do 
-						{
-							if(changed_files_dir_ids.find(changed_dirs[diridx].id)==changed_files_dir_ids.end())
-							{
-								std::vector<std::wstring> new_changed_files = cd->getChangedFiles(changed_dirs[diridx].id);
-								changed_files.insert(changed_files.end(), new_changed_files.begin(), new_changed_files.end());
-								changed_files_dir_ids.insert(changed_dirs[diridx].id);
-							}
-							++diridx;
-
-						} while (diridx<changed_dirs.size() && changed_dirs[diridx].name==changed_dirs[cdir_idx].name);
-
-						std::sort(changed_files.begin(), changed_files.end());
-					}
->>>>>>> 05978932
 
 					std::wstring outBuf;
 					DWORD stringLength=4096;
@@ -3773,9 +3321,8 @@
 						else
 							nfn=volume+nfn;
 
-<<<<<<< HEAD
-						std::wstring ndir= ExtractFilePath(nfn)+os_file_sep();
-						
+						std::wstring ndir=ExtractFilePath(nfn)+os_file_sep();
+					
 						if(!std::binary_search(changed_dirs.begin(), changed_dirs.end(), ndir) )
 						{
 							additional_changed_dirs.push_back(ndir);
@@ -3786,25 +3333,6 @@
 								additional_open_files.end())
 						{
 							additional_open_files.push_back(nfn);
-=======
-						std::wstring ndir=ExtractFilePath(nfn)+os_file_sep();
-
-						std::vector<SMDir>::iterator it_dir=std::lower_bound(changed_dirs.begin(), changed_dirs.end(), SMDir(0, ndir));
-						if(it_dir==changed_dirs.end() || (*it_dir).name!=ndir)
-						{
-							additional_changed_dirs.push_back(SMDir(0, ndir));
-						}
-
-						bool file_has_changed = std::binary_search(changed_files.begin(), changed_files.end(), files[i].name);
-
-						if(file_has_changed)
-						{
-							if(std::find(hardlinked_changed_files.begin(), hardlinked_changed_files.end(), nfn)==
-								hardlinked_changed_files.end())
-							{
-								hardlinked_changed_files.push_back(nfn);
-							}
->>>>>>> 05978932
 						}
 
 						do
@@ -3821,11 +3349,7 @@
 							{
 								VSSLog(L"Error reading (2) hard link names of "+fn, LL_INFO);
 							}
-<<<<<<< HEAD
 							else if(b)
-=======
-							else
->>>>>>> 05978932
 							{
 								std::wstring nfn = strlower(std::wstring(outBuf.begin(), outBuf.begin()+stringLength-1));
 								if(nfn[0]=='\\')
@@ -3834,7 +3358,6 @@
 									nfn=volume+nfn;
 
 								std::wstring ndir=ExtractFilePath(nfn)+os_file_sep();
-<<<<<<< HEAD
 														
 								if(!std::binary_search(changed_dirs.begin(), changed_dirs.end(), ndir))
 								{
@@ -3846,22 +3369,6 @@
 									additional_open_files.end())
 								{
 									additional_open_files.push_back(nfn);
-=======
-								
-								std::vector<SMDir>::iterator it_dir=std::lower_bound(changed_dirs.begin(), changed_dirs.end(), SMDir(0, ndir));
-								if(it_dir==changed_dirs.end() || (*it_dir).name!=ndir)
-								{
-									additional_changed_dirs.push_back(SMDir(0, ndir));
-								}
-
-								if(file_has_changed)
-								{
-									if(std::find(hardlinked_changed_files.begin(), hardlinked_changed_files.end(), nfn)==
-										hardlinked_changed_files.end())
-									{
-										hardlinked_changed_files.push_back(nfn);
-									}
->>>>>>> 05978932
 								}
 							}
 						}
@@ -3880,13 +3387,9 @@
 
 	changed_dirs.insert(changed_dirs.end(), additional_changed_dirs.begin(), additional_changed_dirs.end());
 	std::sort(changed_dirs.begin(), changed_dirs.end());
-<<<<<<< HEAD
 
 	open_files.insert(open_files.end(), additional_open_files.begin(), additional_open_files.end());
 	std::sort(open_files.begin(), open_files.end());
-=======
-	std::sort(hardlinked_changed_files.begin(), hardlinked_changed_files.end());
->>>>>>> 05978932
 #endif
 }
 
@@ -3912,7 +3415,21 @@
 	return ret;
 }
 
-<<<<<<< HEAD
+bool IndexThread::backgroundBackupsEnabled()
+{
+	std::auto_ptr<ISettingsReader> curr_settings(Server->createFileSettingsReader("urbackup/data/settings.cfg"));
+	if(curr_settings.get()!=NULL)
+	{
+		std::string background_backups;
+		if(curr_settings->getValue("background_backups", &background_backups)
+			|| curr_settings->getValue("background_backups_def", &background_backups) )
+		{
+			return background_backups!="false";
+		}
+	}
+	return true;
+}
+
 void IndexThread::writeTokens()
 {
 	std::auto_ptr<ISettingsReader> access_keys(
@@ -4554,37 +4071,3 @@
 }
 
 
-=======
-bool IndexThread::backgroundBackupsEnabled()
-{
-	std::auto_ptr<ISettingsReader> curr_settings(Server->createFileSettingsReader("urbackup/data/settings.cfg"));
-	if(curr_settings.get()!=NULL)
-	{
-		std::string background_backups;
-		if(curr_settings->getValue("background_backups", &background_backups)
-			|| curr_settings->getValue("background_backups_def", &background_backups) )
-		{
-			return background_backups!="false";
-		}
-	}
-	return true;
-}
-
-void IndexThread::readFollowSymlinks()
-{
-#ifdef _WIN32
-	follow_symlinks=false;
-#else
-	follow_symlinks=true;
-	std::auto_ptr<ISettingsReader> curr_settings(Server->createFileSettingsReader("urbackup/data/settings.cfg"));
-	if(curr_settings.get()!=NULL)
-	{	
-		std::wstring val;
-		if(curr_settings->getValue(L"follow_symlinks", &val) || curr_settings->getValue(L"follow_symlinks_def", &val) )
-		{
-			follow_symlinks = (val==L"true");
-		}
-	}
-#endif
-}
->>>>>>> 05978932
