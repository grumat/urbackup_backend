--- conflicted
+++ resolved
@@ -1,391 +1,349 @@
-#include "../Interface/Thread.h"
-#include "../Interface/Mutex.h"
-#include "../Interface/Pipe.h"
-#include "../Interface/Database.h"
-#include "../Interface/ThreadPool.h"
-#include "../urbackupcommon/os_functions.h"
-#include "clientdao.h"
-#include <map>
-#include "tokens.h"
-
-#ifdef _WIN32
-#ifndef VSS_XP
-#ifndef VSS_S03
-#include <Vss.h>
-#include <VsWriter.h>
-#include <VsBackup.h>
-#else
-#include <win2003/vss.h>
-#include <win2003/vswriter.h>
-#include <win2003/vsbackup.h>
-#endif //VSS_S03
-#else
-#include <winxp/vss.h>
-#include <winxp/vswriter.h>
-#include <winxp/vsbackup.h>
-#endif //VSS_XP
-#endif
-
-#ifndef _WIN32
-#define VSS_ID GUID
-#endif
-
-#include "../fileservplugin/IFileServFactory.h"
-
-#include <vector>
-#include <string>
-#include <fstream>
-#include <sstream>
-
-const int c_group_default = 0;
-const int c_group_continuous = 1;
-
-const unsigned int flag_end_to_end_verification = 2;
-const unsigned int flag_with_scripts = 4;
-const unsigned int flag_calc_checksums = 8;
-const unsigned int flag_with_orig_path = 16;
-const unsigned int flag_with_sequence = 32;
-const unsigned int flag_with_proper_symlinks = 64;
-
-class DirectoryWatcherThread;
-
-class IdleCheckerThread : public IThread
-{
-public:
-	void operator()(void);
-
-	static bool getIdle(void);
-	static bool getPause(void);
-	static void setPause(bool b);
-
-private:
-	volatile static bool idle;
-	volatile static bool pause;
-};
-
-struct SCRef
-{
-#ifdef _WIN32
-	SCRef(void): backupcom(NULL), ok(false), dontincrement(false) {}
-
-	IVssBackupComponents *backupcom;
-#endif
-	VSS_ID ssetid;
-	std::wstring volpath;
-	int64 starttime;
-	std::wstring target;
-	int save_id;
-	bool ok;
-	bool dontincrement;
-	std::vector<std::string> starttokens;
-};
-
-struct SCDirs
-{
-	SCDirs(void): ref(NULL) {}
-	std::wstring dir;
-	std::wstring target;
-	std::wstring orig_target;
-	bool running;
-	SCRef *ref;
-	int64 starttime;
-	bool fileserv;
-};
-
-struct SHashedFile
-{
-	SHashedFile(const std::wstring& path,
-				_i64 filesize,
-				_i64 modifytime,
-				const std::string& hash)
-				: path(path),
-				  filesize(filesize), modifytime(modifytime),
-				  hash(hash)
-	{
-	}
-
-	std::wstring path;
-	_i64 filesize;
-	_i64 modifytime;
-	std::string hash;
-};
-
-struct SShadowCopyContext
-{
-#ifdef _WIN32
-	SShadowCopyContext()
-		:backupcom(NULL)
-	{
-
-	}
-
-	IVssBackupComponents *backupcom;
-#endif
-};
-
-struct SVssLogItem
-{
-	std::string msg;
-	int loglevel;
-	int64 times;
-};
-
-struct SBackupScript
-{
-	std::wstring scriptname;
-	std::wstring outputname;
-	int64 size;
-};
-
-class ClientDAO;
-
-class IndexThread : public IThread
-{
-public:
-	static const char IndexThreadAction_GetLog;
-	static const char IndexThreadAction_PingShadowCopy;
-	static const char IndexThreadAction_AddWatchdir;
-	static const char IndexThreadAction_RemoveWatchdir;
-
-	IndexThread(void);
-	~IndexThread();
-
-	void operator()(void);
-
-	static IMutex* getFilelistMutex(void);
-	static IPipe * getMsgPipe(void);
-	static IFileServ *getFileSrv(void);
-
-	static void stopIndex(void);
-
-	static void shareDir(const std::wstring& token, std::wstring name, const std::wstring &path);
-	static void removeDir(const std::wstring& token, std::wstring name);
-	static std::wstring getShareDir(const std::wstring &name);
-	static void share_dirs();
-	static void unshare_dirs();
-	
-	static void execute_postbackup_hook(void);
-
-	static void doStop(void);
-
-<<<<<<< HEAD
-	static std::vector<std::wstring> parseExcludePatterns(const std::wstring& val);
-	static std::vector<std::wstring> parseIncludePatterns(const std::wstring& val, std::vector<int>& include_depth,
-		std::vector<std::wstring>& include_prefix);
-
-	static bool isExcluded(const std::vector<std::wstring>& exlude_dirs, const std::wstring &path);
-	static bool isIncluded(const std::vector<std::wstring>& include_dirs, const std::vector<int>& include_depth,
-		const std::vector<std::wstring>& include_prefix, const std::wstring &path, bool *adding_worthless);
-
-	static std::wstring mapScriptOutputName(const std::wstring& fn);
-
-	static std::string getSHA256(const std::wstring& fn);
-	static std::string getSHA512Binary(const std::wstring& fn);
-
-private:
-
-	bool readBackupDirs(void);
-	bool readBackupScripts();
-
-    bool getAbsSymlinkTarget(const std::wstring& symlink, const std::wstring& orig_path, std::wstring& target);
-	void addSymlinkBackupDir(const std::wstring& target);
-	bool backupNameInUse(const std::wstring& name);
-	void removeUnconfirmedSymlinkDirs();
-
-	std::vector<SFileAndHash> convertToFileAndHash(const std::wstring& orig_dir, const std::vector<SFile> files, const std::wstring& fn_filter);
-
-	bool initialCheck(std::wstring orig_dir, std::wstring dir, std::wstring named_path, std::fstream &outfile, bool first, int flags, bool use_db, bool symlinked);
-=======
-	static bool backgroundBackupsEnabled();
-
-private:
-
-	void readBackupDirs(void);
-
-	void readFollowSymlinks();
-
-	bool initialCheck(const std::wstring &orig_dir, const std::wstring &dir, const std::wstring &named_path, std::fstream &outfile, bool first, bool optional, bool use_db);
->>>>>>> 05978932
-
-	void indexDirs(void);
-
-	void updateDirs(void);
-
-	static std::wstring sanitizePattern(const std::wstring &p);
-	void readPatterns(bool &pattern_changed, bool update_saved_patterns);	
-
-	std::vector<SFileAndHash> getFilesProxy(const std::wstring &orig_path, std::wstring path, const std::wstring& named_path, bool use_db, const std::wstring& fn_filter);
-
-	bool start_shadowcopy(SCDirs *dir, bool *onlyref=NULL, bool allow_restart=false, std::vector<SCRef*> no_restart_refs=std::vector<SCRef*>(), bool for_imagebackup=false, bool *stale_shadowcopy=NULL);
-<<<<<<< HEAD
-
-=======
->>>>>>> 05978932
-	bool find_existing_shadowcopy(SCDirs *dir, bool *onlyref, bool allow_restart, const std::wstring& wpath, const std::vector<SCRef*>& no_restart_refs, bool for_imagebackup, bool *stale_shadowcopy,
-		bool consider_only_own_tokens);
-	bool release_shadowcopy(SCDirs *dir, bool for_imagebackup=false, int save_id=-1, SCDirs *dontdel=NULL);
-	bool cleanup_saved_shadowcopies(bool start=false);
-	std::string lookup_shadowcopy(int sid);
-#ifdef _WIN32
-	bool start_shadowcopy_win( SCDirs * dir, std::wstring &wpath, bool for_imagebackup, bool * &onlyref );
-	bool wait_for(IVssAsync *vsasync);
-	std::string GetErrorHResErrStr(HRESULT res);
-	bool check_writer_status(IVssBackupComponents *backupcom, std::wstring& errmsg, int loglevel, bool* retryable_error);
-	bool checkErrorAndLog(BSTR pbstrWriter, VSS_WRITER_STATE pState, HRESULT pHrResultFailure, std::wstring& errmsg, int loglevel, bool* retryable_error);
-#else
-	bool start_shadowcopy_lin( SCDirs * dir, std::wstring &wpath, bool for_imagebackup, bool * &onlyref );
-#endif
-
-	bool deleteShadowcopy(SCDirs *dir);
-	bool deleteSavedShadowCopy(SShadowCopy& scs, SShadowCopyContext& context);
-	void clearContext( SShadowCopyContext& context);
-
-	
-	void VSSLog(const std::string& msg, int loglevel);
-	void VSSLog(const std::wstring& msg, int loglevel);
-	void VSSLogLines(const std::string& msg, int loglevel);
-
-	SCDirs* getSCDir(const std::wstring path);
-
-	void execute_prebackup_hook(void);
-	void execute_postindex_hook(void);
-	std::string execute_script(const std::wstring& cmd);
-
-	void start_filesrv(void);
-
-	bool skipFile(const std::wstring& filepath, const std::wstring& namedpath);
-
-	bool addMissingHashes(std::vector<SFileAndHash>* dbfiles, std::vector<SFileAndHash>* fsfiles, const std::wstring &orig_path, const std::wstring& filepath, const std::wstring& namedpath);
-
-	void modifyFilesInt(std::wstring path, const std::vector<SFileAndHash> &data);
-<<<<<<< HEAD
-=======
-
-	size_t calcBufferSize( std::wstring &path, const std::vector<SFileAndHash> &data );
-
-	void commitModifyFilesBuffer();
-
-	void addFilesInt(std::wstring path, const std::vector<SFileAndHash> &data);
-	void commitAddFilesBuffer();
->>>>>>> 05978932
-
-	size_t calcBufferSize( std::wstring &path, const std::vector<SFileAndHash> &data );
-
-	void commitModifyFilesBuffer();
-
-	void addFilesInt(std::wstring path, const std::vector<SFileAndHash> &data);
-	void commitAddFilesBuffer();
-
-	std::wstring removeDirectorySeparatorAtEnd(const std::wstring& path);
-	std::wstring addDirectorySeparatorAtEnd(const std::wstring& path);
-
-	void resetFileEntries(void);
-
-	static void addFileExceptions(std::vector<std::wstring>& exlude_dirs);
-
-	void handleHardLinks(const std::wstring& bpath, const std::wstring& vsspath);
-
-	std::string escapeListName(const std::string& listname);
-
-	std::string escapeDirParam(const std::string& dir);
-	std::string escapeDirParam(const std::wstring& dir);
-
-	void writeTokens();
-
-	void setFlags(unsigned int flags);
-
-	void writeDir(std::fstream& out, const std::wstring& name, const std::string& extra=std::string());
-	bool addBackupScripts(std::fstream& outfile);
-	std::string starttoken;
-
-	std::vector<SBackupDir> backup_dirs;
-
-<<<<<<< HEAD
-	std::vector<std::wstring> changed_dirs;
-	std::vector<std::wstring> open_files;
-=======
-	std::vector<SMDir> changed_dirs;
-	std::vector<std::wstring> hardlinked_changed_files;
->>>>>>> 05978932
-
-	static IMutex *filelist_mutex;
-	static IMutex *filesrv_mutex;
-
-	static IPipe* msgpipe;
-
-	IPipe *contractor;
-
-	ClientDAO *cd;
-
-	IDatabase *db;
-
-	static IFileServ *filesrv;
-
-	DirectoryWatcherThread *dwt;
-	THREADPOOL_TICKET dwt_ticket;
-
-	std::map<std::string, std::map<std::wstring, SCDirs*> > scdirs;
-	std::vector<SCRef*> sc_refs;
-
-	int index_c_db;
-	int index_c_fs;
-	int index_c_db_update;
-
-	static volatile bool stop_index;
-
-	std::vector<std::wstring> exlude_dirs;
-	std::vector<std::wstring> include_dirs;
-	std::vector<int> include_depth;
-	std::vector<std::wstring> include_prefix;
-
-	int64 last_transaction_start;
-
-	static std::map<std::wstring, std::wstring> filesrv_share_dirs;
-
-	std::vector< std::pair<std::wstring, std::vector<SFileAndHash> > > modify_file_buffer;
-	size_t modify_file_buffer_size;
-<<<<<<< HEAD
-=======
-
-	std::vector< std::pair<std::wstring, std::vector<SFileAndHash> > > add_file_buffer;
-	size_t add_file_buffer_size;
-
-	int64 last_file_buffer_commit_time;
->>>>>>> 05978932
-
-	std::vector< std::pair<std::wstring, std::vector<SFileAndHash> > > add_file_buffer;
-	size_t add_file_buffer_size;
-
-	int64 last_file_buffer_commit_time;
-
-	int index_group;
-	int index_flags;
-
-	SCDirs* index_scd;
-
-	bool end_to_end_file_backup_verification;
-	bool calculate_filehashes_on_client;
-	bool with_scripts;
-	bool with_orig_path;
-	bool with_sequence;
-	bool with_proper_symlinks;
-
-	int64 last_tmp_update_time;
-
-	std::wstring index_root_path;
-	bool index_error;
-
-	std::vector<SVssLogItem> vsslog;
-
-	std::vector<SBackupScript> scripts;
-
-	_i64 last_filebackup_filetime;
-
-<<<<<<< HEAD
-	tokens::TokenCache token_cache;
-=======
-	bool follow_symlinks;
->>>>>>> 05978932
-};
-
-std::wstring add_trailing_slash(const std::wstring &strDirName);
+#include "../Interface/Thread.h"
+#include "../Interface/Mutex.h"
+#include "../Interface/Pipe.h"
+#include "../Interface/Database.h"
+#include "../Interface/ThreadPool.h"
+#include "../urbackupcommon/os_functions.h"
+#include "clientdao.h"
+#include <map>
+#include "tokens.h"
+
+#ifdef _WIN32
+#ifndef VSS_XP
+#ifndef VSS_S03
+#include <Vss.h>
+#include <VsWriter.h>
+#include <VsBackup.h>
+#else
+#include <win2003/vss.h>
+#include <win2003/vswriter.h>
+#include <win2003/vsbackup.h>
+#endif //VSS_S03
+#else
+#include <winxp/vss.h>
+#include <winxp/vswriter.h>
+#include <winxp/vsbackup.h>
+#endif //VSS_XP
+#endif
+
+#ifndef _WIN32
+#define VSS_ID GUID
+#endif
+
+#include "../fileservplugin/IFileServFactory.h"
+
+#include <vector>
+#include <string>
+#include <fstream>
+#include <sstream>
+
+const int c_group_default = 0;
+const int c_group_continuous = 1;
+
+const unsigned int flag_end_to_end_verification = 2;
+const unsigned int flag_with_scripts = 4;
+const unsigned int flag_calc_checksums = 8;
+const unsigned int flag_with_orig_path = 16;
+const unsigned int flag_with_sequence = 32;
+const unsigned int flag_with_proper_symlinks = 64;
+
+class DirectoryWatcherThread;
+
+class IdleCheckerThread : public IThread
+{
+public:
+	void operator()(void);
+
+	static bool getIdle(void);
+	static bool getPause(void);
+	static void setPause(bool b);
+
+private:
+	volatile static bool idle;
+	volatile static bool pause;
+};
+
+struct SCRef
+{
+#ifdef _WIN32
+	SCRef(void): backupcom(NULL), ok(false), dontincrement(false) {}
+
+	IVssBackupComponents *backupcom;
+#endif
+	VSS_ID ssetid;
+	std::wstring volpath;
+	int64 starttime;
+	std::wstring target;
+	int save_id;
+	bool ok;
+	bool dontincrement;
+	std::vector<std::string> starttokens;
+};
+
+struct SCDirs
+{
+	SCDirs(void): ref(NULL) {}
+	std::wstring dir;
+	std::wstring target;
+	std::wstring orig_target;
+	bool running;
+	SCRef *ref;
+	int64 starttime;
+	bool fileserv;
+};
+
+struct SHashedFile
+{
+	SHashedFile(const std::wstring& path,
+				_i64 filesize,
+				_i64 modifytime,
+				const std::string& hash)
+				: path(path),
+				  filesize(filesize), modifytime(modifytime),
+				  hash(hash)
+	{
+	}
+
+	std::wstring path;
+	_i64 filesize;
+	_i64 modifytime;
+	std::string hash;
+};
+
+struct SShadowCopyContext
+{
+#ifdef _WIN32
+	SShadowCopyContext()
+		:backupcom(NULL)
+	{
+
+	}
+
+	IVssBackupComponents *backupcom;
+#endif
+};
+
+struct SVssLogItem
+{
+	std::string msg;
+	int loglevel;
+	int64 times;
+};
+
+struct SBackupScript
+{
+	std::wstring scriptname;
+	std::wstring outputname;
+	int64 size;
+};
+
+class ClientDAO;
+
+class IndexThread : public IThread
+{
+public:
+	static const char IndexThreadAction_GetLog;
+	static const char IndexThreadAction_PingShadowCopy;
+	static const char IndexThreadAction_AddWatchdir;
+	static const char IndexThreadAction_RemoveWatchdir;
+
+	IndexThread(void);
+	~IndexThread();
+
+	void operator()(void);
+
+	static IMutex* getFilelistMutex(void);
+	static IPipe * getMsgPipe(void);
+	static IFileServ *getFileSrv(void);
+
+	static void stopIndex(void);
+
+	static void shareDir(const std::wstring& token, std::wstring name, const std::wstring &path);
+	static void removeDir(const std::wstring& token, std::wstring name);
+	static std::wstring getShareDir(const std::wstring &name);
+	static void share_dirs();
+	static void unshare_dirs();
+	
+	static void execute_postbackup_hook(void);
+
+	static void doStop(void);
+	
+	static bool backgroundBackupsEnabled();
+
+	static std::vector<std::wstring> parseExcludePatterns(const std::wstring& val);
+	static std::vector<std::wstring> parseIncludePatterns(const std::wstring& val, std::vector<int>& include_depth,
+		std::vector<std::wstring>& include_prefix);
+
+	static bool isExcluded(const std::vector<std::wstring>& exlude_dirs, const std::wstring &path);
+	static bool isIncluded(const std::vector<std::wstring>& include_dirs, const std::vector<int>& include_depth,
+		const std::vector<std::wstring>& include_prefix, const std::wstring &path, bool *adding_worthless);
+
+	static std::wstring mapScriptOutputName(const std::wstring& fn);
+
+	static std::string getSHA256(const std::wstring& fn);
+	static std::string getSHA512Binary(const std::wstring& fn);
+
+private:
+
+	bool readBackupDirs(void);
+	bool readBackupScripts();
+
+    bool getAbsSymlinkTarget(const std::wstring& symlink, const std::wstring& orig_path, std::wstring& target);
+	void addSymlinkBackupDir(const std::wstring& target);
+	bool backupNameInUse(const std::wstring& name);
+	void removeUnconfirmedSymlinkDirs();
+
+	std::vector<SFileAndHash> convertToFileAndHash(const std::wstring& orig_dir, const std::vector<SFile> files, const std::wstring& fn_filter);
+
+	bool initialCheck(std::wstring orig_dir, std::wstring dir, std::wstring named_path, std::fstream &outfile, bool first, int flags, bool use_db, bool symlinked);
+
+	void indexDirs(void);
+
+	void updateDirs(void);
+
+	static std::wstring sanitizePattern(const std::wstring &p);
+	void readPatterns(bool &pattern_changed, bool update_saved_patterns);	
+
+	std::vector<SFileAndHash> getFilesProxy(const std::wstring &orig_path, std::wstring path, const std::wstring& named_path, bool use_db, const std::wstring& fn_filter);
+
+	bool start_shadowcopy(SCDirs *dir, bool *onlyref=NULL, bool allow_restart=false, std::vector<SCRef*> no_restart_refs=std::vector<SCRef*>(), bool for_imagebackup=false, bool *stale_shadowcopy=NULL);
+
+	bool find_existing_shadowcopy(SCDirs *dir, bool *onlyref, bool allow_restart, const std::wstring& wpath, const std::vector<SCRef*>& no_restart_refs, bool for_imagebackup, bool *stale_shadowcopy,
+		bool consider_only_own_tokens);
+	bool release_shadowcopy(SCDirs *dir, bool for_imagebackup=false, int save_id=-1, SCDirs *dontdel=NULL);
+	bool cleanup_saved_shadowcopies(bool start=false);
+	std::string lookup_shadowcopy(int sid);
+#ifdef _WIN32
+	bool start_shadowcopy_win( SCDirs * dir, std::wstring &wpath, bool for_imagebackup, bool * &onlyref );
+	bool wait_for(IVssAsync *vsasync);
+	std::string GetErrorHResErrStr(HRESULT res);
+	bool check_writer_status(IVssBackupComponents *backupcom, std::wstring& errmsg, int loglevel, bool* retryable_error);
+	bool checkErrorAndLog(BSTR pbstrWriter, VSS_WRITER_STATE pState, HRESULT pHrResultFailure, std::wstring& errmsg, int loglevel, bool* retryable_error);
+#else
+	bool start_shadowcopy_lin( SCDirs * dir, std::wstring &wpath, bool for_imagebackup, bool * &onlyref );
+#endif
+
+	bool deleteShadowcopy(SCDirs *dir);
+	bool deleteSavedShadowCopy(SShadowCopy& scs, SShadowCopyContext& context);
+	void clearContext( SShadowCopyContext& context);
+
+	
+	void VSSLog(const std::string& msg, int loglevel);
+	void VSSLog(const std::wstring& msg, int loglevel);
+	void VSSLogLines(const std::string& msg, int loglevel);
+
+	SCDirs* getSCDir(const std::wstring path);
+
+	void execute_prebackup_hook(void);
+	void execute_postindex_hook(void);
+	std::string execute_script(const std::wstring& cmd);
+
+	void start_filesrv(void);
+
+	bool skipFile(const std::wstring& filepath, const std::wstring& namedpath);
+
+	bool addMissingHashes(std::vector<SFileAndHash>* dbfiles, std::vector<SFileAndHash>* fsfiles, const std::wstring &orig_path, const std::wstring& filepath, const std::wstring& namedpath);
+
+	void modifyFilesInt(std::wstring path, const std::vector<SFileAndHash> &data);
+	size_t calcBufferSize( std::wstring &path, const std::vector<SFileAndHash> &data );
+
+	void commitModifyFilesBuffer();
+
+	void addFilesInt(std::wstring path, const std::vector<SFileAndHash> &data);
+	void commitAddFilesBuffer();
+
+	std::wstring removeDirectorySeparatorAtEnd(const std::wstring& path);
+	std::wstring addDirectorySeparatorAtEnd(const std::wstring& path);
+
+	void resetFileEntries(void);
+
+	static void addFileExceptions(std::vector<std::wstring>& exlude_dirs);
+
+	void handleHardLinks(const std::wstring& bpath, const std::wstring& vsspath);
+
+	std::string escapeListName(const std::string& listname);
+
+	std::string escapeDirParam(const std::string& dir);
+	std::string escapeDirParam(const std::wstring& dir);
+
+	void writeTokens();
+
+	void setFlags(unsigned int flags);
+
+	void writeDir(std::fstream& out, const std::wstring& name, const std::string& extra=std::string());
+	bool addBackupScripts(std::fstream& outfile);
+	std::string starttoken;
+
+	std::vector<SBackupDir> backup_dirs;
+
+	std::vector<std::wstring> changed_dirs;
+	std::vector<std::wstring> open_files;
+
+	static IMutex *filelist_mutex;
+	static IMutex *filesrv_mutex;
+
+	static IPipe* msgpipe;
+
+	IPipe *contractor;
+
+	ClientDAO *cd;
+
+	IDatabase *db;
+
+	static IFileServ *filesrv;
+
+	DirectoryWatcherThread *dwt;
+	THREADPOOL_TICKET dwt_ticket;
+
+	std::map<std::string, std::map<std::wstring, SCDirs*> > scdirs;
+	std::vector<SCRef*> sc_refs;
+
+	int index_c_db;
+	int index_c_fs;
+	int index_c_db_update;
+
+	static volatile bool stop_index;
+
+	std::vector<std::wstring> exlude_dirs;
+	std::vector<std::wstring> include_dirs;
+	std::vector<int> include_depth;
+	std::vector<std::wstring> include_prefix;
+
+	int64 last_transaction_start;
+
+	static std::map<std::wstring, std::wstring> filesrv_share_dirs;
+
+	std::vector< std::pair<std::wstring, std::vector<SFileAndHash> > > modify_file_buffer;
+	size_t modify_file_buffer_size;
+	std::vector< std::pair<std::wstring, std::vector<SFileAndHash> > > add_file_buffer;
+	size_t add_file_buffer_size;
+
+	int64 last_file_buffer_commit_time;
+
+	int index_group;
+	int index_flags;
+
+	SCDirs* index_scd;
+
+	bool end_to_end_file_backup_verification;
+	bool calculate_filehashes_on_client;
+	bool with_scripts;
+	bool with_orig_path;
+	bool with_sequence;
+	bool with_proper_symlinks;
+
+	int64 last_tmp_update_time;
+
+	std::wstring index_root_path;
+	bool index_error;
+
+	std::vector<SVssLogItem> vsslog;
+
+	std::vector<SBackupScript> scripts;
+
+	_i64 last_filebackup_filetime;
+
+	tokens::TokenCache token_cache;
+};
+
+std::wstring add_trailing_slash(const std::wstring &strDirName);