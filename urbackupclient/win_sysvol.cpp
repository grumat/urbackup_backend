/*************************************************************************
*    UrBackup - Client/Server backup system
*    Copyright (C) 2011-2015 Martin Raiber
*
*    This program is free software: you can redistribute it and/or modify
*    it under the terms of the GNU Affero General Public License as published by
*    the Free Software Foundation, either version 3 of the License, or
*    (at your option) any later version.
*
*    This program is distributed in the hope that it will be useful,
*    but WITHOUT ANY WARRANTY; without even the implied warranty of
*    MERCHANTABILITY or FITNESS FOR A PARTICULAR PURPOSE.  See the
*    GNU Affero General Public License for more details.
*
*    You should have received a copy of the GNU Affero General Public License
*    along with this program.  If not, see <http://www.gnu.org/licenses/>.
**************************************************************************/

#include <windows.h>
#include <stdio.h>
#include <vector>
#include <string>
#include <iostream>
#include "../stringtools.h"
#include "../log_redir.h"
#include "../Interface/Mutex.h"
#include "../Interface/Thread.h"
#include "../Interface/Server.h"

std::wstring getVolumeLabel(PWCHAR VolumeName)
{
	wchar_t voln[MAX_PATH+1];
	DWORD voln_size=MAX_PATH+1;
	DWORD voln_sern;
	wchar_t fsn[MAX_PATH+1];
	DWORD fsn_size=MAX_PATH+1;
	BOOL b=GetVolumeInformationW(VolumeName, voln, voln_size, &voln_sern, NULL, NULL, fsn, fsn_size);
	if(b==0)
	{
		return L"";
	}
	
	return voln;
}

std::wstring getFilesystem(PWCHAR VolumeName)
{
	wchar_t voln[MAX_PATH+1];
	DWORD voln_size=MAX_PATH+1;
	DWORD voln_sern;
	wchar_t fsn[MAX_PATH+1];
	DWORD fsn_size=MAX_PATH+1;
	BOOL b=GetVolumeInformationW(VolumeName, voln, voln_size, &voln_sern, NULL, NULL, fsn, fsn_size);
	if(b==0)
	{
		return L"";
	}
	
	return fsn;
}

DWORD getDevNum(std::wstring VolumeName, DWORD& device_type)
{
	HANDLE hVolume=CreateFileW(VolumeName.c_str(), GENERIC_READ, FILE_SHARE_READ|FILE_SHARE_WRITE, NULL, OPEN_EXISTING, FILE_ATTRIBUTE_NORMAL, NULL);
	if(hVolume==INVALID_HANDLE_VALUE)
	{
		LOG("Cannot open volume", LL_DEBUG);
		return -1;
	}

	STORAGE_DEVICE_NUMBER dev_num;
	DWORD ret_bytes;
	BOOL b=DeviceIoControl(hVolume, IOCTL_STORAGE_GET_DEVICE_NUMBER, NULL, 0, &dev_num, sizeof(STORAGE_DEVICE_NUMBER), &ret_bytes, NULL);
	CloseHandle(hVolume);
	if(b==0)
	{
		LOG("Cannot get storage device number", LL_DEBUG);
		return -1;
	}

	device_type=dev_num.DeviceType;
	return dev_num.DeviceNumber;
}

DWORD getPartNum(const PWCHAR VolumeName)
{
	HANDLE hVolume=CreateFileW(VolumeName, GENERIC_READ, FILE_SHARE_READ|FILE_SHARE_WRITE, NULL, OPEN_EXISTING, FILE_ATTRIBUTE_NORMAL, NULL);
	if(hVolume==INVALID_HANDLE_VALUE)
	{
		return 0;
	}

	STORAGE_DEVICE_NUMBER dev_num;
	DWORD ret_bytes;
	BOOL b=DeviceIoControl(hVolume, IOCTL_STORAGE_GET_DEVICE_NUMBER, NULL, 0, &dev_num, sizeof(STORAGE_DEVICE_NUMBER), &ret_bytes, NULL);
	CloseHandle(hVolume);
	if(b==0)
	{
		return 0;
	}

	return dev_num.PartitionNumber;
}

__int64 getPartSize(const PWCHAR VolumeName)
{

	ULARGE_INTEGER li;
	BOOL b=GetDiskFreeSpaceExW(VolumeName, NULL, &li, NULL);
	if(b==0)
	{
		return -1;
	}	

	return li.QuadPart;
}

std::vector<std::wstring> GetVolumePaths(PWCHAR VolumeName)
{
    DWORD  CharCount = MAX_PATH + 1;
    PWCHAR Names     = NULL;
    PWCHAR NameIdx   = NULL;
    BOOL   Success   = FALSE;
	std::vector<std::wstring> ret;

    for (;;) 
    {
        Names = (PWCHAR) new BYTE [CharCount * sizeof(WCHAR)];
        if ( !Names ) 
        {
            return ret;
        }
		Success = GetVolumePathNamesForVolumeNameW(
            VolumeName, Names, CharCount, &CharCount
            );
        if ( Success ) 
        {
            break;
        }
        if ( GetLastError() != ERROR_MORE_DATA ) 
        {
            break;
        }
        delete [] Names;
        Names = NULL;
    }

    if ( Success )
    {
        for ( NameIdx = Names; 
              NameIdx[0] != L'\0'; 
              NameIdx += wcslen(NameIdx) + 1 ) 
        {
			ret.push_back(NameIdx);
        }
    }

    if ( Names != NULL ) 
    {
        delete [] Names;
        Names = NULL;
    }

    return ret;
}

bool isBootable(const PWCHAR VolumeName)
{
	HANDLE hVolume=CreateFileW(VolumeName, GENERIC_READ, FILE_SHARE_READ|FILE_SHARE_WRITE, NULL, OPEN_EXISTING, FILE_ATTRIBUTE_NORMAL, NULL);
	if(hVolume==INVALID_HANDLE_VALUE)
	{
		LOG(L"Error opening device for reading bootable flag (Volume="+std::wstring(VolumeName)+L")", LL_INFO);
		return false;
	}

	DWORD ret_bytes;
	PARTITION_INFORMATION_EX partition_information;
	BOOL b=DeviceIoControl(hVolume, IOCTL_DISK_GET_PARTITION_INFO_EX, NULL, 0, &partition_information, sizeof(PARTITION_INFORMATION_EX), &ret_bytes, NULL);
	CloseHandle(hVolume);

	if(b==FALSE)
	{
		LOG(L"Error reading partition information for bootable flag (Volume="+std::wstring(VolumeName)+L")", LL_INFO);
		return false;
	}

	if(partition_information.PartitionStyle!=PARTITION_STYLE_MBR)
	{
		if(partition_information.PartitionStyle==PARTITION_STYLE_GPT)
		{
			LOG(L"GPT formated hard disk encountered. No bootable flag. Attributes = "+convert((int64)partition_information.Gpt.Attributes), LL_DEBUG);

			if(partition_information.Gpt.Attributes & (DWORD64)1<<63)
			{
				LOG("Do not automount is set", LL_DEBUG);
			}

			if(partition_information.Gpt.Attributes & (DWORD64)1<<62)
			{
				LOG("Hidden is set", LL_DEBUG);
			}

			if(partition_information.Gpt.Attributes & (DWORD64)1<<1)
			{
				LOG("EFI firmware ignore is set", LL_DEBUG);
			}

			if(partition_information.Gpt.Attributes & (DWORD64)1<<2)
			{
				LOG("Legacy bios bootable is set", LL_DEBUG);
			}

			if(partition_information.Gpt.Attributes & (DWORD64)1<<0)
			{
				LOG("System partition is set", LL_DEBUG);
			}

			return (partition_information.Gpt.Attributes & (DWORD64)1<<0) &&
				(partition_information.Gpt.Attributes & (DWORD64)1<<63);
		}
		else
		{
			LOG(L"Unknown partition style encountered (Volume="+std::wstring(VolumeName)+L")", LL_ERROR);

			return false;
		}
	}
	else
	{
		return partition_information.Mbr.BootIndicator==TRUE;
	}
}

std::string findGptUuid(int device_num, GUID uuid)
{
	HANDLE hDevice=CreateFileW((L"\\\\.\\PhysicalDrive"+convert(device_num)).c_str(), GENERIC_READ, FILE_SHARE_READ|FILE_SHARE_WRITE, NULL, OPEN_EXISTING, FILE_ATTRIBUTE_NORMAL, NULL);
	if(hDevice==INVALID_HANDLE_VALUE)
	{
		LOG(L"CreateFile of device '"+convert(device_num)+L"' failed.", LL_ERROR);
		return std::string();
	}

	DWORD numPartitions=10;
	DWORD inf_size=sizeof(DRIVE_LAYOUT_INFORMATION_EX)+sizeof(PARTITION_INFORMATION_EX)*(numPartitions-1);

	std::auto_ptr<DRIVE_LAYOUT_INFORMATION_EX> inf((DRIVE_LAYOUT_INFORMATION_EX*)new char[sizeof(DRIVE_LAYOUT_INFORMATION_EX)+sizeof(PARTITION_INFORMATION_EX)*(numPartitions-1)]);

	DWORD ret_bytes;
	BOOL b=DeviceIoControl(hDevice, IOCTL_DISK_GET_DRIVE_LAYOUT_EX, NULL, 0, inf.get(), inf_size, &ret_bytes, NULL);
	while(b==0 && GetLastError()==ERROR_INSUFFICIENT_BUFFER && numPartitions<1000)
	{
		numPartitions*=2;
		inf_size=sizeof(DRIVE_LAYOUT_INFORMATION_EX)+sizeof(PARTITION_INFORMATION_EX)*(numPartitions-1);
		inf.reset((DRIVE_LAYOUT_INFORMATION_EX*)new char[inf_size]);
		b=DeviceIoControl(hDevice, IOCTL_DISK_GET_DRIVE_LAYOUT_EX, NULL, 0, inf.get(), inf_size, &ret_bytes, NULL);
	}
	CloseHandle(hDevice);
	if(b==0)
	{
		LOG(L"DeviceIoControl IOCTL_DISK_GET_DRIVE_LAYOUT_EX failed. Device: '"+convert(device_num)+L"' Error: "+convert((int)GetLastError()), LL_ERROR);		
		return std::string();
	}

	if(inf->PartitionStyle!=PARTITION_STYLE_GPT)
	{
		LOG(L"Device is not GPT formatted ("+convert(device_num)+L")", LL_DEBUG);
		return std::string();
	}

	for(DWORD i=0;i<inf->PartitionCount;++i)
	{
		LPOLESTR uuid_str;
		if(StringFromCLSID(inf->PartitionEntry[i].Gpt.PartitionType, &uuid_str)==NOERROR)
		{
			LOG(L"EFI partition with type UUID "+std::wstring(uuid_str), LL_DEBUG);
			CoTaskMemFree(uuid_str);
		}

		if(memcmp(&inf->PartitionEntry[i].Gpt.PartitionType, &uuid, sizeof(uuid))==0)
		{
			return "\\\\?\\GLOBALROOT\\Device\\Harddisk"+nconvert(device_num)+"\\Partition"+nconvert((int)i+1);
		}
	}

	return std::string();
}

namespace
{
	struct SSysvolCandidate
	{
		SSysvolCandidate()
			: score(0) 
		{}

		size_t score;
		std::wstring volname;
		std::wstring volpath;
	};
}

std::wstring getSysVolume(std::wstring &mpath)
{
    DWORD  CharCount            = 0;
    WCHAR  DeviceName[MAX_PATH] = L"";
    DWORD  Error                = ERROR_SUCCESS;
    HANDLE FindHandle           = INVALID_HANDLE_VALUE;
    BOOL   Found                = FALSE;
    size_t Index                = 0;
    BOOL   Success              = FALSE;
    WCHAR  VolumeName[MAX_PATH] = L"";
	WCHAR  VolumeNameNt[MAX_PATH] = L"";

    FindHandle = FindFirstVolumeW(VolumeName, ARRAYSIZE(VolumeName));

    if (FindHandle == INVALID_HANDLE_VALUE)
    {
        Error = GetLastError();
		LOG(L"FindFirstVolumeW failed with error code "+convert((int)Error), LL_ERROR);
        return L"";
    }

	DWORD c_drive_num=-1;
	DWORD c_drive_type=-1;
	std::vector<SSysvolCandidate> system_vols;

    for (;;)
    {
        Index = wcslen(VolumeName) - 1;

        if (VolumeName[0]     != L'\\' ||
            VolumeName[1]     != L'\\' ||
            VolumeName[2]     != L'?'  ||
            VolumeName[3]     != L'\\' ||
            VolumeName[Index] != L'\\') 
        {
            Error = ERROR_BAD_PATHNAME;
            LOG(L"FindFirstVolumeW/FindNextVolumeW returned a bad path: "+(std::wstring)VolumeName, LL_ERROR);
            break;
        }

		memcpy(VolumeNameNt, VolumeName, sizeof(WCHAR)*(Index+1));

        VolumeName[Index] = L'\0';
		VolumeNameNt[Index]= L'\0';

        CharCount = QueryDosDeviceW(&VolumeName[4], DeviceName, ARRAYSIZE(DeviceName)); 

        VolumeName[Index] = L'\\';

        if ( CharCount == 0 ) 
        {
            Error = GetLastError();
            LOG(L"QueryDosDeviceW failed with error code "+convert((int)Error), LL_ERROR );
            break;
        }

		bool is_c_drive=false;

		std::vector<std::wstring> vpaths=GetVolumePaths(VolumeName);
		VolumeName[Index] = L'\0';
		for(size_t i=0;i<vpaths.size();++i)
		{
			if(vpaths[i]==L"C:\\")
			{
				c_drive_num=getDevNum(VolumeName, c_drive_type);
				is_c_drive=true;
			}
		}
		VolumeName[Index] = L'\\';

		LOG(L"Filesystem. Vol=\""+std::wstring(VolumeName)+L"\" Name=\""+strlower(getVolumeLabel(VolumeName))+
			L"\" Type=\""+strlower(getFilesystem(VolumeName))+L"\" VPaths="+convert(vpaths.size())+L" Size="+convert(getPartSize(VolumeName)), LL_DEBUG);

		if(is_c_drive)
		{
			LOG("Filesystem is System partition. Skipping...", LL_DEBUG);
		}
		else
		{		
			SSysvolCandidate candidate;
			VolumeName[Index] = L'\0';
			candidate.volname=VolumeName;
			VolumeName[Index] = L'\\';

			if(!vpaths.empty())
			{
				candidate.volpath=vpaths[0];
			}

			if( strlower(getVolumeLabel(VolumeName))==L"system reserved"
				|| strlower(getVolumeLabel(VolumeName))==L"system-reserviert" )
			{
				candidate.score+=100;
			}

			if( vpaths.empty() )
			{
				++candidate.score;
			}

			__int64 partsize = getPartSize(VolumeName);
			if(partsize>0 && partsize<200*1024*1024 )
			{
				candidate.score+=2;
			}

			VolumeName[Index] = L'\0';
			if( isBootable(VolumeName) )
			{
				LOG("Bootable flag set for volume", LL_DEBUG);
				candidate.score+=2;
			}
			else
			{
				LOG("Bootable flag not set for volume", LL_DEBUG);
			}
			VolumeName[Index] = L'\\';

			if(candidate.score>0)
			{
				LOG(L"Found potential candidate: "+std::wstring(VolumeName)+L" Score: "+convert(candidate.score), LL_DEBUG);			
				system_vols.push_back(candidate);
			}
		}
		
		VolumeName[Index] = L'\\';

        Success = FindNextVolumeW(FindHandle, VolumeName, ARRAYSIZE(VolumeName));

        if ( !Success ) 
        {
            Error = GetLastError();

            if (Error != ERROR_NO_MORE_FILES) 
            {
                LOG(L"FindNextVolumeW failed with error code "+convert((int)Error));
                break;
            }

			Error = ERROR_SUCCESS;
            break;
        }
    }

    FindVolumeClose(FindHandle);
    FindHandle = INVALID_HANDLE_VALUE;

	size_t max_score=0;
	size_t selidx=std::string::npos;

	for(size_t i=0;i<system_vols.size();++i)
	{
		DWORD curr_dev_type;
		DWORD curr_dev_num=getDevNum((PWCHAR)system_vols[i].volname.c_str(), curr_dev_type);
		if(curr_dev_num==c_drive_num)
		{
			if(curr_dev_type==c_drive_type)
			{
				if(system_vols[i].score>max_score)
				{
					selidx=i;
					max_score=system_vols[i].score;
				}
			}
			else
			{
				LOG(L"Different device type from 'C': "+system_vols[i].volname+(system_vols[i].volpath.empty()?L"":(L" ("+system_vols[i].volpath+L")")), LL_DEBUG);
			}
		}
		else
		{
			LOG(L"Not on Physical Device 'C': "+system_vols[i].volname+(system_vols[i].volpath.empty()?L"":(L" ("+system_vols[i].volpath+L")")), LL_DEBUG);
		}
	}

	if(selidx!=std::string::npos)
	{
		LOG(L"Selected volume "+system_vols[selidx].volname+(system_vols[selidx].volpath.empty()?L"":(L" ("+system_vols[selidx].volpath+L")")), LL_DEBUG);
		mpath=system_vols[selidx].volpath;
		return system_vols[selidx].volname;
	}


	LOG("Found no SYSVOL on the same physical device as 'C'.", LL_INFO);

    return L"";
}

<<<<<<< HEAD
std::wstring getEspVolume( std::wstring &mpath )
{
	//GPT partition with UUID esp_uuid
	GUID esp_uuid;
	if(CLSIDFromString(L"{C12A7328-F81F-11D2-BA4B-00A0C93EC93B}", &esp_uuid)!=NOERROR)
	{
		LOG("Error converting ESP uuid", LL_ERROR);
		return std::wstring();
	}

	WCHAR sysdir[MAX_PATH];
	if(GetWindowsDirectoryW(sysdir, MAX_PATH)==0)
	{
		LOG("Error getting system dir: "+nconvert((int)GetLastError()), LL_ERROR);
		return std::wstring();
	}

	LOG(L"System dir: "+std::wstring(sysdir), LL_DEBUG);

	std::wstring volpath;
	if(sysdir[0]!=0)
	{
		volpath = std::wstring(L"\\\\.\\")+sysdir[0]+L":";
	}

	LOG(L"Volpath: "+volpath, LL_DEBUG);

	DWORD device_type;
	DWORD dev_num = getDevNum(volpath.c_str(), device_type);

	if(dev_num==-1)
	{
		LOG("Error getting device number of system directory", LL_ERROR);
		return std::wstring();
	}

	std::string found_part = findGptUuid(dev_num, esp_uuid);
	
	if(found_part.empty())
	{
		LOG("Found no EFI System Partition", LL_INFO);
	}
	else
	{
		LOG("EFI System Partition is at "+found_part, LL_INFO);
	}

	return widen(found_part);
=======
namespace
{
	std::wstring mpath_cached;
	std::wstring sysvol_name_cached;

	IMutex* mutex = NULL;

	class SysvolCacheThread : public IThread
	{
	public:
		void operator()()
		{
			{
				IScopedLock lock(mutex);
				sysvol_name_cached = getSysVolume(mpath_cached);
			}
			delete this;
		}
	};
}

std::wstring getSysVolumeCached(std::wstring &mpath)
{
	IScopedLock lock(mutex);

	mpath = mpath_cached;
	return sysvol_name_cached;
}

void cacheSysVolume()
{
	mutex = Server->createMutex();
	Server->createThread(new SysvolCacheThread);
>>>>>>> 05978932
}
<|MERGE_RESOLUTION|>--- conflicted
+++ resolved
@@ -1,574 +1,574 @@
-/*************************************************************************
-*    UrBackup - Client/Server backup system
-*    Copyright (C) 2011-2015 Martin Raiber
-*
-*    This program is free software: you can redistribute it and/or modify
-*    it under the terms of the GNU Affero General Public License as published by
-*    the Free Software Foundation, either version 3 of the License, or
-*    (at your option) any later version.
-*
-*    This program is distributed in the hope that it will be useful,
-*    but WITHOUT ANY WARRANTY; without even the implied warranty of
-*    MERCHANTABILITY or FITNESS FOR A PARTICULAR PURPOSE.  See the
-*    GNU Affero General Public License for more details.
-*
-*    You should have received a copy of the GNU Affero General Public License
-*    along with this program.  If not, see <http://www.gnu.org/licenses/>.
-**************************************************************************/
-
-#include <windows.h>
-#include <stdio.h>
-#include <vector>
-#include <string>
-#include <iostream>
-#include "../stringtools.h"
-#include "../log_redir.h"
-#include "../Interface/Mutex.h"
-#include "../Interface/Thread.h"
-#include "../Interface/Server.h"
-
-std::wstring getVolumeLabel(PWCHAR VolumeName)
-{
-	wchar_t voln[MAX_PATH+1];
-	DWORD voln_size=MAX_PATH+1;
-	DWORD voln_sern;
-	wchar_t fsn[MAX_PATH+1];
-	DWORD fsn_size=MAX_PATH+1;
-	BOOL b=GetVolumeInformationW(VolumeName, voln, voln_size, &voln_sern, NULL, NULL, fsn, fsn_size);
-	if(b==0)
-	{
-		return L"";
-	}
-	
-	return voln;
-}
-
-std::wstring getFilesystem(PWCHAR VolumeName)
-{
-	wchar_t voln[MAX_PATH+1];
-	DWORD voln_size=MAX_PATH+1;
-	DWORD voln_sern;
-	wchar_t fsn[MAX_PATH+1];
-	DWORD fsn_size=MAX_PATH+1;
-	BOOL b=GetVolumeInformationW(VolumeName, voln, voln_size, &voln_sern, NULL, NULL, fsn, fsn_size);
-	if(b==0)
-	{
-		return L"";
-	}
-	
-	return fsn;
-}
-
-DWORD getDevNum(std::wstring VolumeName, DWORD& device_type)
-{
-	HANDLE hVolume=CreateFileW(VolumeName.c_str(), GENERIC_READ, FILE_SHARE_READ|FILE_SHARE_WRITE, NULL, OPEN_EXISTING, FILE_ATTRIBUTE_NORMAL, NULL);
-	if(hVolume==INVALID_HANDLE_VALUE)
-	{
-		LOG("Cannot open volume", LL_DEBUG);
-		return -1;
-	}
-
-	STORAGE_DEVICE_NUMBER dev_num;
-	DWORD ret_bytes;
-	BOOL b=DeviceIoControl(hVolume, IOCTL_STORAGE_GET_DEVICE_NUMBER, NULL, 0, &dev_num, sizeof(STORAGE_DEVICE_NUMBER), &ret_bytes, NULL);
-	CloseHandle(hVolume);
-	if(b==0)
-	{
-		LOG("Cannot get storage device number", LL_DEBUG);
-		return -1;
-	}
-
-	device_type=dev_num.DeviceType;
-	return dev_num.DeviceNumber;
-}
-
-DWORD getPartNum(const PWCHAR VolumeName)
-{
-	HANDLE hVolume=CreateFileW(VolumeName, GENERIC_READ, FILE_SHARE_READ|FILE_SHARE_WRITE, NULL, OPEN_EXISTING, FILE_ATTRIBUTE_NORMAL, NULL);
-	if(hVolume==INVALID_HANDLE_VALUE)
-	{
-		return 0;
-	}
-
-	STORAGE_DEVICE_NUMBER dev_num;
-	DWORD ret_bytes;
-	BOOL b=DeviceIoControl(hVolume, IOCTL_STORAGE_GET_DEVICE_NUMBER, NULL, 0, &dev_num, sizeof(STORAGE_DEVICE_NUMBER), &ret_bytes, NULL);
-	CloseHandle(hVolume);
-	if(b==0)
-	{
-		return 0;
-	}
-
-	return dev_num.PartitionNumber;
-}
-
-__int64 getPartSize(const PWCHAR VolumeName)
-{
-
-	ULARGE_INTEGER li;
-	BOOL b=GetDiskFreeSpaceExW(VolumeName, NULL, &li, NULL);
-	if(b==0)
-	{
-		return -1;
-	}	
-
-	return li.QuadPart;
-}
-
-std::vector<std::wstring> GetVolumePaths(PWCHAR VolumeName)
-{
-    DWORD  CharCount = MAX_PATH + 1;
-    PWCHAR Names     = NULL;
-    PWCHAR NameIdx   = NULL;
-    BOOL   Success   = FALSE;
-	std::vector<std::wstring> ret;
-
-    for (;;) 
-    {
-        Names = (PWCHAR) new BYTE [CharCount * sizeof(WCHAR)];
-        if ( !Names ) 
-        {
-            return ret;
-        }
-		Success = GetVolumePathNamesForVolumeNameW(
-            VolumeName, Names, CharCount, &CharCount
-            );
-        if ( Success ) 
-        {
-            break;
-        }
-        if ( GetLastError() != ERROR_MORE_DATA ) 
-        {
-            break;
-        }
-        delete [] Names;
-        Names = NULL;
-    }
-
-    if ( Success )
-    {
-        for ( NameIdx = Names; 
-              NameIdx[0] != L'\0'; 
-              NameIdx += wcslen(NameIdx) + 1 ) 
-        {
-			ret.push_back(NameIdx);
-        }
-    }
-
-    if ( Names != NULL ) 
-    {
-        delete [] Names;
-        Names = NULL;
-    }
-
-    return ret;
-}
-
-bool isBootable(const PWCHAR VolumeName)
-{
-	HANDLE hVolume=CreateFileW(VolumeName, GENERIC_READ, FILE_SHARE_READ|FILE_SHARE_WRITE, NULL, OPEN_EXISTING, FILE_ATTRIBUTE_NORMAL, NULL);
-	if(hVolume==INVALID_HANDLE_VALUE)
-	{
-		LOG(L"Error opening device for reading bootable flag (Volume="+std::wstring(VolumeName)+L")", LL_INFO);
-		return false;
-	}
-
-	DWORD ret_bytes;
-	PARTITION_INFORMATION_EX partition_information;
-	BOOL b=DeviceIoControl(hVolume, IOCTL_DISK_GET_PARTITION_INFO_EX, NULL, 0, &partition_information, sizeof(PARTITION_INFORMATION_EX), &ret_bytes, NULL);
-	CloseHandle(hVolume);
-
-	if(b==FALSE)
-	{
-		LOG(L"Error reading partition information for bootable flag (Volume="+std::wstring(VolumeName)+L")", LL_INFO);
-		return false;
-	}
-
-	if(partition_information.PartitionStyle!=PARTITION_STYLE_MBR)
-	{
-		if(partition_information.PartitionStyle==PARTITION_STYLE_GPT)
-		{
-			LOG(L"GPT formated hard disk encountered. No bootable flag. Attributes = "+convert((int64)partition_information.Gpt.Attributes), LL_DEBUG);
-
-			if(partition_information.Gpt.Attributes & (DWORD64)1<<63)
-			{
-				LOG("Do not automount is set", LL_DEBUG);
-			}
-
-			if(partition_information.Gpt.Attributes & (DWORD64)1<<62)
-			{
-				LOG("Hidden is set", LL_DEBUG);
-			}
-
-			if(partition_information.Gpt.Attributes & (DWORD64)1<<1)
-			{
-				LOG("EFI firmware ignore is set", LL_DEBUG);
-			}
-
-			if(partition_information.Gpt.Attributes & (DWORD64)1<<2)
-			{
-				LOG("Legacy bios bootable is set", LL_DEBUG);
-			}
-
-			if(partition_information.Gpt.Attributes & (DWORD64)1<<0)
-			{
-				LOG("System partition is set", LL_DEBUG);
-			}
-
-			return (partition_information.Gpt.Attributes & (DWORD64)1<<0) &&
-				(partition_information.Gpt.Attributes & (DWORD64)1<<63);
-		}
-		else
-		{
-			LOG(L"Unknown partition style encountered (Volume="+std::wstring(VolumeName)+L")", LL_ERROR);
-
-			return false;
-		}
-	}
-	else
-	{
-		return partition_information.Mbr.BootIndicator==TRUE;
-	}
-}
-
-std::string findGptUuid(int device_num, GUID uuid)
-{
-	HANDLE hDevice=CreateFileW((L"\\\\.\\PhysicalDrive"+convert(device_num)).c_str(), GENERIC_READ, FILE_SHARE_READ|FILE_SHARE_WRITE, NULL, OPEN_EXISTING, FILE_ATTRIBUTE_NORMAL, NULL);
-	if(hDevice==INVALID_HANDLE_VALUE)
-	{
-		LOG(L"CreateFile of device '"+convert(device_num)+L"' failed.", LL_ERROR);
-		return std::string();
-	}
-
-	DWORD numPartitions=10;
-	DWORD inf_size=sizeof(DRIVE_LAYOUT_INFORMATION_EX)+sizeof(PARTITION_INFORMATION_EX)*(numPartitions-1);
-
-	std::auto_ptr<DRIVE_LAYOUT_INFORMATION_EX> inf((DRIVE_LAYOUT_INFORMATION_EX*)new char[sizeof(DRIVE_LAYOUT_INFORMATION_EX)+sizeof(PARTITION_INFORMATION_EX)*(numPartitions-1)]);
-
-	DWORD ret_bytes;
-	BOOL b=DeviceIoControl(hDevice, IOCTL_DISK_GET_DRIVE_LAYOUT_EX, NULL, 0, inf.get(), inf_size, &ret_bytes, NULL);
-	while(b==0 && GetLastError()==ERROR_INSUFFICIENT_BUFFER && numPartitions<1000)
-	{
-		numPartitions*=2;
-		inf_size=sizeof(DRIVE_LAYOUT_INFORMATION_EX)+sizeof(PARTITION_INFORMATION_EX)*(numPartitions-1);
-		inf.reset((DRIVE_LAYOUT_INFORMATION_EX*)new char[inf_size]);
-		b=DeviceIoControl(hDevice, IOCTL_DISK_GET_DRIVE_LAYOUT_EX, NULL, 0, inf.get(), inf_size, &ret_bytes, NULL);
-	}
-	CloseHandle(hDevice);
-	if(b==0)
-	{
-		LOG(L"DeviceIoControl IOCTL_DISK_GET_DRIVE_LAYOUT_EX failed. Device: '"+convert(device_num)+L"' Error: "+convert((int)GetLastError()), LL_ERROR);		
-		return std::string();
-	}
-
-	if(inf->PartitionStyle!=PARTITION_STYLE_GPT)
-	{
-		LOG(L"Device is not GPT formatted ("+convert(device_num)+L")", LL_DEBUG);
-		return std::string();
-	}
-
-	for(DWORD i=0;i<inf->PartitionCount;++i)
-	{
-		LPOLESTR uuid_str;
-		if(StringFromCLSID(inf->PartitionEntry[i].Gpt.PartitionType, &uuid_str)==NOERROR)
-		{
-			LOG(L"EFI partition with type UUID "+std::wstring(uuid_str), LL_DEBUG);
-			CoTaskMemFree(uuid_str);
-		}
-
-		if(memcmp(&inf->PartitionEntry[i].Gpt.PartitionType, &uuid, sizeof(uuid))==0)
-		{
-			return "\\\\?\\GLOBALROOT\\Device\\Harddisk"+nconvert(device_num)+"\\Partition"+nconvert((int)i+1);
-		}
-	}
-
-	return std::string();
-}
-
-namespace
-{
-	struct SSysvolCandidate
-	{
-		SSysvolCandidate()
-			: score(0) 
-		{}
-
-		size_t score;
-		std::wstring volname;
-		std::wstring volpath;
-	};
-}
-
-std::wstring getSysVolume(std::wstring &mpath)
-{
-    DWORD  CharCount            = 0;
-    WCHAR  DeviceName[MAX_PATH] = L"";
-    DWORD  Error                = ERROR_SUCCESS;
-    HANDLE FindHandle           = INVALID_HANDLE_VALUE;
-    BOOL   Found                = FALSE;
-    size_t Index                = 0;
-    BOOL   Success              = FALSE;
-    WCHAR  VolumeName[MAX_PATH] = L"";
-	WCHAR  VolumeNameNt[MAX_PATH] = L"";
-
-    FindHandle = FindFirstVolumeW(VolumeName, ARRAYSIZE(VolumeName));
-
-    if (FindHandle == INVALID_HANDLE_VALUE)
-    {
-        Error = GetLastError();
-		LOG(L"FindFirstVolumeW failed with error code "+convert((int)Error), LL_ERROR);
-        return L"";
-    }
-
-	DWORD c_drive_num=-1;
-	DWORD c_drive_type=-1;
-	std::vector<SSysvolCandidate> system_vols;
-
-    for (;;)
-    {
-        Index = wcslen(VolumeName) - 1;
-
-        if (VolumeName[0]     != L'\\' ||
-            VolumeName[1]     != L'\\' ||
-            VolumeName[2]     != L'?'  ||
-            VolumeName[3]     != L'\\' ||
-            VolumeName[Index] != L'\\') 
-        {
-            Error = ERROR_BAD_PATHNAME;
-            LOG(L"FindFirstVolumeW/FindNextVolumeW returned a bad path: "+(std::wstring)VolumeName, LL_ERROR);
-            break;
-        }
-
-		memcpy(VolumeNameNt, VolumeName, sizeof(WCHAR)*(Index+1));
-
-        VolumeName[Index] = L'\0';
-		VolumeNameNt[Index]= L'\0';
-
-        CharCount = QueryDosDeviceW(&VolumeName[4], DeviceName, ARRAYSIZE(DeviceName)); 
-
-        VolumeName[Index] = L'\\';
-
-        if ( CharCount == 0 ) 
-        {
-            Error = GetLastError();
-            LOG(L"QueryDosDeviceW failed with error code "+convert((int)Error), LL_ERROR );
-            break;
-        }
-
-		bool is_c_drive=false;
-
-		std::vector<std::wstring> vpaths=GetVolumePaths(VolumeName);
-		VolumeName[Index] = L'\0';
-		for(size_t i=0;i<vpaths.size();++i)
-		{
-			if(vpaths[i]==L"C:\\")
-			{
-				c_drive_num=getDevNum(VolumeName, c_drive_type);
-				is_c_drive=true;
-			}
-		}
-		VolumeName[Index] = L'\\';
-
-		LOG(L"Filesystem. Vol=\""+std::wstring(VolumeName)+L"\" Name=\""+strlower(getVolumeLabel(VolumeName))+
-			L"\" Type=\""+strlower(getFilesystem(VolumeName))+L"\" VPaths="+convert(vpaths.size())+L" Size="+convert(getPartSize(VolumeName)), LL_DEBUG);
-
-		if(is_c_drive)
-		{
-			LOG("Filesystem is System partition. Skipping...", LL_DEBUG);
-		}
-		else
-		{		
-			SSysvolCandidate candidate;
-			VolumeName[Index] = L'\0';
-			candidate.volname=VolumeName;
-			VolumeName[Index] = L'\\';
-
-			if(!vpaths.empty())
-			{
-				candidate.volpath=vpaths[0];
-			}
-
-			if( strlower(getVolumeLabel(VolumeName))==L"system reserved"
-				|| strlower(getVolumeLabel(VolumeName))==L"system-reserviert" )
-			{
-				candidate.score+=100;
-			}
-
-			if( vpaths.empty() )
-			{
-				++candidate.score;
-			}
-
-			__int64 partsize = getPartSize(VolumeName);
-			if(partsize>0 && partsize<200*1024*1024 )
-			{
-				candidate.score+=2;
-			}
-
-			VolumeName[Index] = L'\0';
-			if( isBootable(VolumeName) )
-			{
-				LOG("Bootable flag set for volume", LL_DEBUG);
-				candidate.score+=2;
-			}
-			else
-			{
-				LOG("Bootable flag not set for volume", LL_DEBUG);
-			}
-			VolumeName[Index] = L'\\';
-
-			if(candidate.score>0)
-			{
-				LOG(L"Found potential candidate: "+std::wstring(VolumeName)+L" Score: "+convert(candidate.score), LL_DEBUG);			
-				system_vols.push_back(candidate);
-			}
-		}
-		
-		VolumeName[Index] = L'\\';
-
-        Success = FindNextVolumeW(FindHandle, VolumeName, ARRAYSIZE(VolumeName));
-
-        if ( !Success ) 
-        {
-            Error = GetLastError();
-
-            if (Error != ERROR_NO_MORE_FILES) 
-            {
-                LOG(L"FindNextVolumeW failed with error code "+convert((int)Error));
-                break;
-            }
-
-			Error = ERROR_SUCCESS;
-            break;
-        }
-    }
-
-    FindVolumeClose(FindHandle);
-    FindHandle = INVALID_HANDLE_VALUE;
-
-	size_t max_score=0;
-	size_t selidx=std::string::npos;
-
-	for(size_t i=0;i<system_vols.size();++i)
-	{
-		DWORD curr_dev_type;
-		DWORD curr_dev_num=getDevNum((PWCHAR)system_vols[i].volname.c_str(), curr_dev_type);
-		if(curr_dev_num==c_drive_num)
-		{
-			if(curr_dev_type==c_drive_type)
-			{
-				if(system_vols[i].score>max_score)
-				{
-					selidx=i;
-					max_score=system_vols[i].score;
-				}
-			}
-			else
-			{
-				LOG(L"Different device type from 'C': "+system_vols[i].volname+(system_vols[i].volpath.empty()?L"":(L" ("+system_vols[i].volpath+L")")), LL_DEBUG);
-			}
-		}
-		else
-		{
-			LOG(L"Not on Physical Device 'C': "+system_vols[i].volname+(system_vols[i].volpath.empty()?L"":(L" ("+system_vols[i].volpath+L")")), LL_DEBUG);
-		}
-	}
-
-	if(selidx!=std::string::npos)
-	{
-		LOG(L"Selected volume "+system_vols[selidx].volname+(system_vols[selidx].volpath.empty()?L"":(L" ("+system_vols[selidx].volpath+L")")), LL_DEBUG);
-		mpath=system_vols[selidx].volpath;
-		return system_vols[selidx].volname;
-	}
-
-
-	LOG("Found no SYSVOL on the same physical device as 'C'.", LL_INFO);
-
-    return L"";
-}
-
-<<<<<<< HEAD
-std::wstring getEspVolume( std::wstring &mpath )
-{
-	//GPT partition with UUID esp_uuid
-	GUID esp_uuid;
-	if(CLSIDFromString(L"{C12A7328-F81F-11D2-BA4B-00A0C93EC93B}", &esp_uuid)!=NOERROR)
-	{
-		LOG("Error converting ESP uuid", LL_ERROR);
-		return std::wstring();
-	}
-
-	WCHAR sysdir[MAX_PATH];
-	if(GetWindowsDirectoryW(sysdir, MAX_PATH)==0)
-	{
-		LOG("Error getting system dir: "+nconvert((int)GetLastError()), LL_ERROR);
-		return std::wstring();
-	}
-
-	LOG(L"System dir: "+std::wstring(sysdir), LL_DEBUG);
-
-	std::wstring volpath;
-	if(sysdir[0]!=0)
-	{
-		volpath = std::wstring(L"\\\\.\\")+sysdir[0]+L":";
-	}
-
-	LOG(L"Volpath: "+volpath, LL_DEBUG);
-
-	DWORD device_type;
-	DWORD dev_num = getDevNum(volpath.c_str(), device_type);
-
-	if(dev_num==-1)
-	{
-		LOG("Error getting device number of system directory", LL_ERROR);
-		return std::wstring();
-	}
-
-	std::string found_part = findGptUuid(dev_num, esp_uuid);
-	
-	if(found_part.empty())
-	{
-		LOG("Found no EFI System Partition", LL_INFO);
-	}
-	else
-	{
-		LOG("EFI System Partition is at "+found_part, LL_INFO);
-	}
-
-	return widen(found_part);
-=======
-namespace
-{
-	std::wstring mpath_cached;
-	std::wstring sysvol_name_cached;
-
-	IMutex* mutex = NULL;
-
-	class SysvolCacheThread : public IThread
-	{
-	public:
-		void operator()()
-		{
-			{
-				IScopedLock lock(mutex);
-				sysvol_name_cached = getSysVolume(mpath_cached);
-			}
-			delete this;
-		}
-	};
-}
-
-std::wstring getSysVolumeCached(std::wstring &mpath)
-{
-	IScopedLock lock(mutex);
-
-	mpath = mpath_cached;
-	return sysvol_name_cached;
-}
-
-void cacheSysVolume()
-{
-	mutex = Server->createMutex();
-	Server->createThread(new SysvolCacheThread);
->>>>>>> 05978932
-}
+/*************************************************************************
+*    UrBackup - Client/Server backup system
+*    Copyright (C) 2011-2015 Martin Raiber
+*
+*    This program is free software: you can redistribute it and/or modify
+*    it under the terms of the GNU Affero General Public License as published by
+*    the Free Software Foundation, either version 3 of the License, or
+*    (at your option) any later version.
+*
+*    This program is distributed in the hope that it will be useful,
+*    but WITHOUT ANY WARRANTY; without even the implied warranty of
+*    MERCHANTABILITY or FITNESS FOR A PARTICULAR PURPOSE.  See the
+*    GNU Affero General Public License for more details.
+*
+*    You should have received a copy of the GNU Affero General Public License
+*    along with this program.  If not, see <http://www.gnu.org/licenses/>.
+**************************************************************************/
+
+#include <windows.h>
+#include <stdio.h>
+#include <vector>
+#include <string>
+#include <iostream>
+#include "../stringtools.h"
+#include "../log_redir.h"
+#include "../Interface/Mutex.h"
+#include "../Interface/Thread.h"
+#include "../Interface/Server.h"
+
+std::wstring getVolumeLabel(PWCHAR VolumeName)
+{
+	wchar_t voln[MAX_PATH+1];
+	DWORD voln_size=MAX_PATH+1;
+	DWORD voln_sern;
+	wchar_t fsn[MAX_PATH+1];
+	DWORD fsn_size=MAX_PATH+1;
+	BOOL b=GetVolumeInformationW(VolumeName, voln, voln_size, &voln_sern, NULL, NULL, fsn, fsn_size);
+	if(b==0)
+	{
+		return L"";
+	}
+	
+	return voln;
+}
+
+std::wstring getFilesystem(PWCHAR VolumeName)
+{
+	wchar_t voln[MAX_PATH+1];
+	DWORD voln_size=MAX_PATH+1;
+	DWORD voln_sern;
+	wchar_t fsn[MAX_PATH+1];
+	DWORD fsn_size=MAX_PATH+1;
+	BOOL b=GetVolumeInformationW(VolumeName, voln, voln_size, &voln_sern, NULL, NULL, fsn, fsn_size);
+	if(b==0)
+	{
+		return L"";
+	}
+	
+	return fsn;
+}
+
+DWORD getDevNum(std::wstring VolumeName, DWORD& device_type)
+{
+	HANDLE hVolume=CreateFileW(VolumeName.c_str(), GENERIC_READ, FILE_SHARE_READ|FILE_SHARE_WRITE, NULL, OPEN_EXISTING, FILE_ATTRIBUTE_NORMAL, NULL);
+	if(hVolume==INVALID_HANDLE_VALUE)
+	{
+		LOG("Cannot open volume", LL_DEBUG);
+		return -1;
+	}
+
+	STORAGE_DEVICE_NUMBER dev_num;
+	DWORD ret_bytes;
+	BOOL b=DeviceIoControl(hVolume, IOCTL_STORAGE_GET_DEVICE_NUMBER, NULL, 0, &dev_num, sizeof(STORAGE_DEVICE_NUMBER), &ret_bytes, NULL);
+	CloseHandle(hVolume);
+	if(b==0)
+	{
+		LOG("Cannot get storage device number", LL_DEBUG);
+		return -1;
+	}
+
+	device_type=dev_num.DeviceType;
+	return dev_num.DeviceNumber;
+}
+
+DWORD getPartNum(const PWCHAR VolumeName)
+{
+	HANDLE hVolume=CreateFileW(VolumeName, GENERIC_READ, FILE_SHARE_READ|FILE_SHARE_WRITE, NULL, OPEN_EXISTING, FILE_ATTRIBUTE_NORMAL, NULL);
+	if(hVolume==INVALID_HANDLE_VALUE)
+	{
+		return 0;
+	}
+
+	STORAGE_DEVICE_NUMBER dev_num;
+	DWORD ret_bytes;
+	BOOL b=DeviceIoControl(hVolume, IOCTL_STORAGE_GET_DEVICE_NUMBER, NULL, 0, &dev_num, sizeof(STORAGE_DEVICE_NUMBER), &ret_bytes, NULL);
+	CloseHandle(hVolume);
+	if(b==0)
+	{
+		return 0;
+	}
+
+	return dev_num.PartitionNumber;
+}
+
+__int64 getPartSize(const PWCHAR VolumeName)
+{
+
+	ULARGE_INTEGER li;
+	BOOL b=GetDiskFreeSpaceExW(VolumeName, NULL, &li, NULL);
+	if(b==0)
+	{
+		return -1;
+	}	
+
+	return li.QuadPart;
+}
+
+std::vector<std::wstring> GetVolumePaths(PWCHAR VolumeName)
+{
+    DWORD  CharCount = MAX_PATH + 1;
+    PWCHAR Names     = NULL;
+    PWCHAR NameIdx   = NULL;
+    BOOL   Success   = FALSE;
+	std::vector<std::wstring> ret;
+
+    for (;;) 
+    {
+        Names = (PWCHAR) new BYTE [CharCount * sizeof(WCHAR)];
+        if ( !Names ) 
+        {
+            return ret;
+        }
+		Success = GetVolumePathNamesForVolumeNameW(
+            VolumeName, Names, CharCount, &CharCount
+            );
+        if ( Success ) 
+        {
+            break;
+        }
+        if ( GetLastError() != ERROR_MORE_DATA ) 
+        {
+            break;
+        }
+        delete [] Names;
+        Names = NULL;
+    }
+
+    if ( Success )
+    {
+        for ( NameIdx = Names; 
+              NameIdx[0] != L'\0'; 
+              NameIdx += wcslen(NameIdx) + 1 ) 
+        {
+			ret.push_back(NameIdx);
+        }
+    }
+
+    if ( Names != NULL ) 
+    {
+        delete [] Names;
+        Names = NULL;
+    }
+
+    return ret;
+}
+
+bool isBootable(const PWCHAR VolumeName)
+{
+	HANDLE hVolume=CreateFileW(VolumeName, GENERIC_READ, FILE_SHARE_READ|FILE_SHARE_WRITE, NULL, OPEN_EXISTING, FILE_ATTRIBUTE_NORMAL, NULL);
+	if(hVolume==INVALID_HANDLE_VALUE)
+	{
+		LOG(L"Error opening device for reading bootable flag (Volume="+std::wstring(VolumeName)+L")", LL_INFO);
+		return false;
+	}
+
+	DWORD ret_bytes;
+	PARTITION_INFORMATION_EX partition_information;
+	BOOL b=DeviceIoControl(hVolume, IOCTL_DISK_GET_PARTITION_INFO_EX, NULL, 0, &partition_information, sizeof(PARTITION_INFORMATION_EX), &ret_bytes, NULL);
+	CloseHandle(hVolume);
+
+	if(b==FALSE)
+	{
+		LOG(L"Error reading partition information for bootable flag (Volume="+std::wstring(VolumeName)+L")", LL_INFO);
+		return false;
+	}
+
+	if(partition_information.PartitionStyle!=PARTITION_STYLE_MBR)
+	{
+		if(partition_information.PartitionStyle==PARTITION_STYLE_GPT)
+		{
+			LOG(L"GPT formated hard disk encountered. No bootable flag. Attributes = "+convert((int64)partition_information.Gpt.Attributes), LL_DEBUG);
+
+			if(partition_information.Gpt.Attributes & (DWORD64)1<<63)
+			{
+				LOG("Do not automount is set", LL_DEBUG);
+			}
+
+			if(partition_information.Gpt.Attributes & (DWORD64)1<<62)
+			{
+				LOG("Hidden is set", LL_DEBUG);
+			}
+
+			if(partition_information.Gpt.Attributes & (DWORD64)1<<1)
+			{
+				LOG("EFI firmware ignore is set", LL_DEBUG);
+			}
+
+			if(partition_information.Gpt.Attributes & (DWORD64)1<<2)
+			{
+				LOG("Legacy bios bootable is set", LL_DEBUG);
+			}
+
+			if(partition_information.Gpt.Attributes & (DWORD64)1<<0)
+			{
+				LOG("System partition is set", LL_DEBUG);
+			}
+
+			return (partition_information.Gpt.Attributes & (DWORD64)1<<0) &&
+				(partition_information.Gpt.Attributes & (DWORD64)1<<63);
+		}
+		else
+		{
+			LOG(L"Unknown partition style encountered (Volume="+std::wstring(VolumeName)+L")", LL_ERROR);
+
+			return false;
+		}
+	}
+	else
+	{
+		return partition_information.Mbr.BootIndicator==TRUE;
+	}
+}
+
+std::string findGptUuid(int device_num, GUID uuid)
+{
+	HANDLE hDevice=CreateFileW((L"\\\\.\\PhysicalDrive"+convert(device_num)).c_str(), GENERIC_READ, FILE_SHARE_READ|FILE_SHARE_WRITE, NULL, OPEN_EXISTING, FILE_ATTRIBUTE_NORMAL, NULL);
+	if(hDevice==INVALID_HANDLE_VALUE)
+	{
+		LOG(L"CreateFile of device '"+convert(device_num)+L"' failed.", LL_ERROR);
+		return std::string();
+	}
+
+	DWORD numPartitions=10;
+	DWORD inf_size=sizeof(DRIVE_LAYOUT_INFORMATION_EX)+sizeof(PARTITION_INFORMATION_EX)*(numPartitions-1);
+
+	std::auto_ptr<DRIVE_LAYOUT_INFORMATION_EX> inf((DRIVE_LAYOUT_INFORMATION_EX*)new char[sizeof(DRIVE_LAYOUT_INFORMATION_EX)+sizeof(PARTITION_INFORMATION_EX)*(numPartitions-1)]);
+
+	DWORD ret_bytes;
+	BOOL b=DeviceIoControl(hDevice, IOCTL_DISK_GET_DRIVE_LAYOUT_EX, NULL, 0, inf.get(), inf_size, &ret_bytes, NULL);
+	while(b==0 && GetLastError()==ERROR_INSUFFICIENT_BUFFER && numPartitions<1000)
+	{
+		numPartitions*=2;
+		inf_size=sizeof(DRIVE_LAYOUT_INFORMATION_EX)+sizeof(PARTITION_INFORMATION_EX)*(numPartitions-1);
+		inf.reset((DRIVE_LAYOUT_INFORMATION_EX*)new char[inf_size]);
+		b=DeviceIoControl(hDevice, IOCTL_DISK_GET_DRIVE_LAYOUT_EX, NULL, 0, inf.get(), inf_size, &ret_bytes, NULL);
+	}
+	CloseHandle(hDevice);
+	if(b==0)
+	{
+		LOG(L"DeviceIoControl IOCTL_DISK_GET_DRIVE_LAYOUT_EX failed. Device: '"+convert(device_num)+L"' Error: "+convert((int)GetLastError()), LL_ERROR);		
+		return std::string();
+	}
+
+	if(inf->PartitionStyle!=PARTITION_STYLE_GPT)
+	{
+		LOG(L"Device is not GPT formatted ("+convert(device_num)+L")", LL_DEBUG);
+		return std::string();
+	}
+
+	for(DWORD i=0;i<inf->PartitionCount;++i)
+	{
+		LPOLESTR uuid_str;
+		if(StringFromCLSID(inf->PartitionEntry[i].Gpt.PartitionType, &uuid_str)==NOERROR)
+		{
+			LOG(L"EFI partition with type UUID "+std::wstring(uuid_str), LL_DEBUG);
+			CoTaskMemFree(uuid_str);
+		}
+
+		if(memcmp(&inf->PartitionEntry[i].Gpt.PartitionType, &uuid, sizeof(uuid))==0)
+		{
+			return "\\\\?\\GLOBALROOT\\Device\\Harddisk"+nconvert(device_num)+"\\Partition"+nconvert((int)i+1);
+		}
+	}
+
+	return std::string();
+}
+
+namespace
+{
+	struct SSysvolCandidate
+	{
+		SSysvolCandidate()
+			: score(0) 
+		{}
+
+		size_t score;
+		std::wstring volname;
+		std::wstring volpath;
+	};
+}
+
+std::wstring getSysVolume(std::wstring &mpath)
+{
+    DWORD  CharCount            = 0;
+    WCHAR  DeviceName[MAX_PATH] = L"";
+    DWORD  Error                = ERROR_SUCCESS;
+    HANDLE FindHandle           = INVALID_HANDLE_VALUE;
+    BOOL   Found                = FALSE;
+    size_t Index                = 0;
+    BOOL   Success              = FALSE;
+    WCHAR  VolumeName[MAX_PATH] = L"";
+	WCHAR  VolumeNameNt[MAX_PATH] = L"";
+
+    FindHandle = FindFirstVolumeW(VolumeName, ARRAYSIZE(VolumeName));
+
+    if (FindHandle == INVALID_HANDLE_VALUE)
+    {
+        Error = GetLastError();
+		LOG(L"FindFirstVolumeW failed with error code "+convert((int)Error), LL_ERROR);
+        return L"";
+    }
+
+	DWORD c_drive_num=-1;
+	DWORD c_drive_type=-1;
+	std::vector<SSysvolCandidate> system_vols;
+
+    for (;;)
+    {
+        Index = wcslen(VolumeName) - 1;
+
+        if (VolumeName[0]     != L'\\' ||
+            VolumeName[1]     != L'\\' ||
+            VolumeName[2]     != L'?'  ||
+            VolumeName[3]     != L'\\' ||
+            VolumeName[Index] != L'\\') 
+        {
+            Error = ERROR_BAD_PATHNAME;
+            LOG(L"FindFirstVolumeW/FindNextVolumeW returned a bad path: "+(std::wstring)VolumeName, LL_ERROR);
+            break;
+        }
+
+		memcpy(VolumeNameNt, VolumeName, sizeof(WCHAR)*(Index+1));
+
+        VolumeName[Index] = L'\0';
+		VolumeNameNt[Index]= L'\0';
+
+        CharCount = QueryDosDeviceW(&VolumeName[4], DeviceName, ARRAYSIZE(DeviceName)); 
+
+        VolumeName[Index] = L'\\';
+
+        if ( CharCount == 0 ) 
+        {
+            Error = GetLastError();
+            LOG(L"QueryDosDeviceW failed with error code "+convert((int)Error), LL_ERROR );
+            break;
+        }
+
+		bool is_c_drive=false;
+
+		std::vector<std::wstring> vpaths=GetVolumePaths(VolumeName);
+		VolumeName[Index] = L'\0';
+		for(size_t i=0;i<vpaths.size();++i)
+		{
+			if(vpaths[i]==L"C:\\")
+			{
+				c_drive_num=getDevNum(VolumeName, c_drive_type);
+				is_c_drive=true;
+			}
+		}
+		VolumeName[Index] = L'\\';
+
+		LOG(L"Filesystem. Vol=\""+std::wstring(VolumeName)+L"\" Name=\""+strlower(getVolumeLabel(VolumeName))+
+			L"\" Type=\""+strlower(getFilesystem(VolumeName))+L"\" VPaths="+convert(vpaths.size())+L" Size="+convert(getPartSize(VolumeName)), LL_DEBUG);
+
+		if(is_c_drive)
+		{
+			LOG("Filesystem is System partition. Skipping...", LL_DEBUG);
+		}
+		else
+		{		
+			SSysvolCandidate candidate;
+			VolumeName[Index] = L'\0';
+			candidate.volname=VolumeName;
+			VolumeName[Index] = L'\\';
+
+			if(!vpaths.empty())
+			{
+				candidate.volpath=vpaths[0];
+			}
+
+			if( strlower(getVolumeLabel(VolumeName))==L"system reserved"
+				|| strlower(getVolumeLabel(VolumeName))==L"system-reserviert" )
+			{
+				candidate.score+=100;
+			}
+
+			if( vpaths.empty() )
+			{
+				++candidate.score;
+			}
+
+			__int64 partsize = getPartSize(VolumeName);
+			if(partsize>0 && partsize<200*1024*1024 )
+			{
+				candidate.score+=2;
+			}
+
+			VolumeName[Index] = L'\0';
+			if( isBootable(VolumeName) )
+			{
+				LOG("Bootable flag set for volume", LL_DEBUG);
+				candidate.score+=2;
+			}
+			else
+			{
+				LOG("Bootable flag not set for volume", LL_DEBUG);
+			}
+			VolumeName[Index] = L'\\';
+
+			if(candidate.score>0)
+			{
+				LOG(L"Found potential candidate: "+std::wstring(VolumeName)+L" Score: "+convert(candidate.score), LL_DEBUG);			
+				system_vols.push_back(candidate);
+			}
+		}
+		
+		VolumeName[Index] = L'\\';
+
+        Success = FindNextVolumeW(FindHandle, VolumeName, ARRAYSIZE(VolumeName));
+
+        if ( !Success ) 
+        {
+            Error = GetLastError();
+
+            if (Error != ERROR_NO_MORE_FILES) 
+            {
+                LOG(L"FindNextVolumeW failed with error code "+convert((int)Error));
+                break;
+            }
+
+			Error = ERROR_SUCCESS;
+            break;
+        }
+    }
+
+    FindVolumeClose(FindHandle);
+    FindHandle = INVALID_HANDLE_VALUE;
+
+	size_t max_score=0;
+	size_t selidx=std::string::npos;
+
+	for(size_t i=0;i<system_vols.size();++i)
+	{
+		DWORD curr_dev_type;
+		DWORD curr_dev_num=getDevNum((PWCHAR)system_vols[i].volname.c_str(), curr_dev_type);
+		if(curr_dev_num==c_drive_num)
+		{
+			if(curr_dev_type==c_drive_type)
+			{
+				if(system_vols[i].score>max_score)
+				{
+					selidx=i;
+					max_score=system_vols[i].score;
+				}
+			}
+			else
+			{
+				LOG(L"Different device type from 'C': "+system_vols[i].volname+(system_vols[i].volpath.empty()?L"":(L" ("+system_vols[i].volpath+L")")), LL_DEBUG);
+			}
+		}
+		else
+		{
+			LOG(L"Not on Physical Device 'C': "+system_vols[i].volname+(system_vols[i].volpath.empty()?L"":(L" ("+system_vols[i].volpath+L")")), LL_DEBUG);
+		}
+	}
+
+	if(selidx!=std::string::npos)
+	{
+		LOG(L"Selected volume "+system_vols[selidx].volname+(system_vols[selidx].volpath.empty()?L"":(L" ("+system_vols[selidx].volpath+L")")), LL_DEBUG);
+		mpath=system_vols[selidx].volpath;
+		return system_vols[selidx].volname;
+	}
+
+
+	LOG("Found no SYSVOL on the same physical device as 'C'.", LL_INFO);
+
+    return L"";
+}
+
+std::wstring getEspVolume( std::wstring &mpath )
+{
+	//GPT partition with UUID esp_uuid
+	GUID esp_uuid;
+	if(CLSIDFromString(L"{C12A7328-F81F-11D2-BA4B-00A0C93EC93B}", &esp_uuid)!=NOERROR)
+	{
+		LOG("Error converting ESP uuid", LL_ERROR);
+		return std::wstring();
+	}
+
+	WCHAR sysdir[MAX_PATH];
+	if(GetWindowsDirectoryW(sysdir, MAX_PATH)==0)
+	{
+		LOG("Error getting system dir: "+nconvert((int)GetLastError()), LL_ERROR);
+		return std::wstring();
+	}
+
+	LOG(L"System dir: "+std::wstring(sysdir), LL_DEBUG);
+
+	std::wstring volpath;
+	if(sysdir[0]!=0)
+	{
+		volpath = std::wstring(L"\\\\.\\")+sysdir[0]+L":";
+	}
+
+	LOG(L"Volpath: "+volpath, LL_DEBUG);
+
+	DWORD device_type;
+	DWORD dev_num = getDevNum(volpath.c_str(), device_type);
+
+	if(dev_num==-1)
+	{
+		LOG("Error getting device number of system directory", LL_ERROR);
+		return std::wstring();
+	}
+
+	std::string found_part = findGptUuid(dev_num, esp_uuid);
+	
+	if(found_part.empty())
+	{
+		LOG("Found no EFI System Partition", LL_INFO);
+	}
+	else
+	{
+		LOG("EFI System Partition is at "+found_part, LL_INFO);
+	}
+
+	return widen(found_part);
+}
+
+namespace
+{
+	std::wstring mpath_cached;
+	std::wstring sysvol_name_cached;
+
+	IMutex* mutex = NULL;
+
+	class SysvolCacheThread : public IThread
+	{
+	public:
+		void operator()()
+		{
+			{
+				IScopedLock lock(mutex);
+				sysvol_name_cached = getSysVolume(mpath_cached);
+			}
+			delete this;
+		}
+	};
+}
+
+std::wstring getSysVolumeCached(std::wstring &mpath)
+{
+	IScopedLock lock(mutex);
+
+	mpath = mpath_cached;
+	return sysvol_name_cached;
+}
+
+void cacheSysVolume()
+{
+	mutex = Server->createMutex();
+	Server->createThread(new SysvolCacheThread);
+}
+