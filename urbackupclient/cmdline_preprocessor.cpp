--- conflicted
+++ resolved
@@ -232,11 +232,8 @@
 	{
 		std::vector<std::string> real_args;
 
-<<<<<<< HEAD
-=======
 		real_args.push_back(argv[0]);
 
->>>>>>> d9c4f834
 		for (size_t i = 2; i < argc; ++i)
 		{
 			real_args.push_back(argv[i]);
