--- conflicted
+++ resolved
@@ -1,648 +1,481 @@
-#include "server_update_stats.h"
-#include "database.h"
-#include "../Interface/Server.h"
-#include "../Interface/Database.h"
-#include "../Interface/Query.h"
-#include "../Interface/File.h"
-#include "../urbackupcommon/os_functions.h"
-#include "../stringtools.h"
-#include "server_settings.h"
-#include "server_status.h"
-#include "server_get.h"
-#include "../Interface/DatabaseCursor.h"
-#include "create_files_index.h"
-#include <algorithm>
-
-ServerUpdateStats::ServerUpdateStats(bool image_repair_mode, bool interruptible)
-	: image_repair_mode(image_repair_mode), interruptible(interruptible)
-{
-}
-
-void ServerUpdateStats::createQueries(void)
-{
-	q_get_images=db->Prepare("SELECT id,clientid,path FROM backup_images WHERE complete=1 AND running<datetime('now','-300 seconds')", false);
-	q_update_images_size=db->Prepare("UPDATE clients SET bytes_used_images=? WHERE id=?", false);
-	q_get_sizes=db->Prepare("SELECT id, bytes_used_files FROM clients", false);
-	q_size_update=db->Prepare("UPDATE clients SET bytes_used_files=? WHERE id=?", false);
-	q_update_backups=db->Prepare("UPDATE backups SET size_bytes=? WHERE id=?", false);
-	q_get_backup_size=db->Prepare("SELECT size_bytes FROM backups WHERE id=?", false);
-	q_get_del_size=db->Prepare("SELECT delsize FROM del_stats WHERE backupid=? AND image=0 AND created>datetime('now','-4 days')", false);
-	q_add_del_size=db->Prepare("INSERT INTO del_stats (backupid, image, delsize, clientid, incremental, stoptime) VALUES (?, 0, ?, ?, ?, CURRENT_TIMESTAMP)", false);
-	q_update_del_size=db->Prepare("UPDATE del_stats SET delsize=?,stoptime=CURRENT_TIMESTAMP WHERE backupid=? AND image=0 AND created>datetime('now','-4 days')", false);
-	q_save_client_hist=db->Prepare("INSERT INTO clients_hist (id, name, lastbackup, lastseen, lastbackup_image, bytes_used_files, bytes_used_images, hist_id) SELECT id, name, lastbackup, lastseen, lastbackup_image, bytes_used_files, bytes_used_images, ? AS hist_id FROM clients", false);
-	q_set_file_backup_null=db->Prepare("UPDATE backups SET size_bytes=0 WHERE size_bytes=-1 AND complete=1", false);
-	q_create_hist=db->Prepare("INSERT INTO clients_hist_id (created) VALUES (CURRENT_TIMESTAMP)", false);
-	q_get_all_clients=db->Prepare("SELECT id FROM clients", false);
-}
-
-void ServerUpdateStats::destroyQueries(void)
-{
-	db->destroyQuery(q_get_images);
-	db->destroyQuery(q_update_images_size);
-	db->destroyQuery(q_get_sizes);
-	db->destroyQuery(q_size_update);
-	db->destroyQuery(q_update_backups);
-	db->destroyQuery(q_get_backup_size);
-	db->destroyQuery(q_get_del_size);
-	db->destroyQuery(q_add_del_size);
-	db->destroyQuery(q_update_del_size);
-	db->destroyQuery(q_save_client_hist);
-	db->destroyQuery(q_set_file_backup_null);
-	db->destroyQuery(q_create_hist);
-	db->destroyQuery(q_get_all_clients);
-}
-
-void ServerUpdateStats::operator()(void)
-{
-	if(interruptible)
-	{
-		if( BackupServerGet::getNumberOfRunningFileBackups()>0 )
-		{
-			return;
-		}
-	}
-
-	db=Server->getDatabase(Server->getThreadID(), URBACKUPDB_SERVER);
-	backupdao.reset(new ServerBackupDao(db));
-	fileindex.reset(create_lmdb_files_index());
-	ServerSettings server_settings(db);
-	db_results cache_res;
-	if(db->getEngineName()=="sqlite")
-	{
-		cache_res=db->Read("PRAGMA cache_size");
-		db->Write("PRAGMA cache_size = -"+nconvert(server_settings.getSettings()->update_stats_cachesize));
-	}
-
-	createQueries();
-
-	db->DetachDBs();
-	db->AttachDBs();
-	if(!image_repair_mode)
-	{
-		q_create_hist->Write();
-		q_create_hist->Reset();
-
-		q_save_client_hist->Bind(db->getLastInsertID());
-		q_save_client_hist->Write();
-		q_save_client_hist->Reset();
-	}
-
-	update_images();
-
-	if(!image_repair_mode)
-	{
-		update_files();
-
-		q_create_hist->Write();
-		q_create_hist->Reset();
-
-		q_save_client_hist->Bind(db->getLastInsertID());
-		q_save_client_hist->Write();
-		q_save_client_hist->Reset();
-
-		q_set_file_backup_null->Write();
-		q_set_file_backup_null->Reset();
-	}
-
-	destroyQueries();
-	if(!cache_res.empty())
-	{
-		db->Write("PRAGMA cache_size = "+wnarrow(cache_res[0][L"cache_size"]));
-		db->freeMemory();
-	}
-
-	backupdao.reset();
-}
-
-void ServerUpdateStats::repairImages(void)
-{
-	ServerUpdateStats sus(true);
-	sus();
-}
-
-void ServerUpdateStats::update_images(void)
-{
-	if(!image_repair_mode)
-		Server->Log("Updating image stats...",LL_INFO);
-
-	db_results res=q_get_images->Read();
-	q_get_images->Reset();
-
-	std::map<int, _i64> clients_used;
-
-	db_results all_clients=q_get_all_clients->Read();
-	q_get_all_clients->Reset();
-
-	for(size_t i=0;i<all_clients.size();++i)
-	{
-		clients_used[watoi(all_clients[i][L"id"])]=0;
-	}
-
-	for(size_t i=0;i<res.size();++i)
-	{
-		std::wstring &fn=res[i][L"path"];
-		IFile * file=Server->openFile(os_file_prefix(fn), MODE_READ);
-		if(file==NULL)
-		{
-			bool b=repairImagePath(res[i]);
-			if(b)
-			{
-				update_images();
-				return;
-			}
-			Server->Log(L"Error opening file '"+fn+L"'", LL_ERROR);
-			continue;
-		}
-		int cid=watoi(res[i][L"clientid"]);
-		std::map<int, _i64>::iterator it=clients_used.find(cid);
-		if(it==clients_used.end())
-		{
-			clients_used.insert(std::pair<int, _i64>(cid, file->RealSize()));
-		}
-		else
-		{
-			it->second+=file->RealSize();
-		}
-		Server->destroy(file);
-	}
-
-	for(std::map<int, _i64>::iterator it=clients_used.begin();it!=clients_used.end();++it)
-	{
-		q_update_images_size->Bind(it->second);
-		q_update_images_size->Bind(it->first);
-		q_update_images_size->Write();
-		q_update_images_size->Reset();
-	}
-}
-
-void ServerUpdateStats::measureSpeed(void)
-{
-	int64 ttime=Server->getTimeMS();
-	static int64 lasttime=ttime;
-	if(lasttime!=ttime)
-	{
-		float speed=num_updated_files/((ttime-lasttime)/1000.f);
-		Server->Log("File processing speed: "+nconvert(speed)+" files/s", LL_INFO);
-		num_updated_files=0;
-		lasttime=ttime;
-	}
-}
-
-void ServerUpdateStats::update_files(void)
-{
-	num_updated_files=0;
-	
-	Server->Log("Updating file statistics...");
-	db_results res;
-
-	size_t total_num = static_cast<size_t>(backupdao->getIncomingStatsCount().value);
-	size_t total_i=0;
-
-	std::map<int, _i64> size_data_clients=getFilebackupSizesClients();
-	std::map<int, _i64> size_data_backups;
-	std::map<int, SDelInfo> del_sizes;
-
-	bool interrupted = false;
-	bool started_transaction = false;
-
-	int last_pc=0;
-	do
-	{
-		if(interruptible)
-		{
-			if( BackupServerGet::getNumberOfRunningFileBackups()>0 )
-			{
-				interrupted=true;
-				break;
-			}
-		}
-
-		ServerStatus::updateActive();
-
-		std::vector<ServerBackupDao::SIncomingStat> stat_entries = 
-			backupdao->getIncomingStats();
-
-		started_transaction=true;
-		db->DetachDBs();
-		db->BeginTransaction();
-
-		for(size_t i=0;i<stat_entries.size();++i,++total_i)
-		{
-			++num_updated_files;
-
-			if(total_i%1000==0 && total_i>0)
-			{
-				int pc=(std::min)(100, (int)((float)total_i/(float)total_num*100.f+0.5f));
-				if(pc!=last_pc)
-				{
-					measureSpeed();
-					Server->Log( "Updating file statistics: "+nconvert(pc)+"%", LL_INFO);
-					last_pc=pc;
-				}
-
-				updateSizes(size_data_clients);
-				updateDels(del_sizes);
-				updateBackups(size_data_backups);
-
-				db->EndTransaction();
-				db->BeginTransaction();
-			}
-
-			ServerBackupDao::SIncomingStat& entry = stat_entries[i];
-
-			std::vector<int> clients;
-			std::vector<std::wstring> s_clients;
-			Tokenize(entry.existing_clients, s_clients, L",");
-			clients.resize(s_clients.size());
-			for(size_t j=0;j<s_clients.size();++j)
-			{
-				clients[j]=watoi(s_clients[j]);
-			}
-
-			
-			if(entry.direction==ServerBackupDao::c_direction_incoming)
-			{
-				int64 current_size_per_client = 0; 
-				if(!clients.empty())
-				{
-					current_size_per_client=entry.filesize/clients.size();
-
-					add(clients, -current_size_per_client, size_data_clients);
-				}			
-
-				clients.push_back(entry.clientid);
-				current_size_per_client = entry.filesize/clients.size();
-				
-				add(clients, current_size_per_client, size_data_clients);
-
-				add(size_data_backups, entry.backupid, entry.filesize);
-			}
-			else if(entry.direction==ServerBackupDao::c_direction_outgoing)
-			{
-				int64 current_size_per_client = entry.filesize;
-				
-				if(!clients.empty())
-				{
-					current_size_per_client/=clients.size();
-				}
-
-				add(clients, -current_size_per_client, size_data_clients);
-
-				std::vector<int>::iterator it_client = std::find(clients.begin(), clients.end(), entry.clientid);
-				if(it_client!=clients.end())
-				{
-					clients.erase(it_client);
-				}
-
-				if(!clients.empty())
-				{
-					current_size_per_client = entry.filesize/clients.size();
-
-					add(clients, current_size_per_client, size_data_clients);
-				}				
-
-				add_del(del_sizes, entry.backupid, entry.filesize, entry.clientid, entry.incremental);
-			}
-
-			backupdao->delIncomingStatEntry(entry.id);
-		}
-	}
-	while(!res.empty());
-
-	updateSizes(size_data_clients);
-	updateDels(del_sizes);
-	updateBackups(size_data_backups);
-
-	if(started_transaction)
-	{
-		db->EndTransaction();
-		db->AttachDBs();	
-	}
-
-	backupdao->commit();
-
-	if(!interrupted)
-	{
-		db->Write("UPDATE backups SET size_calculated=1 WHERE size_calculated=0 AND done=1");
-	}
-}
-
-std::map<int, _i64> ServerUpdateStats::getFilebackupSizesClients(void)
-{
-	std::map<int, _i64> ret;
-	db_results res=q_get_sizes->Read();
-	q_get_sizes->Reset();
-	for(size_t i=0;i<res.size();++i)
-	{
-		ret.insert(std::pair<int, _i64>(watoi(res[i][L"id"]), os_atoi64(wnarrow(res[i][L"bytes_used_files"]))));
-	}
-	return ret;
-}
-
-void ServerUpdateStats::updateSizes(std::map<int, _i64> & size_data)
-{
-	for(std::map<int, _i64>::iterator it=size_data.begin();it!=size_data.end();++it)
-	{
-		q_size_update->Bind(it->second);
-		q_size_update->Bind(it->first);
-		q_size_update->Write();
-		q_size_update->Reset();
-	}
-}
-
-void ServerUpdateStats::add(const std::vector<int>& subset, int64 num, std::map<int, _i64> &data)
-{
-	for(size_t i=0;i<subset.size();++i)
-	{
-		data[subset[i]]+=num;
-	}
-}
-
-void ServerUpdateStats::add(std::map<int, _i64> &data, int backupid, _i64 filesize)
-{
-	std::map<int, _i64>::iterator it=data.find(backupid);
-	if(it==data.end())
-	{
-		q_get_backup_size->Bind(backupid);
-		db_results res=q_get_backup_size->Read();
-		q_get_backup_size->Reset();
-		if(!res.empty())
-		{
-			_i64 b_fs=os_atoi64(wnarrow(res[0][L"size_bytes"]));
-			if(b_fs!=-1)
-			{
-				filesize+=b_fs;
-			}
-		}
-		data.insert(std::pair<int, _i64>(backupid, filesize));
-	}
-	else
-	{
-		it->second+=filesize;
-	}
-}
-
-void ServerUpdateStats::updateBackups(std::map<int, _i64> &data)
-{
-	for(std::map<int, _i64>::iterator it=data.begin();it!=data.end();++it)
-	{
-		q_update_backups->Bind(it->second);
-		q_update_backups->Bind(it->first);
-		q_update_backups->Write();
-		q_update_backups->Reset();
-	}
-}
-
-void ServerUpdateStats::add_del(std::map<int, SDelInfo> &data, int backupid, _i64 filesize, int clientid, int incremental)
-{
-	std::map<int, SDelInfo>::iterator it=data.find(backupid);
-	if(it==data.end())
-	{
-		q_get_del_size->Bind(backupid);
-		db_results res=q_get_del_size->Read();
-		q_get_del_size->Reset();
-		if(!res.empty())
-		{
-			filesize+=os_atoi64(wnarrow(res[0][L"delsize"]));
-		}
-		SDelInfo di;
-		di.delsize=filesize;
-		di.clientid=clientid;
-		di.incremental=incremental;
-		data.insert(std::pair<int, SDelInfo>(backupid, di));
-	}
-	else
-	{
-		it->second.delsize+=filesize;
-	}
-}
-
-void ServerUpdateStats::updateDels(std::map<int, SDelInfo> &data)
-{
-	for(std::map<int, SDelInfo>::iterator it=data.begin();it!=data.end();++it)
-	{
-		q_get_del_size->Bind(it->first);
-		db_results res=q_get_del_size->Read();
-		q_get_del_size->Reset();
-		if(res.empty())
-		{
-			q_add_del_size->Bind(it->first);
-			q_add_del_size->Bind(it->second.delsize);
-			q_add_del_size->Bind(it->second.clientid);
-			q_add_del_size->Bind(it->second.incremental);
-			q_add_del_size->Write();
-			q_add_del_size->Reset();
-		}
-		else
-		{
-			q_update_del_size->Bind(it->second.delsize);
-			q_update_del_size->Bind(it->first);
-			q_update_del_size->Write();
-			q_update_del_size->Reset();
-		}
-	}
-}
-
-bool ServerUpdateStats::repairImagePath(str_map img)
-{
-	int clientid=watoi(img[L"clientid"]);
-	ServerSettings settings(db, clientid);
-	IQuery *q=db->Prepare("SELECT name FROM clients WHERE id=?", false);
-	q->Bind(clientid);
-	db_results res=q->Read();
-	q->Reset();
-	db->destroyQuery(q);
-	if(!res.empty())
-	{
-		std::wstring clientname=res[0][L"name"];
-		std::wstring imgname=ExtractFileName(img[L"path"]);
-
-		std::wstring new_name=settings.getSettings()->backupfolder+os_file_sep()+clientname+os_file_sep()+imgname;
-
-		IFile * file=Server->openFile(os_file_prefix(new_name), MODE_READ);
-		if(file==NULL)
-		{
-			Server->Log(L"Repairing image failed", LL_INFO);
-			return false;
-		}
-		Server->destroy(file);
-
-		q=db->Prepare("UPDATE backup_images SET path=? WHERE id=?", false);
-		q->Bind(new_name);
-		q->Bind(img[L"id"]);
-		q->Write();
-		q->Reset();
-		db->destroyQuery(q);
-
-		return true;
-	}
-	return false;
-<<<<<<< HEAD
-}
-
-=======
-}
-
-std::vector<SClientSumCacheItem> ServerUpdateStats::getClientSum(const std::wstring &shahash, _i64 filesize, bool with_del)
-{
-	std::pair<std::wstring, _i64> key(shahash, filesize);
-	std::map<std::pair<std::wstring, _i64>, std::vector<SClientSumCacheItem> >::iterator it=client_sum_cache.find(key);
-	if(it!=client_sum_cache.end())
-	{
-		return it->second;
-	}
-	else
-	{
-		q_get_clients->Bind((char*)&shahash[0],(_u32)(shahash.size()*sizeof(wchar_t)));
-		q_get_clients->Bind(filesize);
-		db_results res=q_get_clients->Read();
-		q_get_clients->Reset();
-
-		std::vector<SClientSumCacheItem> ret;
-		for(size_t i=0;i<res.size();++i)
-		{
-			ret.push_back(SClientSumCacheItem(watoi(res[i][L"clientid"]), os_atoi64(wnarrow(res[i][L"s_rsize"]))));
-		}
-
-		if(with_del)
-		{
-			q_get_clients_del->Bind((char*)&shahash[0],(_u32)(shahash.size()*sizeof(wchar_t)));
-			q_get_clients_del->Bind(filesize);
-			db_results res=q_get_clients_del->Read();
-			q_get_clients_del->Reset();
-
-			for(size_t i=0;i<res.size();++i)
-			{
-				int clientid=watoi(res[i][L"clientid"]);
-				bool found=false;
-				for(size_t j=0;j<ret.size();++j)
-				{
-					if(ret[j].clientid==clientid)
-					{
-						ret[j].s_rsize+=os_atoi64(wnarrow(res[i][L"s_rsize"]));
-						found=true;
-						break;
-					}
-				}
-
-				if(!found)
-				{
-					ret.push_back(SClientSumCacheItem(clientid, os_atoi64(wnarrow(res[i][L"s_rsize"]))));
-				}				
-			}
-		}
-
-		if(client_sum_cache.size()>client_sum_cache_size)
-		{
-			client_sum_cache.clear();
-		}
-
-		client_sum_cache[key]=ret;
-
-		return ret;
-	}
-}
-
-void ServerUpdateStats::invalidateClientSum(const std::wstring &shahash, _i64 filesize)
-{
-	std::pair<std::wstring, _i64> key(shahash, filesize);
-	std::map<std::pair<std::wstring, _i64>, std::vector<SClientSumCacheItem> >::iterator it=client_sum_cache.find(key);
-	if(it!=client_sum_cache.end())
-	{
-		client_sum_cache.erase(it);
-	}
-}
-
-size_t ServerUpdateStats::getFilesNumClient(const SNumFilesClientCacheItem &item)
-{
-	std::map<SNumFilesClientCacheItem, size_t>::iterator it=files_num_clients_cache.find(item);
-	if(it!=files_num_clients_cache.end())
-	{
-		return it->second;
-	}
-	else
-	{
-		q_has_client->Bind((char*)&item.shahash[0],(_u32)(item.shahash.size()*sizeof(wchar_t)));
-		q_has_client->Bind(item.filesize);
-		q_has_client->Bind(item.clientid);
-		db_results r=q_has_client->Read();
-		q_has_client->Reset();
-		if(r.size()>0)
-		{
-			size_t cnt=(size_t)watoi(r[0][L"c"]);
-			
-			if(files_num_clients_cache.size()>file_client_num_cache_size)
-			{
-				files_num_clients_cache.clear();
-			}
-
-			files_num_clients_cache[item]=cnt;
-			return cnt;
-		}
-		else
-		{
-			return 0;
-		}
-	}
-}
-
-size_t ServerUpdateStats::getFilesNumClientDel(const SNumFilesClientCacheItem &item)
-{
-	std::map<SNumFilesClientCacheItem, size_t>::iterator it=files_num_clients_del_cache.find(item);
-	if(it!=files_num_clients_del_cache.end())
-	{
-		return it->second;
-	}
-	else
-	{
-		q_has_client_del->Bind((char*)&item.shahash[0],(_u32)(item.shahash.size()*sizeof(wchar_t)));
-		q_has_client_del->Bind(item.filesize);
-		q_has_client_del->Bind(item.clientid);
-		db_results r=q_has_client_del->Read();
-		q_has_client_del->Reset();
-		if(r.size()>0)
-		{
-			size_t cnt=(size_t)watoi(r[0][L"c"]);
-			
-			if(files_num_clients_del_cache.size()>file_del_client_num_cache_size)
-			{
-				files_num_clients_del_cache.clear();
-			}
-
-			files_num_clients_del_cache[item]=cnt;
-			return cnt;
-		}
-		else
-		{
-			return 0;
-		}
-	}
-}
-
-bool ServerUpdateStats::suspendFilesIndices(ServerSettings& server_settings)
-{
-	db_results res_n=db->Read("SELECT COUNT(*) AS c FROM files_new");
-	if(!res_n.empty() && watoi(res_n[0][L"c"])>=server_settings.getSettings()->suspend_index_limit)
-	{
-		Server->Log("Suspending files Indices...", LL_INFO);
-		db->Write("DROP INDEX IF EXISTS files_idx");
-		db->Write("DROP INDEX IF EXISTS files_did_count");
-		db->Write("DROP INDEX IF EXISTS files_backupid");
-		return true;
-	}
-
-	return false;
-}
-
-void ServerUpdateStats::createFilesIndices(void)
-{
-	IDatabase *db=Server->getDatabase(Server->getThreadID(), URBACKUPDB_SERVER);
-	Server->Log("Creating files Indices...", LL_INFO);
-	db->Write("CREATE INDEX IF NOT EXISTS files_idx ON files (shahash, filesize, clientid)");
-	db->Write("CREATE INDEX IF NOT EXISTS files_did_count ON files (did_count)");
-	db->Write("CREATE INDEX IF NOT EXISTS files_backupid ON files (backupid)");
-}
-
-#endif //CLIENT_ONLY
-
->>>>>>> 9e5aa4ad
+#include "server_update_stats.h"
+#include "database.h"
+#include "../Interface/Server.h"
+#include "../Interface/Database.h"
+#include "../Interface/Query.h"
+#include "../Interface/File.h"
+#include "../urbackupcommon/os_functions.h"
+#include "../stringtools.h"
+#include "server_settings.h"
+#include "server_status.h"
+#include "server_get.h"
+#include "../Interface/DatabaseCursor.h"
+#include "create_files_index.h"
+#include <algorithm>
+
+ServerUpdateStats::ServerUpdateStats(bool image_repair_mode, bool interruptible)
+	: image_repair_mode(image_repair_mode), interruptible(interruptible)
+{
+}
+
+void ServerUpdateStats::createQueries(void)
+{
+	q_get_images=db->Prepare("SELECT id,clientid,path FROM backup_images WHERE complete=1 AND running<datetime('now','-300 seconds')", false);
+	q_update_images_size=db->Prepare("UPDATE clients SET bytes_used_images=? WHERE id=?", false);
+	q_get_sizes=db->Prepare("SELECT id, bytes_used_files FROM clients", false);
+	q_size_update=db->Prepare("UPDATE clients SET bytes_used_files=? WHERE id=?", false);
+	q_update_backups=db->Prepare("UPDATE backups SET size_bytes=? WHERE id=?", false);
+	q_get_backup_size=db->Prepare("SELECT size_bytes FROM backups WHERE id=?", false);
+	q_get_del_size=db->Prepare("SELECT delsize FROM del_stats WHERE backupid=? AND image=0 AND created>datetime('now','-4 days')", false);
+	q_add_del_size=db->Prepare("INSERT INTO del_stats (backupid, image, delsize, clientid, incremental, stoptime) VALUES (?, 0, ?, ?, ?, CURRENT_TIMESTAMP)", false);
+	q_update_del_size=db->Prepare("UPDATE del_stats SET delsize=?,stoptime=CURRENT_TIMESTAMP WHERE backupid=? AND image=0 AND created>datetime('now','-4 days')", false);
+	q_save_client_hist=db->Prepare("INSERT INTO clients_hist (id, name, lastbackup, lastseen, lastbackup_image, bytes_used_files, bytes_used_images, hist_id) SELECT id, name, lastbackup, lastseen, lastbackup_image, bytes_used_files, bytes_used_images, ? AS hist_id FROM clients", false);
+	q_set_file_backup_null=db->Prepare("UPDATE backups SET size_bytes=0 WHERE size_bytes=-1 AND complete=1", false);
+	q_create_hist=db->Prepare("INSERT INTO clients_hist_id (created) VALUES (CURRENT_TIMESTAMP)", false);
+	q_get_all_clients=db->Prepare("SELECT id FROM clients", false);
+}
+
+void ServerUpdateStats::destroyQueries(void)
+{
+	db->destroyQuery(q_get_images);
+	db->destroyQuery(q_update_images_size);
+	db->destroyQuery(q_get_sizes);
+	db->destroyQuery(q_size_update);
+	db->destroyQuery(q_update_backups);
+	db->destroyQuery(q_get_backup_size);
+	db->destroyQuery(q_get_del_size);
+	db->destroyQuery(q_add_del_size);
+	db->destroyQuery(q_update_del_size);
+	db->destroyQuery(q_save_client_hist);
+	db->destroyQuery(q_set_file_backup_null);
+	db->destroyQuery(q_create_hist);
+	db->destroyQuery(q_get_all_clients);
+}
+
+void ServerUpdateStats::operator()(void)
+{
+	if(interruptible)
+	{
+		if( BackupServerGet::getNumberOfRunningFileBackups()>0 )
+		{
+			return;
+		}
+	}
+
+	db=Server->getDatabase(Server->getThreadID(), URBACKUPDB_SERVER);
+	backupdao.reset(new ServerBackupDao(db));
+	fileindex.reset(create_lmdb_files_index());
+	ServerSettings server_settings(db);
+	db_results cache_res;
+	if(db->getEngineName()=="sqlite")
+	{
+		cache_res=db->Read("PRAGMA cache_size");
+		db->Write("PRAGMA cache_size = -"+nconvert(server_settings.getSettings()->update_stats_cachesize));
+	}
+
+	createQueries();
+
+	db->DetachDBs();
+	db->AttachDBs();
+	if(!image_repair_mode)
+	{
+		q_create_hist->Write();
+		q_create_hist->Reset();
+
+		q_save_client_hist->Bind(db->getLastInsertID());
+		q_save_client_hist->Write();
+		q_save_client_hist->Reset();
+	}
+
+	update_images();
+
+	if(!image_repair_mode)
+	{
+		update_files();
+
+		q_create_hist->Write();
+		q_create_hist->Reset();
+
+		q_save_client_hist->Bind(db->getLastInsertID());
+		q_save_client_hist->Write();
+		q_save_client_hist->Reset();
+
+		q_set_file_backup_null->Write();
+		q_set_file_backup_null->Reset();
+	}
+
+	destroyQueries();
+	if(!cache_res.empty())
+	{
+		db->Write("PRAGMA cache_size = "+wnarrow(cache_res[0][L"cache_size"]));
+		db->freeMemory();
+	}
+
+	backupdao.reset();
+}
+
+void ServerUpdateStats::repairImages(void)
+{
+	ServerUpdateStats sus(true);
+	sus();
+}
+
+void ServerUpdateStats::update_images(void)
+{
+	if(!image_repair_mode)
+		Server->Log("Updating image stats...",LL_INFO);
+
+	db_results res=q_get_images->Read();
+	q_get_images->Reset();
+
+	std::map<int, _i64> clients_used;
+
+	db_results all_clients=q_get_all_clients->Read();
+	q_get_all_clients->Reset();
+
+	for(size_t i=0;i<all_clients.size();++i)
+	{
+		clients_used[watoi(all_clients[i][L"id"])]=0;
+	}
+
+	for(size_t i=0;i<res.size();++i)
+	{
+		std::wstring &fn=res[i][L"path"];
+		IFile * file=Server->openFile(os_file_prefix(fn), MODE_READ);
+		if(file==NULL)
+		{
+			bool b=repairImagePath(res[i]);
+			if(b)
+			{
+				update_images();
+				return;
+			}
+			Server->Log(L"Error opening file '"+fn+L"'", LL_ERROR);
+			continue;
+		}
+		int cid=watoi(res[i][L"clientid"]);
+		std::map<int, _i64>::iterator it=clients_used.find(cid);
+		if(it==clients_used.end())
+		{
+			clients_used.insert(std::pair<int, _i64>(cid, file->RealSize()));
+		}
+		else
+		{
+			it->second+=file->RealSize();
+		}
+		Server->destroy(file);
+	}
+
+	for(std::map<int, _i64>::iterator it=clients_used.begin();it!=clients_used.end();++it)
+	{
+		q_update_images_size->Bind(it->second);
+		q_update_images_size->Bind(it->first);
+		q_update_images_size->Write();
+		q_update_images_size->Reset();
+	}
+}
+
+void ServerUpdateStats::measureSpeed(void)
+{
+	int64 ttime=Server->getTimeMS();
+	static int64 lasttime=ttime;
+	if(lasttime!=ttime)
+	{
+		float speed=num_updated_files/((ttime-lasttime)/1000.f);
+		Server->Log("File processing speed: "+nconvert(speed)+" files/s", LL_INFO);
+		num_updated_files=0;
+		lasttime=ttime;
+	}
+}
+
+void ServerUpdateStats::update_files(void)
+{
+	num_updated_files=0;
+	
+	Server->Log("Updating file statistics...");
+	db_results res;
+
+	size_t total_num = static_cast<size_t>(backupdao->getIncomingStatsCount().value);
+	size_t total_i=0;
+
+	std::map<int, _i64> size_data_clients=getFilebackupSizesClients();
+	std::map<int, _i64> size_data_backups;
+	std::map<int, SDelInfo> del_sizes;
+
+	bool interrupted = false;
+	bool started_transaction = false;
+
+	int last_pc=0;
+	do
+	{
+		if(interruptible)
+		{
+			if( BackupServerGet::getNumberOfRunningFileBackups()>0 )
+			{
+				interrupted=true;
+				break;
+			}
+		}
+
+		ServerStatus::updateActive();
+
+		std::vector<ServerBackupDao::SIncomingStat> stat_entries = 
+			backupdao->getIncomingStats();
+
+		started_transaction=true;
+		db->DetachDBs();
+		db->BeginTransaction();
+
+		for(size_t i=0;i<stat_entries.size();++i,++total_i)
+		{
+			++num_updated_files;
+
+			if(total_i%1000==0 && total_i>0)
+			{
+				int pc=(std::min)(100, (int)((float)total_i/(float)total_num*100.f+0.5f));
+				if(pc!=last_pc)
+				{
+					measureSpeed();
+					Server->Log( "Updating file statistics: "+nconvert(pc)+"%", LL_INFO);
+					last_pc=pc;
+				}
+
+				updateSizes(size_data_clients);
+				updateDels(del_sizes);
+				updateBackups(size_data_backups);
+
+				db->EndTransaction();
+				db->BeginTransaction();
+			}
+
+			ServerBackupDao::SIncomingStat& entry = stat_entries[i];
+
+			std::vector<int> clients;
+			std::vector<std::wstring> s_clients;
+			Tokenize(entry.existing_clients, s_clients, L",");
+			clients.resize(s_clients.size());
+			for(size_t j=0;j<s_clients.size();++j)
+			{
+				clients[j]=watoi(s_clients[j]);
+			}
+
+			
+			if(entry.direction==ServerBackupDao::c_direction_incoming)
+			{
+				int64 current_size_per_client = 0; 
+				if(!clients.empty())
+				{
+					current_size_per_client=entry.filesize/clients.size();
+
+					add(clients, -current_size_per_client, size_data_clients);
+				}			
+
+				clients.push_back(entry.clientid);
+				current_size_per_client = entry.filesize/clients.size();
+				
+				add(clients, current_size_per_client, size_data_clients);
+
+				add(size_data_backups, entry.backupid, entry.filesize);
+			}
+			else if(entry.direction==ServerBackupDao::c_direction_outgoing)
+			{
+				int64 current_size_per_client = entry.filesize;
+				
+				if(!clients.empty())
+				{
+					current_size_per_client/=clients.size();
+				}
+
+				add(clients, -current_size_per_client, size_data_clients);
+
+				std::vector<int>::iterator it_client = std::find(clients.begin(), clients.end(), entry.clientid);
+				if(it_client!=clients.end())
+				{
+					clients.erase(it_client);
+				}
+
+				if(!clients.empty())
+				{
+					current_size_per_client = entry.filesize/clients.size();
+
+					add(clients, current_size_per_client, size_data_clients);
+				}				
+
+				add_del(del_sizes, entry.backupid, entry.filesize, entry.clientid, entry.incremental);
+			}
+
+			backupdao->delIncomingStatEntry(entry.id);
+		}
+	}
+	while(!res.empty());
+
+	updateSizes(size_data_clients);
+	updateDels(del_sizes);
+	updateBackups(size_data_backups);
+
+	if(started_transaction)
+	{
+		db->EndTransaction();
+		db->AttachDBs();	
+	}
+
+	backupdao->commit();
+
+	if(!interrupted)
+	{
+		db->Write("UPDATE backups SET size_calculated=1 WHERE size_calculated=0 AND done=1");
+	}
+}
+
+std::map<int, _i64> ServerUpdateStats::getFilebackupSizesClients(void)
+{
+	std::map<int, _i64> ret;
+	db_results res=q_get_sizes->Read();
+	q_get_sizes->Reset();
+	for(size_t i=0;i<res.size();++i)
+	{
+		ret.insert(std::pair<int, _i64>(watoi(res[i][L"id"]), os_atoi64(wnarrow(res[i][L"bytes_used_files"]))));
+	}
+	return ret;
+}
+
+void ServerUpdateStats::updateSizes(std::map<int, _i64> & size_data)
+{
+	for(std::map<int, _i64>::iterator it=size_data.begin();it!=size_data.end();++it)
+	{
+		q_size_update->Bind(it->second);
+		q_size_update->Bind(it->first);
+		q_size_update->Write();
+		q_size_update->Reset();
+	}
+}
+
+void ServerUpdateStats::add(const std::vector<int>& subset, int64 num, std::map<int, _i64> &data)
+{
+	for(size_t i=0;i<subset.size();++i)
+	{
+		data[subset[i]]+=num;
+	}
+}
+
+void ServerUpdateStats::add(std::map<int, _i64> &data, int backupid, _i64 filesize)
+{
+	std::map<int, _i64>::iterator it=data.find(backupid);
+	if(it==data.end())
+	{
+		q_get_backup_size->Bind(backupid);
+		db_results res=q_get_backup_size->Read();
+		q_get_backup_size->Reset();
+		if(!res.empty())
+		{
+			_i64 b_fs=os_atoi64(wnarrow(res[0][L"size_bytes"]));
+			if(b_fs!=-1)
+			{
+				filesize+=b_fs;
+			}
+		}
+		data.insert(std::pair<int, _i64>(backupid, filesize));
+	}
+	else
+	{
+		it->second+=filesize;
+	}
+}
+
+void ServerUpdateStats::updateBackups(std::map<int, _i64> &data)
+{
+	for(std::map<int, _i64>::iterator it=data.begin();it!=data.end();++it)
+	{
+		q_update_backups->Bind(it->second);
+		q_update_backups->Bind(it->first);
+		q_update_backups->Write();
+		q_update_backups->Reset();
+	}
+}
+
+void ServerUpdateStats::add_del(std::map<int, SDelInfo> &data, int backupid, _i64 filesize, int clientid, int incremental)
+{
+	std::map<int, SDelInfo>::iterator it=data.find(backupid);
+	if(it==data.end())
+	{
+		q_get_del_size->Bind(backupid);
+		db_results res=q_get_del_size->Read();
+		q_get_del_size->Reset();
+		if(!res.empty())
+		{
+			filesize+=os_atoi64(wnarrow(res[0][L"delsize"]));
+		}
+		SDelInfo di;
+		di.delsize=filesize;
+		di.clientid=clientid;
+		di.incremental=incremental;
+		data.insert(std::pair<int, SDelInfo>(backupid, di));
+	}
+	else
+	{
+		it->second.delsize+=filesize;
+	}
+}
+
+void ServerUpdateStats::updateDels(std::map<int, SDelInfo> &data)
+{
+	for(std::map<int, SDelInfo>::iterator it=data.begin();it!=data.end();++it)
+	{
+		q_get_del_size->Bind(it->first);
+		db_results res=q_get_del_size->Read();
+		q_get_del_size->Reset();
+		if(res.empty())
+		{
+			q_add_del_size->Bind(it->first);
+			q_add_del_size->Bind(it->second.delsize);
+			q_add_del_size->Bind(it->second.clientid);
+			q_add_del_size->Bind(it->second.incremental);
+			q_add_del_size->Write();
+			q_add_del_size->Reset();
+		}
+		else
+		{
+			q_update_del_size->Bind(it->second.delsize);
+			q_update_del_size->Bind(it->first);
+			q_update_del_size->Write();
+			q_update_del_size->Reset();
+		}
+	}
+}
+
+bool ServerUpdateStats::repairImagePath(str_map img)
+{
+	int clientid=watoi(img[L"clientid"]);
+	ServerSettings settings(db, clientid);
+	IQuery *q=db->Prepare("SELECT name FROM clients WHERE id=?", false);
+	q->Bind(clientid);
+	db_results res=q->Read();
+	q->Reset();
+	db->destroyQuery(q);
+	if(!res.empty())
+	{
+		std::wstring clientname=res[0][L"name"];
+		std::wstring imgname=ExtractFileName(img[L"path"]);
+
+		std::wstring new_name=settings.getSettings()->backupfolder+os_file_sep()+clientname+os_file_sep()+imgname;
+
+		IFile * file=Server->openFile(os_file_prefix(new_name), MODE_READ);
+		if(file==NULL)
+		{
+			Server->Log(L"Repairing image failed", LL_INFO);
+			return false;
+		}
+		Server->destroy(file);
+
+		q=db->Prepare("UPDATE backup_images SET path=? WHERE id=?", false);
+		q->Bind(new_name);
+		q->Bind(img[L"id"]);
+		q->Write();
+		q->Reset();
+		db->destroyQuery(q);
+
+		return true;
+	}
+	return false;
+}
+