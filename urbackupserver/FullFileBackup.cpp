/*************************************************************************
*    UrBackup - Client/Server backup system
*    Copyright (C) 2011-2015 Martin Raiber
*
*    This program is free software: you can redistribute it and/or modify
*    it under the terms of the GNU Affero General Public License as published by
*    the Free Software Foundation, either version 3 of the License, or
*    (at your option) any later version.
*
*    This program is distributed in the hope that it will be useful,
*    but WITHOUT ANY WARRANTY; without even the implied warranty of
*    MERCHANTABILITY or FITNESS FOR A PARTICULAR PURPOSE.  See the
*    GNU Affero General Public License for more details.
*
*    You should have received a copy of the GNU Affero General Public License
*    along with this program.  If not, see <http://www.gnu.org/licenses/>.
**************************************************************************/

#include "FullFileBackup.h"
#include "database.h"
#include <vector>
#include "../Interface/Server.h"
#include "dao/ServerBackupDao.h"
#include "ClientMain.h"
#include "server_log.h"
#include "../urbackupcommon/fileclient/FileClient.h"
#include "../urbackupcommon/filelist_utils.h"
#include "server_running.h"
#include "ServerDownloadThread.h"
#include "../urbackupcommon/file_metadata.h"
#include <stack>

extern std::string server_identity;
extern std::string server_token;


FullFileBackup::FullFileBackup( ClientMain* client_main, int clientid, std::wstring clientname, std::wstring clientsubname, LogAction log_action, int group, bool use_tmpfiles, std::wstring tmpfile_path, bool use_reflink, bool use_snapshots )
	: FileBackup(client_main, clientid, clientname, clientsubname, log_action, false, group, use_tmpfiles, tmpfile_path, use_reflink, use_snapshots)
{

}


SBackup FullFileBackup::getLastFullDurations( void )
{
	std::vector<ServerBackupDao::SDuration> durations = 
		backup_dao->getLastFullDurations(clientid);

	ServerBackupDao::SDuration duration = interpolateDurations(durations);

	SBackup b;

	b.indexing_time_ms = duration.indexing_time_ms;
	b.backup_time_ms = duration.duration*1000;

	return b;
}

bool FullFileBackup::doFileBackup()
{
	ServerLogger::Log(logid, "Starting full file backup...", LL_INFO);

	SBackup last_backup_info = getLastFullDurations();

	int64 eta_set_time = Server->getTimeMS();
	ServerStatus::setProcessEta(clientname, status_id, last_backup_info.backup_time_ms + last_backup_info.indexing_time_ms, eta_set_time);

	int64 indexing_start_time = Server->getTimeMS();

	bool no_backup_dirs=false;
	bool connect_fail=false;
	bool b=request_filelist_construct(true, false, group, true, no_backup_dirs, connect_fail, clientsubname);
	if(!b)
	{
		has_early_error=true;

		if(no_backup_dirs || connect_fail)
		{
			log_backup=false;
		}
		else
		{
			log_backup=true;
		}

		return false;
	}

	bool hashed_transfer=true;
	bool save_incomplete_files=false;

	if(client_main->isOnInternetConnection())
	{
		if(server_settings->getSettings()->internet_full_file_transfer_mode=="raw")
			hashed_transfer=false;
		if(server_settings->getSettings()->internet_incr_file_transfer_mode=="blockhash")
			save_incomplete_files=true;
	}
	else
	{
		if(server_settings->getSettings()->local_full_file_transfer_mode=="raw")
			hashed_transfer=false;
		if(server_settings->getSettings()->local_incr_file_transfer_mode=="blockhash")
			save_incomplete_files=true;
	}

	if(hashed_transfer)
	{
		ServerLogger::Log(logid, clientname+L": Doing backup with hashed transfer...", LL_DEBUG);
	}
	else
	{
		ServerLogger::Log(logid, clientname+L": Doing backup without hashed transfer...", LL_DEBUG);
	}
	std::string identity = client_main->getSessionIdentity().empty()?server_identity:client_main->getSessionIdentity();
	FileClient fc(false, identity, client_main->getProtocolVersions().filesrv_protocol_version,
		client_main->isOnInternetConnection(), client_main, use_tmpfiles?NULL:client_main);
	_u32 rc=client_main->getClientFilesrvConnection(&fc, server_settings.get(), 10000);
	if(rc!=ERR_CONNECTED)
	{
		ServerLogger::Log(logid, L"Full Backup of "+clientname+L" failed - CONNECT error", LL_ERROR);
		has_early_error=true;
		log_backup=false;
		return false;
	}

	IFile *tmp=ClientMain::getTemporaryFileRetry(use_tmpfiles, tmpfile_path, logid);
	if(tmp==NULL) 
	{
		ServerLogger::Log(logid, L"Error creating temporary file in ::doFullBackup", LL_ERROR);
		return false;
	}

	ServerLogger::Log(logid, clientname+L": Loading file list...", LL_INFO);

	int64 full_backup_starttime=Server->getTimeMS();

	rc=fc.GetFile(group>0?("urbackup/filelist_"+nconvert(group)+".ub"):"urbackup/filelist.ub", tmp, hashed_transfer, false);
	if(rc!=ERR_SUCCESS)
	{
		ServerLogger::Log(logid, L"Error getting filelist of "+clientname+L". Errorcode: "+widen(fc.getErrorString(rc))+L" ("+convert(rc)+L")", LL_ERROR);
		has_early_error=true;
		return false;
	}

	getTokenFile(fc, hashed_transfer);

	backup_dao->newFileBackup(0, clientid, backuppath_single, 0, Server->getTimeMS()-indexing_start_time, group);
	backupid = static_cast<int>(db->getLastInsertID());

	tmp->Seek(0);

	FileListParser list_parser;

	IFile *clientlist=Server->openFile(clientlistName(group, true), MODE_WRITE);

	if(clientlist==NULL )
	{
		ServerLogger::Log(logid, L"Error creating clientlist for client "+clientname, LL_ERROR);
		has_early_error=true;
		return false;
	}

	if(ServerStatus::getProcess(clientname, status_id).stop)
	{
		ServerLogger::Log(logid, L"Server admin stopped backup. -1", LL_ERROR);
		has_early_error=true;
		return false;
	}

	if(!startFileMetadataDownloadThread())
	{
		ServerLogger::Log(logid, "Error starting file metadata download thread", LL_ERROR);
		has_early_error=true;
		return false;
	}

	_i64 filelist_size=tmp->Size();

	char buffer[4096];
	_u32 read;
	std::wstring curr_path;
	std::wstring curr_os_path;
	std::string curr_orig_path;
	std::string orig_sep;
	SFile cf;
	int depth=0;
	bool r_done=false;
	int64 laststatsupdate=0;
	int64 last_eta_update=0;
	int64 last_eta_received_bytes=0;
	double eta_estimated_speed=0;
	ServerRunningUpdater *running_updater=new ServerRunningUpdater(backupid, false);
	Server->getThreadPool()->execute(running_updater);

	ServerLogger::Log(logid, clientname+L": Started loading files...", LL_INFO);

	std::wstring last_backuppath;
	std::wstring last_backuppath_complete;
	std::auto_ptr<ServerDownloadThread> server_download(new ServerDownloadThread(fc, NULL, backuppath,
		backuppath_hashes, last_backuppath, last_backuppath_complete,
		hashed_transfer, save_incomplete_files, clientid, clientname,
		use_tmpfiles, tmpfile_path, server_token, use_reflink,
		backupid, false, hashpipe_prepare, client_main, client_main->getProtocolVersions().filesrv_protocol_version, 0, logid));

	bool queue_downloads = client_main->getProtocolVersions().filesrv_protocol_version>2;

	THREADPOOL_TICKET server_download_ticket = 
		Server->getThreadPool()->execute(server_download.get());

	std::vector<size_t> diffs;
	_i64 files_size=getIncrementalSize(tmp, diffs, true);
	fc.resetReceivedDataBytes();
	tmp->Seek(0);

	size_t line = 0;
	int64 linked_bytes = 0;

	size_t max_ok_id=0;

	bool c_has_error=false;
	bool is_offline=false;
	bool script_dir=false;

	std::stack<std::set<std::wstring> > folder_files;
	folder_files.push(std::set<std::wstring>());
	std::vector<size_t> folder_items;
	folder_items.push_back(0);

	while( (read=tmp->Read(buffer, 4096))>0 && r_done==false && c_has_error==false)
	{
		for(size_t i=0;i<read;++i)
		{
			std::map<std::wstring, std::wstring> extra_params;
			bool b=list_parser.nextEntry(buffer[i], cf, &extra_params);
			if(b)
			{
				FileMetadata metadata;
				metadata.read(extra_params);

				bool has_orig_path = metadata.has_orig_path;
				if(has_orig_path)
				{
					curr_orig_path = metadata.orig_path;
					orig_sep = Server->ConvertToUTF8(extra_params[L"orig_sep"]);
					if(orig_sep.empty()) orig_sep="\\";
				}


				int64 ctime=Server->getTimeMS();
				if(ctime-laststatsupdate>status_update_intervall)
				{
					if(ServerStatus::getProcess(clientname, status_id).stop)
					{
						r_done=true;
						ServerLogger::Log(logid, L"Server admin stopped backup.", LL_ERROR);
						server_download->queueSkip();
						break;
					}

					laststatsupdate=ctime;
					if(files_size==0)
					{
						ServerStatus::setProcessPcDone(clientname, status_id, 100);
					}
					else
					{
						ServerStatus::setProcessPcDone(clientname, status_id,
							(std::min)(100,(int)(((float)fc.getReceivedDataBytes() + linked_bytes)/((float)files_size/100.f)+0.5f)));
					}

					ServerStatus::setProcessQueuesize(clientname, status_id,
						(_u32)hashpipe->getNumElements(), (_u32)hashpipe_prepare->getNumElements());
				}

				if(ctime-last_eta_update>eta_update_intervall)
				{
					calculateEtaFileBackup(last_eta_update, eta_set_time, ctime, fc, NULL, linked_bytes, last_eta_received_bytes, eta_estimated_speed, files_size);
				}

				if(server_download->isOffline())
				{
					ServerLogger::Log(logid, L"Client "+clientname+L" went offline.", LL_ERROR);
					is_offline = true;
					r_done=true;
					break;
				}

				std::wstring osspecific_name;

				if(!cf.isdir || cf.name!=L"..")
				{
					osspecific_name = fixFilenameForOS(cf.name, folder_files.top(), curr_path);

					for(size_t j=0;j<folder_items.size();++j)
					{
						++folder_items[j];
					}
				}

				if(cf.isdir)
				{
					if(cf.name!=L"..")
					{
						std::wstring orig_curr_path = curr_path;
						std::wstring orig_curr_os_path = curr_os_path;
						curr_path+=L"/"+cf.name;
						curr_os_path+=L"/"+osspecific_name;
						std::wstring local_curr_os_path=convertToOSPathFromFileClient(curr_os_path);

						if(!has_orig_path)
						{
							curr_orig_path += orig_sep + Server->ConvertToUTF8(cf.name);
							metadata.orig_path = curr_orig_path;
                            metadata.exist=true;
							metadata.has_orig_path=true;
						}

						std::wstring metadata_fn = backuppath_hashes+local_curr_os_path+os_file_sep()+metadata_dir_fn;

						bool create_hash_dir=true;
						str_map::iterator sym_target = extra_params.find(L"sym_target");
						if(sym_target!=extra_params.end())
						{
							if(!createSymlink(backuppath+local_curr_os_path, depth, sym_target->second, Server->ConvertToUnicode(orig_sep), true))
							{
								ServerLogger::Log(logid, L"Creating symlink at \""+backuppath+local_curr_os_path+L"\" to \""+sym_target->second+L" failed. " + widen(systemErrorInfo()), LL_ERROR);
								c_has_error=true;
								break;
							}

							metadata_fn = backuppath_hashes + convertToOSPathFromFileClient(orig_curr_os_path + L"/" + escape_metadata_fn(cf.name)); 
							create_hash_dir=false;
						}
						else if(!os_create_dir(os_file_prefix(backuppath+local_curr_os_path)))
						{
							ServerLogger::Log(logid, L"Creating directory  \""+backuppath+local_curr_os_path+L"\" failed. " + widen(systemErrorInfo()), LL_ERROR);
							c_has_error=true;
							break;
						}
						
						if(create_hash_dir && !os_create_dir(os_file_prefix(backuppath_hashes+local_curr_os_path)))
						{
							ServerLogger::Log(logid, L"Creating directory  \""+backuppath_hashes+local_curr_os_path+L"\" failed. " + widen(systemErrorInfo()), LL_ERROR);
							c_has_error=true;
							break;
						}
						else if(metadata.exist && !write_file_metadata(metadata_fn, client_main, metadata, false))
						{
							ServerLogger::Log(logid, L"Writing directory metadata to \""+backuppath_hashes+local_curr_os_path+os_file_sep()+metadata_dir_fn+L"\" failed.", LL_ERROR);
							c_has_error=true;
							break;
						}

						folder_files.push(std::set<std::wstring>());
						folder_items.push_back(0);

						++depth;
						if(depth==1)
						{
							std::wstring t=curr_path;
							t.erase(0,1);
							if(t==L"urbackup_backup_scripts")
							{
								script_dir=true;
							}
							else
							{
								ServerLogger::Log(logid, L"Starting shadowcopy \""+t+L"\".", LL_DEBUG);
								server_download->addToQueueStartShadowcopy(t);

								continuous_sequences[cf.name]=SContinuousSequence(
									watoi64(extra_params[L"sequence_id"]), watoi64(extra_params[L"sequence_next"]));
							}							
						}
					}
					else
					{
						folder_files.pop();

                        if(client_main->getProtocolVersions().file_meta>0 && !script_dir)
						{
							server_download->addToQueueFull(line, ExtractFileName(curr_path, L"/"),
								ExtractFileName(curr_os_path, L"/"), ExtractFilePath(curr_path, L"/"), ExtractFilePath(curr_os_path, L"/"), queue_downloads?0:-1,
								metadata, false, true, folder_items.back());
						}
						folder_items.pop_back();
						--depth;
						if(depth==0)
						{
							std::wstring t=curr_path;
							t.erase(0,1);
							if(t==L"urbackup_backup_scripts")
							{
								script_dir=false;
							}
							else
							{
								ServerLogger::Log(logid, L"Stoping shadowcopy \""+t+L"\".", LL_DEBUG);
								server_download->addToQueueStopShadowcopy(t);
							}							
						}

						curr_path=ExtractFilePath(curr_path, L"/");
						curr_os_path=ExtractFilePath(curr_os_path, L"/");

						if(!has_orig_path)
						{
							curr_orig_path = ExtractFilePath(curr_orig_path, orig_sep);
						}
					}
				}
				else
				{
					if(!has_orig_path)
					{
						metadata.orig_path = curr_orig_path + orig_sep + Server->ConvertToUTF8(cf.name);
					}

					bool file_ok=false;

                    str_map::iterator sym_target = extra_params.find(L"sym_target");
                    if(sym_target!=extra_params.end())
                    {
                        std::wstring symlink_path = backuppath + convertToOSPathFromFileClient(curr_os_path)+os_file_sep()+osspecific_name;
                        if(!createSymlink(symlink_path, depth, sym_target->second, Server->ConvertToUnicode(orig_sep), true))
                        {
                            ServerLogger::Log(logid, L"Creating symlink at \""+symlink_path+L"\" to \""+sym_target->second+L" failed. " + widen(systemErrorInfo()), LL_ERROR);
                            c_has_error=true;
                            break;
                        }
                        else
                        {
                            file_ok=true;
                        }
                    }
					else if(extra_params.find(L"special")!=extra_params.end())
					{
						std::wstring touch_path = backuppath + convertToOSPathFromFileClient(curr_os_path)+os_file_sep()+osspecific_name;
						std::auto_ptr<IFile> touch_file(Server->openFile(os_file_prefix(touch_path), MODE_WRITE));
						if(touch_file.get()==NULL)
						{
							ServerLogger::Log(logid, L"Error touching file at \""+touch_path+L"\". " + widen(systemErrorInfo()), LL_ERROR);
							c_has_error=true;
							break;
						}
						else
						{
							file_ok=true;
						}
					}

					std::map<std::wstring, std::wstring>::iterator hash_it=( (local_hash.get()==NULL)?extra_params.end():extra_params.find(sha_def_identifier_w) );
					if( hash_it!=extra_params.end())
					{
						if(link_file(cf.name, osspecific_name, curr_path, curr_os_path, base64_decode_dash(wnarrow(hash_it->second)), cf.size,
							true, metadata))
						{
							file_ok=true;
							linked_bytes+=cf.size;
							if(line>max_ok_id)
							{
								max_ok_id=line;
							}
						}
					}

                    if(file_ok)
                    {
<<<<<<< HEAD
                	if(client_main->getProtocolVersions().file_meta>0)
                	{
                    	    server_download->addToQueueFull(line, cf.name, osspecific_name, curr_path, curr_os_path, queue_downloads?0:-1,
                    	        metadata, script_dir, true);
                    	}
=======
                        server_download->addToQueueFull(line, cf.name, osspecific_name, curr_path, curr_os_path, queue_downloads?0:-1,
                            metadata, script_dir, true, 0);
>>>>>>> f1c7eff0
                    }
                    else
					{
						server_download->addToQueueFull(line, cf.name, osspecific_name, curr_path, curr_os_path, queue_downloads?cf.size:-1,
							metadata, script_dir, false, 0);
					}
				}

				++line;
			}
		}

		if(read<4096)
			break;
	}

	server_download->queueStop(false);

	ServerLogger::Log(logid, L"Waiting for file transfers...", LL_INFO);

	while(!Server->getThreadPool()->waitFor(server_download_ticket, 1000))
	{
		if(files_size==0)
		{
			ServerStatus::setProcessPcDone(clientname, status_id, 100);
		}
		else
		{
			ServerStatus::setProcessPcDone(clientname, status_id,
				(std::min)(100,(int)(((float)fc.getReceivedDataBytes())/((float)files_size/100.f)+0.5f)));
		}

		ServerStatus::setProcessQueuesize(clientname, status_id,
			(_u32)hashpipe->getNumElements(), (_u32)hashpipe_prepare->getNumElements());

		int64 ctime = Server->getTimeMS();
		if(ctime-last_eta_update>eta_update_intervall)
		{
			calculateEtaFileBackup(last_eta_update, eta_set_time, ctime, fc, NULL, linked_bytes, last_eta_received_bytes, eta_estimated_speed, files_size);
		}
	}

	if(server_download->isOffline() && !is_offline)
	{
		ServerLogger::Log(logid, L"Client "+clientname+L" went offline.", LL_ERROR);
		r_done=true;
	}

	size_t max_line = line;

	if(!r_done && !c_has_error)
	{
		sendBackupOkay(true);
	}
	else
	{
		sendBackupOkay(false);
	}

	running_updater->stop();
	backup_dao->updateFileBackupRunning(backupid);

	ServerLogger::Log(logid, L"Writing new file list...", LL_INFO);

	tmp->Seek(0);
	line = 0;
	list_parser.reset();
	while( (read=tmp->Read(buffer, 4096))>0 )
	{
		for(size_t i=0;i<read;++i)
		{
			bool b=list_parser.nextEntry(buffer[i], cf, NULL);
			if(b)
			{
				if(cf.isdir && line<max_line)
				{
					writeFileItem(clientlist, cf);
				}
				else if(!cf.isdir && 
					line <= (std::max)(server_download->getMaxOkId(), max_ok_id) &&
					server_download->isDownloadOk(line) )
				{
					if(server_download->isDownloadPartial(line))
					{
						cf.last_modified *= Server->getRandomNumber();
					}
					writeFileItem(clientlist, cf);
				}				
				++line;
			}
		}
	}

	Server->destroy(clientlist);

	ServerLogger::Log(logid, L"Waiting for file hashing and copying threads...", LL_INFO);

	waitForFileThreads();

	bool verification_ok = true;
	if(!r_done && !c_has_error
	        && (server_settings->getSettings()->end_to_end_file_backup_verification
		|| (client_main->isOnInternetConnection()
		&& server_settings->getSettings()->verify_using_client_hashes 
		&& server_settings->getSettings()->internet_calculate_filehashes_on_client) ) )
	{
		if(!verify_file_backup(tmp))
		{
			ServerLogger::Log(logid, "Backup verification failed", LL_ERROR);
			c_has_error=true;
			verification_ok = false;
		}
		else
		{
			ServerLogger::Log(logid, "Backup verification ok", LL_INFO);
		}
	}



	if( bsh->hasError() || bsh_prepare->hasError() )
	{
		disk_error=true;
	}
	else if(verification_ok)
	{
		FileIndex::flush();

		db->BeginWriteTransaction();
		if(!os_rename_file(widen(clientlistName(group, true)), widen(clientlistName(group, false))) )
		{
			ServerLogger::Log(logid, "Renaming new client file list to destination failed", LL_ERROR);
		}
		backup_dao->setFileBackupDone(backupid);
		db->EndTransaction();
	}

	if( !r_done && !c_has_error && !disk_error
		&& (group==c_group_default || group==c_group_continuous)) 
	{
		std::wstring backupfolder=server_settings->getSettings()->backupfolder;

		std::wstring name=L"current";
		if(group==c_group_continuous)
		{
			name=L"continuous";
		}

		std::wstring currdir=backupfolder+os_file_sep()+clientname+os_file_sep()+name;
		os_remove_symlink_dir(os_file_prefix(currdir));
		os_link_symbolic(os_file_prefix(backuppath), os_file_prefix(currdir));

		if(group==c_group_default)
		{
			currdir=backupfolder+os_file_sep()+L"clients";
			if(!os_create_dir(os_file_prefix(currdir)) && !os_directory_exists(os_file_prefix(currdir)))
			{
				Server->Log("Error creating \"clients\" dir for symbolic links", LL_ERROR);
			}
			currdir+=os_file_sep()+clientname;
			os_remove_symlink_dir(os_file_prefix(currdir));
			os_link_symbolic(os_file_prefix(backuppath), os_file_prefix(currdir));

			if(server_settings->getSettings()->create_linked_user_views)
			{
				ServerLogger::Log(logid, "Creating user views...", LL_INFO);

				createUserViews(tmp);
			}

			saveUsersOnClient();
		}
	}

	{
		std::wstring tmp_fn=tmp->getFilenameW();
		Server->destroy(tmp);
		Server->deleteFile(os_file_prefix(tmp_fn));
	}

	_i64 transferred_bytes=fc.getTransferredBytes();
	_i64 transferred_compressed=fc.getRealTransferredBytes();
	int64 passed_time=Server->getTimeMS()-full_backup_starttime;
	if(passed_time==0) passed_time=1;

	ServerLogger::Log(logid, "Transferred "+PrettyPrintBytes(transferred_bytes)+" - Average speed: "+PrettyPrintSpeed((size_t)((transferred_bytes*1000)/(passed_time)) ), LL_INFO );
	if(transferred_compressed>0)
	{
		ServerLogger::Log(logid, "(Before compression: "+PrettyPrintBytes(transferred_compressed)+" ratio: "+nconvert((float)transferred_compressed/transferred_bytes)+")");
	}

	stopFileMetadataDownloadThread();

	ClientMain::run_script(L"urbackup" + os_file_sep() + L"post_full_filebackup", L"\""+ backuppath + L"\"", logid);

	if(c_has_error)
		return false;

	return !r_done;
}

<|MERGE_RESOLUTION|>--- conflicted
+++ resolved
@@ -1,680 +1,675 @@
-/*************************************************************************
-*    UrBackup - Client/Server backup system
-*    Copyright (C) 2011-2015 Martin Raiber
-*
-*    This program is free software: you can redistribute it and/or modify
-*    it under the terms of the GNU Affero General Public License as published by
-*    the Free Software Foundation, either version 3 of the License, or
-*    (at your option) any later version.
-*
-*    This program is distributed in the hope that it will be useful,
-*    but WITHOUT ANY WARRANTY; without even the implied warranty of
-*    MERCHANTABILITY or FITNESS FOR A PARTICULAR PURPOSE.  See the
-*    GNU Affero General Public License for more details.
-*
-*    You should have received a copy of the GNU Affero General Public License
-*    along with this program.  If not, see <http://www.gnu.org/licenses/>.
-**************************************************************************/
-
-#include "FullFileBackup.h"
-#include "database.h"
-#include <vector>
-#include "../Interface/Server.h"
-#include "dao/ServerBackupDao.h"
-#include "ClientMain.h"
-#include "server_log.h"
-#include "../urbackupcommon/fileclient/FileClient.h"
-#include "../urbackupcommon/filelist_utils.h"
-#include "server_running.h"
-#include "ServerDownloadThread.h"
-#include "../urbackupcommon/file_metadata.h"
-#include <stack>
-
-extern std::string server_identity;
-extern std::string server_token;
-
-
-FullFileBackup::FullFileBackup( ClientMain* client_main, int clientid, std::wstring clientname, std::wstring clientsubname, LogAction log_action, int group, bool use_tmpfiles, std::wstring tmpfile_path, bool use_reflink, bool use_snapshots )
-	: FileBackup(client_main, clientid, clientname, clientsubname, log_action, false, group, use_tmpfiles, tmpfile_path, use_reflink, use_snapshots)
-{
-
-}
-
-
-SBackup FullFileBackup::getLastFullDurations( void )
-{
-	std::vector<ServerBackupDao::SDuration> durations = 
-		backup_dao->getLastFullDurations(clientid);
-
-	ServerBackupDao::SDuration duration = interpolateDurations(durations);
-
-	SBackup b;
-
-	b.indexing_time_ms = duration.indexing_time_ms;
-	b.backup_time_ms = duration.duration*1000;
-
-	return b;
-}
-
-bool FullFileBackup::doFileBackup()
-{
-	ServerLogger::Log(logid, "Starting full file backup...", LL_INFO);
-
-	SBackup last_backup_info = getLastFullDurations();
-
-	int64 eta_set_time = Server->getTimeMS();
-	ServerStatus::setProcessEta(clientname, status_id, last_backup_info.backup_time_ms + last_backup_info.indexing_time_ms, eta_set_time);
-
-	int64 indexing_start_time = Server->getTimeMS();
-
-	bool no_backup_dirs=false;
-	bool connect_fail=false;
-	bool b=request_filelist_construct(true, false, group, true, no_backup_dirs, connect_fail, clientsubname);
-	if(!b)
-	{
-		has_early_error=true;
-
-		if(no_backup_dirs || connect_fail)
-		{
-			log_backup=false;
-		}
-		else
-		{
-			log_backup=true;
-		}
-
-		return false;
-	}
-
-	bool hashed_transfer=true;
-	bool save_incomplete_files=false;
-
-	if(client_main->isOnInternetConnection())
-	{
-		if(server_settings->getSettings()->internet_full_file_transfer_mode=="raw")
-			hashed_transfer=false;
-		if(server_settings->getSettings()->internet_incr_file_transfer_mode=="blockhash")
-			save_incomplete_files=true;
-	}
-	else
-	{
-		if(server_settings->getSettings()->local_full_file_transfer_mode=="raw")
-			hashed_transfer=false;
-		if(server_settings->getSettings()->local_incr_file_transfer_mode=="blockhash")
-			save_incomplete_files=true;
-	}
-
-	if(hashed_transfer)
-	{
-		ServerLogger::Log(logid, clientname+L": Doing backup with hashed transfer...", LL_DEBUG);
-	}
-	else
-	{
-		ServerLogger::Log(logid, clientname+L": Doing backup without hashed transfer...", LL_DEBUG);
-	}
-	std::string identity = client_main->getSessionIdentity().empty()?server_identity:client_main->getSessionIdentity();
-	FileClient fc(false, identity, client_main->getProtocolVersions().filesrv_protocol_version,
-		client_main->isOnInternetConnection(), client_main, use_tmpfiles?NULL:client_main);
-	_u32 rc=client_main->getClientFilesrvConnection(&fc, server_settings.get(), 10000);
-	if(rc!=ERR_CONNECTED)
-	{
-		ServerLogger::Log(logid, L"Full Backup of "+clientname+L" failed - CONNECT error", LL_ERROR);
-		has_early_error=true;
-		log_backup=false;
-		return false;
-	}
-
-	IFile *tmp=ClientMain::getTemporaryFileRetry(use_tmpfiles, tmpfile_path, logid);
-	if(tmp==NULL) 
-	{
-		ServerLogger::Log(logid, L"Error creating temporary file in ::doFullBackup", LL_ERROR);
-		return false;
-	}
-
-	ServerLogger::Log(logid, clientname+L": Loading file list...", LL_INFO);
-
-	int64 full_backup_starttime=Server->getTimeMS();
-
-	rc=fc.GetFile(group>0?("urbackup/filelist_"+nconvert(group)+".ub"):"urbackup/filelist.ub", tmp, hashed_transfer, false);
-	if(rc!=ERR_SUCCESS)
-	{
-		ServerLogger::Log(logid, L"Error getting filelist of "+clientname+L". Errorcode: "+widen(fc.getErrorString(rc))+L" ("+convert(rc)+L")", LL_ERROR);
-		has_early_error=true;
-		return false;
-	}
-
-	getTokenFile(fc, hashed_transfer);
-
-	backup_dao->newFileBackup(0, clientid, backuppath_single, 0, Server->getTimeMS()-indexing_start_time, group);
-	backupid = static_cast<int>(db->getLastInsertID());
-
-	tmp->Seek(0);
-
-	FileListParser list_parser;
-
-	IFile *clientlist=Server->openFile(clientlistName(group, true), MODE_WRITE);
-
-	if(clientlist==NULL )
-	{
-		ServerLogger::Log(logid, L"Error creating clientlist for client "+clientname, LL_ERROR);
-		has_early_error=true;
-		return false;
-	}
-
-	if(ServerStatus::getProcess(clientname, status_id).stop)
-	{
-		ServerLogger::Log(logid, L"Server admin stopped backup. -1", LL_ERROR);
-		has_early_error=true;
-		return false;
-	}
-
-	if(!startFileMetadataDownloadThread())
-	{
-		ServerLogger::Log(logid, "Error starting file metadata download thread", LL_ERROR);
-		has_early_error=true;
-		return false;
-	}
-
-	_i64 filelist_size=tmp->Size();
-
-	char buffer[4096];
-	_u32 read;
-	std::wstring curr_path;
-	std::wstring curr_os_path;
-	std::string curr_orig_path;
-	std::string orig_sep;
-	SFile cf;
-	int depth=0;
-	bool r_done=false;
-	int64 laststatsupdate=0;
-	int64 last_eta_update=0;
-	int64 last_eta_received_bytes=0;
-	double eta_estimated_speed=0;
-	ServerRunningUpdater *running_updater=new ServerRunningUpdater(backupid, false);
-	Server->getThreadPool()->execute(running_updater);
-
-	ServerLogger::Log(logid, clientname+L": Started loading files...", LL_INFO);
-
-	std::wstring last_backuppath;
-	std::wstring last_backuppath_complete;
-	std::auto_ptr<ServerDownloadThread> server_download(new ServerDownloadThread(fc, NULL, backuppath,
-		backuppath_hashes, last_backuppath, last_backuppath_complete,
-		hashed_transfer, save_incomplete_files, clientid, clientname,
-		use_tmpfiles, tmpfile_path, server_token, use_reflink,
-		backupid, false, hashpipe_prepare, client_main, client_main->getProtocolVersions().filesrv_protocol_version, 0, logid));
-
-	bool queue_downloads = client_main->getProtocolVersions().filesrv_protocol_version>2;
-
-	THREADPOOL_TICKET server_download_ticket = 
-		Server->getThreadPool()->execute(server_download.get());
-
-	std::vector<size_t> diffs;
-	_i64 files_size=getIncrementalSize(tmp, diffs, true);
-	fc.resetReceivedDataBytes();
-	tmp->Seek(0);
-
-	size_t line = 0;
-	int64 linked_bytes = 0;
-
-	size_t max_ok_id=0;
-
-	bool c_has_error=false;
-	bool is_offline=false;
-	bool script_dir=false;
-
-	std::stack<std::set<std::wstring> > folder_files;
-	folder_files.push(std::set<std::wstring>());
-	std::vector<size_t> folder_items;
-	folder_items.push_back(0);
-
-	while( (read=tmp->Read(buffer, 4096))>0 && r_done==false && c_has_error==false)
-	{
-		for(size_t i=0;i<read;++i)
-		{
-			std::map<std::wstring, std::wstring> extra_params;
-			bool b=list_parser.nextEntry(buffer[i], cf, &extra_params);
-			if(b)
-			{
-				FileMetadata metadata;
-				metadata.read(extra_params);
-
-				bool has_orig_path = metadata.has_orig_path;
-				if(has_orig_path)
-				{
-					curr_orig_path = metadata.orig_path;
-					orig_sep = Server->ConvertToUTF8(extra_params[L"orig_sep"]);
-					if(orig_sep.empty()) orig_sep="\\";
-				}
-
-
-				int64 ctime=Server->getTimeMS();
-				if(ctime-laststatsupdate>status_update_intervall)
-				{
-					if(ServerStatus::getProcess(clientname, status_id).stop)
-					{
-						r_done=true;
-						ServerLogger::Log(logid, L"Server admin stopped backup.", LL_ERROR);
-						server_download->queueSkip();
-						break;
-					}
-
-					laststatsupdate=ctime;
-					if(files_size==0)
-					{
-						ServerStatus::setProcessPcDone(clientname, status_id, 100);
-					}
-					else
-					{
-						ServerStatus::setProcessPcDone(clientname, status_id,
-							(std::min)(100,(int)(((float)fc.getReceivedDataBytes() + linked_bytes)/((float)files_size/100.f)+0.5f)));
-					}
-
-					ServerStatus::setProcessQueuesize(clientname, status_id,
-						(_u32)hashpipe->getNumElements(), (_u32)hashpipe_prepare->getNumElements());
-				}
-
-				if(ctime-last_eta_update>eta_update_intervall)
-				{
-					calculateEtaFileBackup(last_eta_update, eta_set_time, ctime, fc, NULL, linked_bytes, last_eta_received_bytes, eta_estimated_speed, files_size);
-				}
-
-				if(server_download->isOffline())
-				{
-					ServerLogger::Log(logid, L"Client "+clientname+L" went offline.", LL_ERROR);
-					is_offline = true;
-					r_done=true;
-					break;
-				}
-
-				std::wstring osspecific_name;
-
-				if(!cf.isdir || cf.name!=L"..")
-				{
-					osspecific_name = fixFilenameForOS(cf.name, folder_files.top(), curr_path);
-
-					for(size_t j=0;j<folder_items.size();++j)
-					{
-						++folder_items[j];
-					}
-				}
-
-				if(cf.isdir)
-				{
-					if(cf.name!=L"..")
-					{
-						std::wstring orig_curr_path = curr_path;
-						std::wstring orig_curr_os_path = curr_os_path;
-						curr_path+=L"/"+cf.name;
-						curr_os_path+=L"/"+osspecific_name;
-						std::wstring local_curr_os_path=convertToOSPathFromFileClient(curr_os_path);
-
-						if(!has_orig_path)
-						{
-							curr_orig_path += orig_sep + Server->ConvertToUTF8(cf.name);
-							metadata.orig_path = curr_orig_path;
-                            metadata.exist=true;
-							metadata.has_orig_path=true;
-						}
-
-						std::wstring metadata_fn = backuppath_hashes+local_curr_os_path+os_file_sep()+metadata_dir_fn;
-
-						bool create_hash_dir=true;
-						str_map::iterator sym_target = extra_params.find(L"sym_target");
-						if(sym_target!=extra_params.end())
-						{
-							if(!createSymlink(backuppath+local_curr_os_path, depth, sym_target->second, Server->ConvertToUnicode(orig_sep), true))
-							{
-								ServerLogger::Log(logid, L"Creating symlink at \""+backuppath+local_curr_os_path+L"\" to \""+sym_target->second+L" failed. " + widen(systemErrorInfo()), LL_ERROR);
-								c_has_error=true;
-								break;
-							}
-
-							metadata_fn = backuppath_hashes + convertToOSPathFromFileClient(orig_curr_os_path + L"/" + escape_metadata_fn(cf.name)); 
-							create_hash_dir=false;
-						}
-						else if(!os_create_dir(os_file_prefix(backuppath+local_curr_os_path)))
-						{
-							ServerLogger::Log(logid, L"Creating directory  \""+backuppath+local_curr_os_path+L"\" failed. " + widen(systemErrorInfo()), LL_ERROR);
-							c_has_error=true;
-							break;
-						}
-						
-						if(create_hash_dir && !os_create_dir(os_file_prefix(backuppath_hashes+local_curr_os_path)))
-						{
-							ServerLogger::Log(logid, L"Creating directory  \""+backuppath_hashes+local_curr_os_path+L"\" failed. " + widen(systemErrorInfo()), LL_ERROR);
-							c_has_error=true;
-							break;
-						}
-						else if(metadata.exist && !write_file_metadata(metadata_fn, client_main, metadata, false))
-						{
-							ServerLogger::Log(logid, L"Writing directory metadata to \""+backuppath_hashes+local_curr_os_path+os_file_sep()+metadata_dir_fn+L"\" failed.", LL_ERROR);
-							c_has_error=true;
-							break;
-						}
-
-						folder_files.push(std::set<std::wstring>());
-						folder_items.push_back(0);
-
-						++depth;
-						if(depth==1)
-						{
-							std::wstring t=curr_path;
-							t.erase(0,1);
-							if(t==L"urbackup_backup_scripts")
-							{
-								script_dir=true;
-							}
-							else
-							{
-								ServerLogger::Log(logid, L"Starting shadowcopy \""+t+L"\".", LL_DEBUG);
-								server_download->addToQueueStartShadowcopy(t);
-
-								continuous_sequences[cf.name]=SContinuousSequence(
-									watoi64(extra_params[L"sequence_id"]), watoi64(extra_params[L"sequence_next"]));
-							}							
-						}
-					}
-					else
-					{
-						folder_files.pop();
-
-                        if(client_main->getProtocolVersions().file_meta>0 && !script_dir)
-						{
-							server_download->addToQueueFull(line, ExtractFileName(curr_path, L"/"),
-								ExtractFileName(curr_os_path, L"/"), ExtractFilePath(curr_path, L"/"), ExtractFilePath(curr_os_path, L"/"), queue_downloads?0:-1,
-								metadata, false, true, folder_items.back());
-						}
-						folder_items.pop_back();
-						--depth;
-						if(depth==0)
-						{
-							std::wstring t=curr_path;
-							t.erase(0,1);
-							if(t==L"urbackup_backup_scripts")
-							{
-								script_dir=false;
-							}
-							else
-							{
-								ServerLogger::Log(logid, L"Stoping shadowcopy \""+t+L"\".", LL_DEBUG);
-								server_download->addToQueueStopShadowcopy(t);
-							}							
-						}
-
-						curr_path=ExtractFilePath(curr_path, L"/");
-						curr_os_path=ExtractFilePath(curr_os_path, L"/");
-
-						if(!has_orig_path)
-						{
-							curr_orig_path = ExtractFilePath(curr_orig_path, orig_sep);
-						}
-					}
-				}
-				else
-				{
-					if(!has_orig_path)
-					{
-						metadata.orig_path = curr_orig_path + orig_sep + Server->ConvertToUTF8(cf.name);
-					}
-
-					bool file_ok=false;
-
-                    str_map::iterator sym_target = extra_params.find(L"sym_target");
-                    if(sym_target!=extra_params.end())
-                    {
-                        std::wstring symlink_path = backuppath + convertToOSPathFromFileClient(curr_os_path)+os_file_sep()+osspecific_name;
-                        if(!createSymlink(symlink_path, depth, sym_target->second, Server->ConvertToUnicode(orig_sep), true))
-                        {
-                            ServerLogger::Log(logid, L"Creating symlink at \""+symlink_path+L"\" to \""+sym_target->second+L" failed. " + widen(systemErrorInfo()), LL_ERROR);
-                            c_has_error=true;
-                            break;
-                        }
-                        else
-                        {
-                            file_ok=true;
-                        }
-                    }
-					else if(extra_params.find(L"special")!=extra_params.end())
-					{
-						std::wstring touch_path = backuppath + convertToOSPathFromFileClient(curr_os_path)+os_file_sep()+osspecific_name;
-						std::auto_ptr<IFile> touch_file(Server->openFile(os_file_prefix(touch_path), MODE_WRITE));
-						if(touch_file.get()==NULL)
-						{
-							ServerLogger::Log(logid, L"Error touching file at \""+touch_path+L"\". " + widen(systemErrorInfo()), LL_ERROR);
-							c_has_error=true;
-							break;
-						}
-						else
-						{
-							file_ok=true;
-						}
-					}
-
-					std::map<std::wstring, std::wstring>::iterator hash_it=( (local_hash.get()==NULL)?extra_params.end():extra_params.find(sha_def_identifier_w) );
-					if( hash_it!=extra_params.end())
-					{
-						if(link_file(cf.name, osspecific_name, curr_path, curr_os_path, base64_decode_dash(wnarrow(hash_it->second)), cf.size,
-							true, metadata))
-						{
-							file_ok=true;
-							linked_bytes+=cf.size;
-							if(line>max_ok_id)
-							{
-								max_ok_id=line;
-							}
-						}
-					}
-
-                    if(file_ok)
-                    {
-<<<<<<< HEAD
+/*************************************************************************
+*    UrBackup - Client/Server backup system
+*    Copyright (C) 2011-2015 Martin Raiber
+*
+*    This program is free software: you can redistribute it and/or modify
+*    it under the terms of the GNU Affero General Public License as published by
+*    the Free Software Foundation, either version 3 of the License, or
+*    (at your option) any later version.
+*
+*    This program is distributed in the hope that it will be useful,
+*    but WITHOUT ANY WARRANTY; without even the implied warranty of
+*    MERCHANTABILITY or FITNESS FOR A PARTICULAR PURPOSE.  See the
+*    GNU Affero General Public License for more details.
+*
+*    You should have received a copy of the GNU Affero General Public License
+*    along with this program.  If not, see <http://www.gnu.org/licenses/>.
+**************************************************************************/
+
+#include "FullFileBackup.h"
+#include "database.h"
+#include <vector>
+#include "../Interface/Server.h"
+#include "dao/ServerBackupDao.h"
+#include "ClientMain.h"
+#include "server_log.h"
+#include "../urbackupcommon/fileclient/FileClient.h"
+#include "../urbackupcommon/filelist_utils.h"
+#include "server_running.h"
+#include "ServerDownloadThread.h"
+#include "../urbackupcommon/file_metadata.h"
+#include <stack>
+
+extern std::string server_identity;
+extern std::string server_token;
+
+
+FullFileBackup::FullFileBackup( ClientMain* client_main, int clientid, std::wstring clientname, std::wstring clientsubname, LogAction log_action, int group, bool use_tmpfiles, std::wstring tmpfile_path, bool use_reflink, bool use_snapshots )
+	: FileBackup(client_main, clientid, clientname, clientsubname, log_action, false, group, use_tmpfiles, tmpfile_path, use_reflink, use_snapshots)
+{
+
+}
+
+
+SBackup FullFileBackup::getLastFullDurations( void )
+{
+	std::vector<ServerBackupDao::SDuration> durations = 
+		backup_dao->getLastFullDurations(clientid);
+
+	ServerBackupDao::SDuration duration = interpolateDurations(durations);
+
+	SBackup b;
+
+	b.indexing_time_ms = duration.indexing_time_ms;
+	b.backup_time_ms = duration.duration*1000;
+
+	return b;
+}
+
+bool FullFileBackup::doFileBackup()
+{
+	ServerLogger::Log(logid, "Starting full file backup...", LL_INFO);
+
+	SBackup last_backup_info = getLastFullDurations();
+
+	int64 eta_set_time = Server->getTimeMS();
+	ServerStatus::setProcessEta(clientname, status_id, last_backup_info.backup_time_ms + last_backup_info.indexing_time_ms, eta_set_time);
+
+	int64 indexing_start_time = Server->getTimeMS();
+
+	bool no_backup_dirs=false;
+	bool connect_fail=false;
+	bool b=request_filelist_construct(true, false, group, true, no_backup_dirs, connect_fail, clientsubname);
+	if(!b)
+	{
+		has_early_error=true;
+
+		if(no_backup_dirs || connect_fail)
+		{
+			log_backup=false;
+		}
+		else
+		{
+			log_backup=true;
+		}
+
+		return false;
+	}
+
+	bool hashed_transfer=true;
+	bool save_incomplete_files=false;
+
+	if(client_main->isOnInternetConnection())
+	{
+		if(server_settings->getSettings()->internet_full_file_transfer_mode=="raw")
+			hashed_transfer=false;
+		if(server_settings->getSettings()->internet_incr_file_transfer_mode=="blockhash")
+			save_incomplete_files=true;
+	}
+	else
+	{
+		if(server_settings->getSettings()->local_full_file_transfer_mode=="raw")
+			hashed_transfer=false;
+		if(server_settings->getSettings()->local_incr_file_transfer_mode=="blockhash")
+			save_incomplete_files=true;
+	}
+
+	if(hashed_transfer)
+	{
+		ServerLogger::Log(logid, clientname+L": Doing backup with hashed transfer...", LL_DEBUG);
+	}
+	else
+	{
+		ServerLogger::Log(logid, clientname+L": Doing backup without hashed transfer...", LL_DEBUG);
+	}
+	std::string identity = client_main->getSessionIdentity().empty()?server_identity:client_main->getSessionIdentity();
+	FileClient fc(false, identity, client_main->getProtocolVersions().filesrv_protocol_version,
+		client_main->isOnInternetConnection(), client_main, use_tmpfiles?NULL:client_main);
+	_u32 rc=client_main->getClientFilesrvConnection(&fc, server_settings.get(), 10000);
+	if(rc!=ERR_CONNECTED)
+	{
+		ServerLogger::Log(logid, L"Full Backup of "+clientname+L" failed - CONNECT error", LL_ERROR);
+		has_early_error=true;
+		log_backup=false;
+		return false;
+	}
+
+	IFile *tmp=ClientMain::getTemporaryFileRetry(use_tmpfiles, tmpfile_path, logid);
+	if(tmp==NULL) 
+	{
+		ServerLogger::Log(logid, L"Error creating temporary file in ::doFullBackup", LL_ERROR);
+		return false;
+	}
+
+	ServerLogger::Log(logid, clientname+L": Loading file list...", LL_INFO);
+
+	int64 full_backup_starttime=Server->getTimeMS();
+
+	rc=fc.GetFile(group>0?("urbackup/filelist_"+nconvert(group)+".ub"):"urbackup/filelist.ub", tmp, hashed_transfer, false);
+	if(rc!=ERR_SUCCESS)
+	{
+		ServerLogger::Log(logid, L"Error getting filelist of "+clientname+L". Errorcode: "+widen(fc.getErrorString(rc))+L" ("+convert(rc)+L")", LL_ERROR);
+		has_early_error=true;
+		return false;
+	}
+
+	getTokenFile(fc, hashed_transfer);
+
+	backup_dao->newFileBackup(0, clientid, backuppath_single, 0, Server->getTimeMS()-indexing_start_time, group);
+	backupid = static_cast<int>(db->getLastInsertID());
+
+	tmp->Seek(0);
+
+	FileListParser list_parser;
+
+	IFile *clientlist=Server->openFile(clientlistName(group, true), MODE_WRITE);
+
+	if(clientlist==NULL )
+	{
+		ServerLogger::Log(logid, L"Error creating clientlist for client "+clientname, LL_ERROR);
+		has_early_error=true;
+		return false;
+	}
+
+	if(ServerStatus::getProcess(clientname, status_id).stop)
+	{
+		ServerLogger::Log(logid, L"Server admin stopped backup. -1", LL_ERROR);
+		has_early_error=true;
+		return false;
+	}
+
+	if(!startFileMetadataDownloadThread())
+	{
+		ServerLogger::Log(logid, "Error starting file metadata download thread", LL_ERROR);
+		has_early_error=true;
+		return false;
+	}
+
+	_i64 filelist_size=tmp->Size();
+
+	char buffer[4096];
+	_u32 read;
+	std::wstring curr_path;
+	std::wstring curr_os_path;
+	std::string curr_orig_path;
+	std::string orig_sep;
+	SFile cf;
+	int depth=0;
+	bool r_done=false;
+	int64 laststatsupdate=0;
+	int64 last_eta_update=0;
+	int64 last_eta_received_bytes=0;
+	double eta_estimated_speed=0;
+	ServerRunningUpdater *running_updater=new ServerRunningUpdater(backupid, false);
+	Server->getThreadPool()->execute(running_updater);
+
+	ServerLogger::Log(logid, clientname+L": Started loading files...", LL_INFO);
+
+	std::wstring last_backuppath;
+	std::wstring last_backuppath_complete;
+	std::auto_ptr<ServerDownloadThread> server_download(new ServerDownloadThread(fc, NULL, backuppath,
+		backuppath_hashes, last_backuppath, last_backuppath_complete,
+		hashed_transfer, save_incomplete_files, clientid, clientname,
+		use_tmpfiles, tmpfile_path, server_token, use_reflink,
+		backupid, false, hashpipe_prepare, client_main, client_main->getProtocolVersions().filesrv_protocol_version, 0, logid));
+
+	bool queue_downloads = client_main->getProtocolVersions().filesrv_protocol_version>2;
+
+	THREADPOOL_TICKET server_download_ticket = 
+		Server->getThreadPool()->execute(server_download.get());
+
+	std::vector<size_t> diffs;
+	_i64 files_size=getIncrementalSize(tmp, diffs, true);
+	fc.resetReceivedDataBytes();
+	tmp->Seek(0);
+
+	size_t line = 0;
+	int64 linked_bytes = 0;
+
+	size_t max_ok_id=0;
+
+	bool c_has_error=false;
+	bool is_offline=false;
+	bool script_dir=false;
+
+	std::stack<std::set<std::wstring> > folder_files;
+	folder_files.push(std::set<std::wstring>());
+	std::vector<size_t> folder_items;
+	folder_items.push_back(0);
+
+	while( (read=tmp->Read(buffer, 4096))>0 && r_done==false && c_has_error==false)
+	{
+		for(size_t i=0;i<read;++i)
+		{
+			std::map<std::wstring, std::wstring> extra_params;
+			bool b=list_parser.nextEntry(buffer[i], cf, &extra_params);
+			if(b)
+			{
+				FileMetadata metadata;
+				metadata.read(extra_params);
+
+				bool has_orig_path = metadata.has_orig_path;
+				if(has_orig_path)
+				{
+					curr_orig_path = metadata.orig_path;
+					orig_sep = Server->ConvertToUTF8(extra_params[L"orig_sep"]);
+					if(orig_sep.empty()) orig_sep="\\";
+				}
+
+
+				int64 ctime=Server->getTimeMS();
+				if(ctime-laststatsupdate>status_update_intervall)
+				{
+					if(ServerStatus::getProcess(clientname, status_id).stop)
+					{
+						r_done=true;
+						ServerLogger::Log(logid, L"Server admin stopped backup.", LL_ERROR);
+						server_download->queueSkip();
+						break;
+					}
+
+					laststatsupdate=ctime;
+					if(files_size==0)
+					{
+						ServerStatus::setProcessPcDone(clientname, status_id, 100);
+					}
+					else
+					{
+						ServerStatus::setProcessPcDone(clientname, status_id,
+							(std::min)(100,(int)(((float)fc.getReceivedDataBytes() + linked_bytes)/((float)files_size/100.f)+0.5f)));
+					}
+
+					ServerStatus::setProcessQueuesize(clientname, status_id,
+						(_u32)hashpipe->getNumElements(), (_u32)hashpipe_prepare->getNumElements());
+				}
+
+				if(ctime-last_eta_update>eta_update_intervall)
+				{
+					calculateEtaFileBackup(last_eta_update, eta_set_time, ctime, fc, NULL, linked_bytes, last_eta_received_bytes, eta_estimated_speed, files_size);
+				}
+
+				if(server_download->isOffline())
+				{
+					ServerLogger::Log(logid, L"Client "+clientname+L" went offline.", LL_ERROR);
+					is_offline = true;
+					r_done=true;
+					break;
+				}
+
+				std::wstring osspecific_name;
+
+				if(!cf.isdir || cf.name!=L"..")
+				{
+					osspecific_name = fixFilenameForOS(cf.name, folder_files.top(), curr_path);
+
+					for(size_t j=0;j<folder_items.size();++j)
+					{
+						++folder_items[j];
+					}
+				}
+
+				if(cf.isdir)
+				{
+					if(cf.name!=L"..")
+					{
+						std::wstring orig_curr_path = curr_path;
+						std::wstring orig_curr_os_path = curr_os_path;
+						curr_path+=L"/"+cf.name;
+						curr_os_path+=L"/"+osspecific_name;
+						std::wstring local_curr_os_path=convertToOSPathFromFileClient(curr_os_path);
+
+						if(!has_orig_path)
+						{
+							curr_orig_path += orig_sep + Server->ConvertToUTF8(cf.name);
+							metadata.orig_path = curr_orig_path;
+                            metadata.exist=true;
+							metadata.has_orig_path=true;
+						}
+
+						std::wstring metadata_fn = backuppath_hashes+local_curr_os_path+os_file_sep()+metadata_dir_fn;
+
+						bool create_hash_dir=true;
+						str_map::iterator sym_target = extra_params.find(L"sym_target");
+						if(sym_target!=extra_params.end())
+						{
+							if(!createSymlink(backuppath+local_curr_os_path, depth, sym_target->second, Server->ConvertToUnicode(orig_sep), true))
+							{
+								ServerLogger::Log(logid, L"Creating symlink at \""+backuppath+local_curr_os_path+L"\" to \""+sym_target->second+L" failed. " + widen(systemErrorInfo()), LL_ERROR);
+								c_has_error=true;
+								break;
+							}
+
+							metadata_fn = backuppath_hashes + convertToOSPathFromFileClient(orig_curr_os_path + L"/" + escape_metadata_fn(cf.name)); 
+							create_hash_dir=false;
+						}
+						else if(!os_create_dir(os_file_prefix(backuppath+local_curr_os_path)))
+						{
+							ServerLogger::Log(logid, L"Creating directory  \""+backuppath+local_curr_os_path+L"\" failed. " + widen(systemErrorInfo()), LL_ERROR);
+							c_has_error=true;
+							break;
+						}
+						
+						if(create_hash_dir && !os_create_dir(os_file_prefix(backuppath_hashes+local_curr_os_path)))
+						{
+							ServerLogger::Log(logid, L"Creating directory  \""+backuppath_hashes+local_curr_os_path+L"\" failed. " + widen(systemErrorInfo()), LL_ERROR);
+							c_has_error=true;
+							break;
+						}
+						else if(metadata.exist && !write_file_metadata(metadata_fn, client_main, metadata, false))
+						{
+							ServerLogger::Log(logid, L"Writing directory metadata to \""+backuppath_hashes+local_curr_os_path+os_file_sep()+metadata_dir_fn+L"\" failed.", LL_ERROR);
+							c_has_error=true;
+							break;
+						}
+
+						folder_files.push(std::set<std::wstring>());
+						folder_items.push_back(0);
+
+						++depth;
+						if(depth==1)
+						{
+							std::wstring t=curr_path;
+							t.erase(0,1);
+							if(t==L"urbackup_backup_scripts")
+							{
+								script_dir=true;
+							}
+							else
+							{
+								ServerLogger::Log(logid, L"Starting shadowcopy \""+t+L"\".", LL_DEBUG);
+								server_download->addToQueueStartShadowcopy(t);
+
+								continuous_sequences[cf.name]=SContinuousSequence(
+									watoi64(extra_params[L"sequence_id"]), watoi64(extra_params[L"sequence_next"]));
+							}							
+						}
+					}
+					else
+					{
+						folder_files.pop();
+
+                        if(client_main->getProtocolVersions().file_meta>0 && !script_dir)
+						{
+							server_download->addToQueueFull(line, ExtractFileName(curr_path, L"/"),
+								ExtractFileName(curr_os_path, L"/"), ExtractFilePath(curr_path, L"/"), ExtractFilePath(curr_os_path, L"/"), queue_downloads?0:-1,
+								metadata, false, true, folder_items.back());
+						}
+						folder_items.pop_back();
+						--depth;
+						if(depth==0)
+						{
+							std::wstring t=curr_path;
+							t.erase(0,1);
+							if(t==L"urbackup_backup_scripts")
+							{
+								script_dir=false;
+							}
+							else
+							{
+								ServerLogger::Log(logid, L"Stoping shadowcopy \""+t+L"\".", LL_DEBUG);
+								server_download->addToQueueStopShadowcopy(t);
+							}							
+						}
+
+						curr_path=ExtractFilePath(curr_path, L"/");
+						curr_os_path=ExtractFilePath(curr_os_path, L"/");
+
+						if(!has_orig_path)
+						{
+							curr_orig_path = ExtractFilePath(curr_orig_path, orig_sep);
+						}
+					}
+				}
+				else
+				{
+					if(!has_orig_path)
+					{
+						metadata.orig_path = curr_orig_path + orig_sep + Server->ConvertToUTF8(cf.name);
+					}
+
+					bool file_ok=false;
+
+                    str_map::iterator sym_target = extra_params.find(L"sym_target");
+                    if(sym_target!=extra_params.end())
+                    {
+                        std::wstring symlink_path = backuppath + convertToOSPathFromFileClient(curr_os_path)+os_file_sep()+osspecific_name;
+                        if(!createSymlink(symlink_path, depth, sym_target->second, Server->ConvertToUnicode(orig_sep), true))
+                        {
+                            ServerLogger::Log(logid, L"Creating symlink at \""+symlink_path+L"\" to \""+sym_target->second+L" failed. " + widen(systemErrorInfo()), LL_ERROR);
+                            c_has_error=true;
+                            break;
+                        }
+                        else
+                        {
+                            file_ok=true;
+                        }
+                    }
+					else if(extra_params.find(L"special")!=extra_params.end())
+					{
+						std::wstring touch_path = backuppath + convertToOSPathFromFileClient(curr_os_path)+os_file_sep()+osspecific_name;
+						std::auto_ptr<IFile> touch_file(Server->openFile(os_file_prefix(touch_path), MODE_WRITE));
+						if(touch_file.get()==NULL)
+						{
+							ServerLogger::Log(logid, L"Error touching file at \""+touch_path+L"\". " + widen(systemErrorInfo()), LL_ERROR);
+							c_has_error=true;
+							break;
+						}
+						else
+						{
+							file_ok=true;
+						}
+					}
+
+					std::map<std::wstring, std::wstring>::iterator hash_it=( (local_hash.get()==NULL)?extra_params.end():extra_params.find(sha_def_identifier_w) );
+					if( hash_it!=extra_params.end())
+					{
+						if(link_file(cf.name, osspecific_name, curr_path, curr_os_path, base64_decode_dash(wnarrow(hash_it->second)), cf.size,
+							true, metadata))
+						{
+							file_ok=true;
+							linked_bytes+=cf.size;
+							if(line>max_ok_id)
+							{
+								max_ok_id=line;
+							}
+						}
+					}
+
+                    if(file_ok)
+                    {
                 	if(client_main->getProtocolVersions().file_meta>0)
                 	{
-                    	    server_download->addToQueueFull(line, cf.name, osspecific_name, curr_path, curr_os_path, queue_downloads?0:-1,
-                    	        metadata, script_dir, true);
+                    	    server_download->addToQueueFull(line, cf.name, osspecific_name, curr_path, curr_os_path, queue_downloads?0:-1,
+                    	        metadata, script_dir, true, 0);
                     	}
-=======
-                        server_download->addToQueueFull(line, cf.name, osspecific_name, curr_path, curr_os_path, queue_downloads?0:-1,
-                            metadata, script_dir, true, 0);
->>>>>>> f1c7eff0
-                    }
-                    else
-					{
-						server_download->addToQueueFull(line, cf.name, osspecific_name, curr_path, curr_os_path, queue_downloads?cf.size:-1,
-							metadata, script_dir, false, 0);
-					}
-				}
-
-				++line;
-			}
-		}
-
-		if(read<4096)
-			break;
-	}
-
-	server_download->queueStop(false);
-
-	ServerLogger::Log(logid, L"Waiting for file transfers...", LL_INFO);
-
-	while(!Server->getThreadPool()->waitFor(server_download_ticket, 1000))
-	{
-		if(files_size==0)
-		{
-			ServerStatus::setProcessPcDone(clientname, status_id, 100);
-		}
-		else
-		{
-			ServerStatus::setProcessPcDone(clientname, status_id,
-				(std::min)(100,(int)(((float)fc.getReceivedDataBytes())/((float)files_size/100.f)+0.5f)));
-		}
-
-		ServerStatus::setProcessQueuesize(clientname, status_id,
-			(_u32)hashpipe->getNumElements(), (_u32)hashpipe_prepare->getNumElements());
-
-		int64 ctime = Server->getTimeMS();
-		if(ctime-last_eta_update>eta_update_intervall)
-		{
-			calculateEtaFileBackup(last_eta_update, eta_set_time, ctime, fc, NULL, linked_bytes, last_eta_received_bytes, eta_estimated_speed, files_size);
-		}
-	}
-
-	if(server_download->isOffline() && !is_offline)
-	{
-		ServerLogger::Log(logid, L"Client "+clientname+L" went offline.", LL_ERROR);
-		r_done=true;
-	}
-
-	size_t max_line = line;
-
-	if(!r_done && !c_has_error)
-	{
-		sendBackupOkay(true);
-	}
-	else
-	{
-		sendBackupOkay(false);
-	}
-
-	running_updater->stop();
-	backup_dao->updateFileBackupRunning(backupid);
-
-	ServerLogger::Log(logid, L"Writing new file list...", LL_INFO);
-
-	tmp->Seek(0);
-	line = 0;
-	list_parser.reset();
-	while( (read=tmp->Read(buffer, 4096))>0 )
-	{
-		for(size_t i=0;i<read;++i)
-		{
-			bool b=list_parser.nextEntry(buffer[i], cf, NULL);
-			if(b)
-			{
-				if(cf.isdir && line<max_line)
-				{
-					writeFileItem(clientlist, cf);
-				}
-				else if(!cf.isdir && 
-					line <= (std::max)(server_download->getMaxOkId(), max_ok_id) &&
-					server_download->isDownloadOk(line) )
-				{
-					if(server_download->isDownloadPartial(line))
-					{
-						cf.last_modified *= Server->getRandomNumber();
-					}
-					writeFileItem(clientlist, cf);
-				}				
-				++line;
-			}
-		}
-	}
-
-	Server->destroy(clientlist);
-
-	ServerLogger::Log(logid, L"Waiting for file hashing and copying threads...", LL_INFO);
-
-	waitForFileThreads();
-
-	bool verification_ok = true;
-	if(!r_done && !c_has_error
-	        && (server_settings->getSettings()->end_to_end_file_backup_verification
-		|| (client_main->isOnInternetConnection()
-		&& server_settings->getSettings()->verify_using_client_hashes 
-		&& server_settings->getSettings()->internet_calculate_filehashes_on_client) ) )
-	{
-		if(!verify_file_backup(tmp))
-		{
-			ServerLogger::Log(logid, "Backup verification failed", LL_ERROR);
-			c_has_error=true;
-			verification_ok = false;
-		}
-		else
-		{
-			ServerLogger::Log(logid, "Backup verification ok", LL_INFO);
-		}
-	}
-
-
-
-	if( bsh->hasError() || bsh_prepare->hasError() )
-	{
-		disk_error=true;
-	}
-	else if(verification_ok)
-	{
-		FileIndex::flush();
-
-		db->BeginWriteTransaction();
-		if(!os_rename_file(widen(clientlistName(group, true)), widen(clientlistName(group, false))) )
-		{
-			ServerLogger::Log(logid, "Renaming new client file list to destination failed", LL_ERROR);
-		}
-		backup_dao->setFileBackupDone(backupid);
-		db->EndTransaction();
-	}
-
-	if( !r_done && !c_has_error && !disk_error
-		&& (group==c_group_default || group==c_group_continuous)) 
-	{
-		std::wstring backupfolder=server_settings->getSettings()->backupfolder;
-
-		std::wstring name=L"current";
-		if(group==c_group_continuous)
-		{
-			name=L"continuous";
-		}
-
-		std::wstring currdir=backupfolder+os_file_sep()+clientname+os_file_sep()+name;
-		os_remove_symlink_dir(os_file_prefix(currdir));
-		os_link_symbolic(os_file_prefix(backuppath), os_file_prefix(currdir));
-
-		if(group==c_group_default)
-		{
-			currdir=backupfolder+os_file_sep()+L"clients";
-			if(!os_create_dir(os_file_prefix(currdir)) && !os_directory_exists(os_file_prefix(currdir)))
-			{
-				Server->Log("Error creating \"clients\" dir for symbolic links", LL_ERROR);
-			}
-			currdir+=os_file_sep()+clientname;
-			os_remove_symlink_dir(os_file_prefix(currdir));
-			os_link_symbolic(os_file_prefix(backuppath), os_file_prefix(currdir));
-
-			if(server_settings->getSettings()->create_linked_user_views)
-			{
-				ServerLogger::Log(logid, "Creating user views...", LL_INFO);
-
-				createUserViews(tmp);
-			}
-
-			saveUsersOnClient();
-		}
-	}
-
-	{
-		std::wstring tmp_fn=tmp->getFilenameW();
-		Server->destroy(tmp);
-		Server->deleteFile(os_file_prefix(tmp_fn));
-	}
-
-	_i64 transferred_bytes=fc.getTransferredBytes();
-	_i64 transferred_compressed=fc.getRealTransferredBytes();
-	int64 passed_time=Server->getTimeMS()-full_backup_starttime;
-	if(passed_time==0) passed_time=1;
-
-	ServerLogger::Log(logid, "Transferred "+PrettyPrintBytes(transferred_bytes)+" - Average speed: "+PrettyPrintSpeed((size_t)((transferred_bytes*1000)/(passed_time)) ), LL_INFO );
-	if(transferred_compressed>0)
-	{
-		ServerLogger::Log(logid, "(Before compression: "+PrettyPrintBytes(transferred_compressed)+" ratio: "+nconvert((float)transferred_compressed/transferred_bytes)+")");
-	}
-
-	stopFileMetadataDownloadThread();
-
-	ClientMain::run_script(L"urbackup" + os_file_sep() + L"post_full_filebackup", L"\""+ backuppath + L"\"", logid);
-
-	if(c_has_error)
-		return false;
-
-	return !r_done;
-}
-
+                    }
+                    else
+					{
+						server_download->addToQueueFull(line, cf.name, osspecific_name, curr_path, curr_os_path, queue_downloads?cf.size:-1,
+							metadata, script_dir, false, 0);
+					}
+				}
+
+				++line;
+			}
+		}
+
+		if(read<4096)
+			break;
+	}
+
+	server_download->queueStop(false);
+
+	ServerLogger::Log(logid, L"Waiting for file transfers...", LL_INFO);
+
+	while(!Server->getThreadPool()->waitFor(server_download_ticket, 1000))
+	{
+		if(files_size==0)
+		{
+			ServerStatus::setProcessPcDone(clientname, status_id, 100);
+		}
+		else
+		{
+			ServerStatus::setProcessPcDone(clientname, status_id,
+				(std::min)(100,(int)(((float)fc.getReceivedDataBytes())/((float)files_size/100.f)+0.5f)));
+		}
+
+		ServerStatus::setProcessQueuesize(clientname, status_id,
+			(_u32)hashpipe->getNumElements(), (_u32)hashpipe_prepare->getNumElements());
+
+		int64 ctime = Server->getTimeMS();
+		if(ctime-last_eta_update>eta_update_intervall)
+		{
+			calculateEtaFileBackup(last_eta_update, eta_set_time, ctime, fc, NULL, linked_bytes, last_eta_received_bytes, eta_estimated_speed, files_size);
+		}
+	}
+
+	if(server_download->isOffline() && !is_offline)
+	{
+		ServerLogger::Log(logid, L"Client "+clientname+L" went offline.", LL_ERROR);
+		r_done=true;
+	}
+
+	size_t max_line = line;
+
+	if(!r_done && !c_has_error)
+	{
+		sendBackupOkay(true);
+	}
+	else
+	{
+		sendBackupOkay(false);
+	}
+
+	running_updater->stop();
+	backup_dao->updateFileBackupRunning(backupid);
+
+	ServerLogger::Log(logid, L"Writing new file list...", LL_INFO);
+
+	tmp->Seek(0);
+	line = 0;
+	list_parser.reset();
+	while( (read=tmp->Read(buffer, 4096))>0 )
+	{
+		for(size_t i=0;i<read;++i)
+		{
+			bool b=list_parser.nextEntry(buffer[i], cf, NULL);
+			if(b)
+			{
+				if(cf.isdir && line<max_line)
+				{
+					writeFileItem(clientlist, cf);
+				}
+				else if(!cf.isdir && 
+					line <= (std::max)(server_download->getMaxOkId(), max_ok_id) &&
+					server_download->isDownloadOk(line) )
+				{
+					if(server_download->isDownloadPartial(line))
+					{
+						cf.last_modified *= Server->getRandomNumber();
+					}
+					writeFileItem(clientlist, cf);
+				}				
+				++line;
+			}
+		}
+	}
+
+	Server->destroy(clientlist);
+
+	ServerLogger::Log(logid, L"Waiting for file hashing and copying threads...", LL_INFO);
+
+	waitForFileThreads();
+
+	bool verification_ok = true;
+	if(!r_done && !c_has_error
+	        && (server_settings->getSettings()->end_to_end_file_backup_verification
+		|| (client_main->isOnInternetConnection()
+		&& server_settings->getSettings()->verify_using_client_hashes 
+		&& server_settings->getSettings()->internet_calculate_filehashes_on_client) ) )
+	{
+		if(!verify_file_backup(tmp))
+		{
+			ServerLogger::Log(logid, "Backup verification failed", LL_ERROR);
+			c_has_error=true;
+			verification_ok = false;
+		}
+		else
+		{
+			ServerLogger::Log(logid, "Backup verification ok", LL_INFO);
+		}
+	}
+
+
+
+	if( bsh->hasError() || bsh_prepare->hasError() )
+	{
+		disk_error=true;
+	}
+	else if(verification_ok)
+	{
+		FileIndex::flush();
+
+		db->BeginWriteTransaction();
+		if(!os_rename_file(widen(clientlistName(group, true)), widen(clientlistName(group, false))) )
+		{
+			ServerLogger::Log(logid, "Renaming new client file list to destination failed", LL_ERROR);
+		}
+		backup_dao->setFileBackupDone(backupid);
+		db->EndTransaction();
+	}
+
+	if( !r_done && !c_has_error && !disk_error
+		&& (group==c_group_default || group==c_group_continuous)) 
+	{
+		std::wstring backupfolder=server_settings->getSettings()->backupfolder;
+
+		std::wstring name=L"current";
+		if(group==c_group_continuous)
+		{
+			name=L"continuous";
+		}
+
+		std::wstring currdir=backupfolder+os_file_sep()+clientname+os_file_sep()+name;
+		os_remove_symlink_dir(os_file_prefix(currdir));
+		os_link_symbolic(os_file_prefix(backuppath), os_file_prefix(currdir));
+
+		if(group==c_group_default)
+		{
+			currdir=backupfolder+os_file_sep()+L"clients";
+			if(!os_create_dir(os_file_prefix(currdir)) && !os_directory_exists(os_file_prefix(currdir)))
+			{
+				Server->Log("Error creating \"clients\" dir for symbolic links", LL_ERROR);
+			}
+			currdir+=os_file_sep()+clientname;
+			os_remove_symlink_dir(os_file_prefix(currdir));
+			os_link_symbolic(os_file_prefix(backuppath), os_file_prefix(currdir));
+
+			if(server_settings->getSettings()->create_linked_user_views)
+			{
+				ServerLogger::Log(logid, "Creating user views...", LL_INFO);
+
+				createUserViews(tmp);
+			}
+
+			saveUsersOnClient();
+		}
+	}
+
+	{
+		std::wstring tmp_fn=tmp->getFilenameW();
+		Server->destroy(tmp);
+		Server->deleteFile(os_file_prefix(tmp_fn));
+	}
+
+	_i64 transferred_bytes=fc.getTransferredBytes();
+	_i64 transferred_compressed=fc.getRealTransferredBytes();
+	int64 passed_time=Server->getTimeMS()-full_backup_starttime;
+	if(passed_time==0) passed_time=1;
+
+	ServerLogger::Log(logid, "Transferred "+PrettyPrintBytes(transferred_bytes)+" - Average speed: "+PrettyPrintSpeed((size_t)((transferred_bytes*1000)/(passed_time)) ), LL_INFO );
+	if(transferred_compressed>0)
+	{
+		ServerLogger::Log(logid, "(Before compression: "+PrettyPrintBytes(transferred_compressed)+" ratio: "+nconvert((float)transferred_compressed/transferred_bytes)+")");
+	}
+
+	stopFileMetadataDownloadThread();
+
+	ClientMain::run_script(L"urbackup" + os_file_sep() + L"post_full_filebackup", L"\""+ backuppath + L"\"", logid);
+
+	if(c_has_error)
+		return false;
+
+	return !r_done;
+}
+