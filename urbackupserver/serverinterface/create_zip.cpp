--- conflicted
+++ resolved
@@ -1,396 +1,392 @@
-#include "action_header.h"
-#include "../../urbackupcommon/os_functions.h"
-#include "../../Interface/File.h"
-#include "backups.h"
-
-#define MINIZ_NO_ZLIB_COMPATIBLE_NAMES
-#include "../../common/miniz.c"
-
-namespace
-{
-
-int my_stat(const wchar_t *pFilename, struct MZ_FILE_STAT_STRUCT* statbuf)
-{
-#if defined(_MSC_VER) || defined(__MINGW64__)
-	return _wstat(pFilename, statbuf);
-#else
-	return MZ_FILE_STAT(Server->ConvertToUTF8(pFilename).c_str(), statbuf);
-#endif
-}
-
-mz_bool my_mz_zip_get_file_modified_time(const wchar_t *pFilename, mz_uint16 *pDOS_time, mz_uint16 *pDOS_date)
-{
-#ifdef MINIZ_NO_TIME
-  (void)pFilename; *pDOS_date = *pDOS_time = 0;
-#else
-  struct MZ_FILE_STAT_STRUCT file_stat;
-  // On Linux with x86 glibc, this call will fail on large files (>= 0x80000000 bytes) unless you compiled with _LARGEFILE64_SOURCE. Argh.
-  if (my_stat(pFilename, &file_stat) != 0)
-    return MZ_FALSE;
-  mz_zip_time_to_dos_time(file_stat.st_mtime, pDOS_time, pDOS_date);
-#endif // #ifdef MINIZ_NO_TIME
-  return MZ_TRUE;
-}
-
-
-mz_bool my_mz_zip_writer_add_file(mz_zip_archive *pZip, const char *pArchive_name, const wchar_t *pSrc_filename, const void *pComment, mz_uint16 comment_size, mz_uint level_and_flags,
-	int64* last_modified)
-{
-  mz_uint16 gen_flags = 1<<3 | 1<<11; 
-  mz_uint uncomp_crc32 = MZ_CRC32_INIT, level, num_alignment_padding_bytes;
-  mz_uint16 method = 0, dos_time = 0, dos_date = 0, ext_attributes = 0;
-  mz_uint64 local_dir_header_ofs = pZip->m_archive_size, cur_archive_file_ofs = pZip->m_archive_size, uncomp_size = 0, comp_size = 0;
-  size_t archive_name_size;
-  mz_uint8 local_dir_header[MZ_ZIP_LOCAL_DIR_HEADER_SIZE];
-  IFile *pSrc_file = NULL;
-
-  if ((int)level_and_flags < 0)
-    level_and_flags = MZ_DEFAULT_LEVEL;
-  level = level_and_flags & 0xF;
-
-  if ((!pZip) || (!pZip->m_pState) || (pZip->m_zip_mode != MZ_ZIP_MODE_WRITING) || (!pArchive_name) || ((comment_size) && (!pComment)) || (level > MZ_UBER_COMPRESSION))
-    return MZ_FALSE;
-  if (level_and_flags & MZ_ZIP_FLAG_COMPRESSED_DATA)
-    return MZ_FALSE;
-  if (!mz_zip_writer_validate_archive_name(pArchive_name))
-    return MZ_FALSE;
-
-  archive_name_size = strlen(pArchive_name);
-  if (archive_name_size > 0xFFFF)
-    return MZ_FALSE;
-
-  num_alignment_padding_bytes = mz_zip_writer_compute_padding_needed_for_file_alignment(pZip);
-
-  // no zip64 support yet
-  if ((pZip->m_total_files == 0xFFFF) || ((pZip->m_archive_size + num_alignment_padding_bytes + MZ_ZIP_LOCAL_DIR_HEADER_SIZE + MZ_ZIP_CENTRAL_DIR_HEADER_SIZE + comment_size + archive_name_size) > 0xFFFFFFFF))
-    return MZ_FALSE;
-
-  if(last_modified!=NULL)
-  {
-	  mz_zip_time_to_dos_time(static_cast<time_t>(*last_modified), &dos_time, &dos_date);
-  }
-  else
-  {
-	  if (!my_mz_zip_get_file_modified_time(pSrc_filename, &dos_time, &dos_date))
-		  return MZ_FALSE;
-  }
-  
-    
-  pSrc_file = Server->openFile(os_file_prefix(pSrc_filename));
-  if (!pSrc_file)
-    return MZ_FALSE;
-
-  uncomp_size = pSrc_file->Size();
-
-  if (uncomp_size > 0xFFFFFFFF)
-  {
-    // No zip64 support yet
-	  Server->destroy(pSrc_file);
-      return MZ_FALSE;
-  }
-
-  if (!mz_zip_writer_write_zeros(pZip, cur_archive_file_ofs, num_alignment_padding_bytes))
-  {
-    Server->destroy(pSrc_file);
-    return MZ_FALSE;
-  }
-  local_dir_header_ofs += num_alignment_padding_bytes;
-
-  if(uncomp_size && level)
-  {
-	  method=MZ_DEFLATED;
-  }
-
-  if (!mz_zip_writer_create_local_dir_header(pZip, local_dir_header, (mz_uint16)archive_name_size, 0, 0, 0, 0, method, gen_flags, dos_time, dos_date))
-    return MZ_FALSE;
-
-  if (pZip->m_pWrite(pZip->m_pIO_opaque, local_dir_header_ofs, local_dir_header, sizeof(local_dir_header)) != sizeof(local_dir_header))
-    return MZ_FALSE;
-
-  if (pZip->m_file_offset_alignment) { MZ_ASSERT((local_dir_header_ofs & (pZip->m_file_offset_alignment - 1)) == 0); }
-  cur_archive_file_ofs += num_alignment_padding_bytes + sizeof(local_dir_header);
-
-  MZ_CLEAR_OBJ(local_dir_header);
-  if (pZip->m_pWrite(pZip->m_pIO_opaque, cur_archive_file_ofs, pArchive_name, archive_name_size) != archive_name_size)
-  {
-    Server->destroy(pSrc_file);
-    return MZ_FALSE;
-  }
-  cur_archive_file_ofs += archive_name_size;
-
-  if (uncomp_size)
-  {
-    mz_uint64 uncomp_remaining = uncomp_size;
-    void *pRead_buf = pZip->m_pAlloc(pZip->m_pAlloc_opaque, 1, MZ_ZIP_MAX_IO_BUF_SIZE);
-    if (!pRead_buf)
-    {
-      Server->destroy(pSrc_file);
-      return MZ_FALSE;
-    }
-
-    if (!level)
-    {
-      while (uncomp_remaining)
-      {
-        mz_uint n = (mz_uint)MZ_MIN(MZ_ZIP_MAX_IO_BUF_SIZE, uncomp_remaining);
-        if ((pSrc_file->Read((char*)pRead_buf, n) != n) || (pZip->m_pWrite(pZip->m_pIO_opaque, cur_archive_file_ofs, pRead_buf, n) != n))
-        {
-          pZip->m_pFree(pZip->m_pAlloc_opaque, pRead_buf);
-          Server->destroy(pSrc_file);
-          return MZ_FALSE;
-        }
-        uncomp_crc32 = (mz_uint32)mz_crc32(uncomp_crc32, (const mz_uint8 *)pRead_buf, n);
-        uncomp_remaining -= n;
-        cur_archive_file_ofs += n;
-      }
-      comp_size = uncomp_size;
-    }
-    else
-    {
-      mz_bool result = MZ_FALSE;
-      mz_zip_writer_add_state state;
-      tdefl_compressor *pComp = (tdefl_compressor *)pZip->m_pAlloc(pZip->m_pAlloc_opaque, 1, sizeof(tdefl_compressor));
-      if (!pComp)
-      {
-        pZip->m_pFree(pZip->m_pAlloc_opaque, pRead_buf);
-        Server->destroy(pSrc_file);
-        return MZ_FALSE;
-      }
-
-      state.m_pZip = pZip;
-      state.m_cur_archive_file_ofs = cur_archive_file_ofs;
-      state.m_comp_size = 0;
-
-      if (tdefl_init(pComp, mz_zip_writer_add_put_buf_callback, &state, tdefl_create_comp_flags_from_zip_params(level, -15, MZ_DEFAULT_STRATEGY)) != TDEFL_STATUS_OKAY)
-      {
-        pZip->m_pFree(pZip->m_pAlloc_opaque, pComp);
-        pZip->m_pFree(pZip->m_pAlloc_opaque, pRead_buf);
-        Server->destroy(pSrc_file);
-        return MZ_FALSE;
-      }
-
-      for ( ; ; )
-      {
-        size_t in_buf_size = (mz_uint32)MZ_MIN(uncomp_remaining, MZ_ZIP_MAX_IO_BUF_SIZE);
-        tdefl_status status;
-
-        if (pSrc_file->Read((char*)pRead_buf, (_u32)in_buf_size) != in_buf_size)
-          break;
-
-        uncomp_crc32 = (mz_uint32)mz_crc32(uncomp_crc32, (const mz_uint8 *)pRead_buf, in_buf_size);
-        uncomp_remaining -= in_buf_size;
-
-        status = tdefl_compress_buffer(pComp, pRead_buf, in_buf_size, uncomp_remaining ? TDEFL_NO_FLUSH : TDEFL_FINISH);
-        if (status == TDEFL_STATUS_DONE)
-        {
-          result = MZ_TRUE;
-          break;
-        }
-        else if (status != TDEFL_STATUS_OKAY)
-          break;
-      }
-
-      pZip->m_pFree(pZip->m_pAlloc_opaque, pComp);
-
-      if (!result)
-      {
-        pZip->m_pFree(pZip->m_pAlloc_opaque, pRead_buf);
-        Server->destroy(pSrc_file);
-        return MZ_FALSE;
-      }
-
-      comp_size = state.m_comp_size;
-      cur_archive_file_ofs = state.m_cur_archive_file_ofs;
-
-      method = MZ_DEFLATED;
-    }
-
-    pZip->m_pFree(pZip->m_pAlloc_opaque, pRead_buf);
-  }
-
-  Server->destroy(pSrc_file); pSrc_file = NULL;
-
-  // no zip64 support yet
-  if ((comp_size > 0xFFFFFFFF) || (cur_archive_file_ofs > 0xFFFFFFFF))
-    return MZ_FALSE;
-
-  mz_uint8 local_dir_footer[16];
-
-  MZ_WRITE_LE32(local_dir_footer + 0, 0x08074b50);
-  MZ_WRITE_LE32(local_dir_footer + 4, uncomp_crc32);
-  MZ_WRITE_LE32(local_dir_footer + 8, comp_size);
-  MZ_WRITE_LE32(local_dir_footer + 12, uncomp_size);
-
-  if (pZip->m_pWrite(pZip->m_pIO_opaque, cur_archive_file_ofs, local_dir_footer, sizeof(local_dir_footer)) != sizeof(local_dir_footer))
-    return MZ_FALSE;
-
-  cur_archive_file_ofs+=sizeof(local_dir_footer);
-
-  if (!mz_zip_writer_add_to_central_dir(pZip, pArchive_name, (mz_uint16)archive_name_size, NULL, 0, pComment, comment_size,
-	               uncomp_size, comp_size, uncomp_crc32, method, gen_flags, dos_time, dos_date, local_dir_header_ofs, ext_attributes))
-    return MZ_FALSE;
-
-  pZip->m_total_files++;
-  pZip->m_archive_size = cur_archive_file_ofs;
-
-  return MZ_TRUE;
-}
-
-struct MiniZFileInfo
-{
-	uint64 file_offset;
-	THREAD_ID tid;
-};
-
-size_t my_mz_write_func(void *pOpaque, mz_uint64 file_ofs, const void *pBuf, size_t n)
-{
-  MiniZFileInfo* fileInfo = reinterpret_cast<MiniZFileInfo*>(pOpaque);
-  if(fileInfo->file_offset!=file_ofs)
-  {
-	  return 0;
-  }
-
-  fileInfo->file_offset=file_ofs+n;
-
-  bool b=Server->WriteRaw(fileInfo->tid, reinterpret_cast<const char*>(pBuf), n, false);
-  return b?n:0;
-}
-
-bool miniz_init(mz_zip_archive *pZip, MiniZFileInfo* fileInfo)
-{
-	pZip->m_pWrite = my_mz_write_func;
-	pZip->m_pIO_opaque = fileInfo;
-
-	if (!mz_zip_writer_init(pZip, 0))
-		return false;
-  
-	return true;
-}
-
-bool add_dir(mz_zip_archive& zip_archive, const std::wstring& archivefoldername, const std::wstring& foldername, const std::wstring& hashfoldername, const std::wstring& filter,
-		bool token_authentication, const std::vector<SToken> &backup_tokens, const std::vector<std::string> &tokens, bool skip_hashes)
-{
-	bool has_error=false;
-	const std::vector<SFile> files = getFiles(foldername, &has_error, true, false);
-
-	if(has_error)
-		return false;
-
-	for(size_t i=0;i<files.size();++i)
-	{
-		const SFile& file=files[i];
-
-		if(skip_hashes
-			&& file.name==L".hashes")
-		{
-			continue;
-		}
-
-		std::wstring archivename = archivefoldername + (archivefoldername.empty()?L"":L"/") + file.name;
-		std::wstring metadataname = hashfoldername + os_file_sep() + escape_metadata_fn(file.name);
-		std::wstring filename = foldername + os_file_sep() + file.name;
-
-		if(!filter.empty() && archivename!=filter)
-			continue;
-
-		if(file.isdir)
-		{
-<<<<<<< HEAD
-			rc = mz_zip_writer_add_mem_ex(&zip_archive, Server->ConvertToUTF8(archivename + L"/").c_str(), NULL, 0, NULL, 0, MZ_DEFAULT_LEVEL, 0, 0, 1<<11);
-=======
-			metadataname+=os_file_sep()+metadata_dir_fn;
-		}
-
-		bool has_metadata = false;
-
-		FileMetadata metadata;
-		if(token_authentication &&
-			( !read_metadata(metadataname, metadata) ||
-			  !checkFileToken(backup_tokens, tokens, metadata) ) )
-		{
-			continue;
-		}
-		else if(!token_authentication)
-		{
-			has_metadata = read_metadata(metadataname, metadata);
->>>>>>> 541c4af5
-		}
-		else
-		{
-			has_metadata = true;
-		}
-
-		int64* last_modified=NULL;
-		int64 last_modified_wt;
-		if(has_metadata)
-		{
-			last_modified_wt=os_to_windows_filetime(metadata.last_modified);
-			last_modified=&last_modified_wt;
-		}
-
-		mz_bool rc;
-		if(file.isdir)
-		{
-			rc = mz_zip_writer_add_mem(&zip_archive, Server->ConvertToUTF8(archivename + L"/").c_str(), NULL, 0, MZ_DEFAULT_LEVEL,
-				last_modified);
-		}
-		else
-		{			
-			rc = my_mz_zip_writer_add_file(&zip_archive, Server->ConvertToUTF8(archivename).c_str(), filename.c_str(), NULL, 0, MZ_DEFAULT_LEVEL,
-				last_modified);
-		}
-
-		if(rc==MZ_FALSE)
-		{
-			Server->Log(L"Error while adding file \""+filename+L"\" to ZIP file. RC="+convert((int)rc), LL_ERROR);
-			return false;
-		}
-
-		if(file.isdir)
-		{
-			add_dir(zip_archive, archivename, filename, hashfoldername + os_file_sep() + file.name, filter,
-				token_authentication, backup_tokens, tokens, false);
-		}
-	}
-
-	return true;
-}
-
-}
-
-bool create_zip_to_output(const std::wstring& foldername, const std::wstring& hashfoldername, const std::wstring& filter, bool token_authentication,
-	const std::vector<SToken> &backup_tokens, const std::vector<std::string> &tokens, bool skip_hashes)
-{
-	mz_zip_archive zip_archive;
-	memset(&zip_archive, 0, sizeof(zip_archive));
-
-	MiniZFileInfo file_info = {};
-
-	file_info.tid=Server->getThreadID();
-
-	if(!miniz_init(&zip_archive, &file_info))
-	{
-		Server->Log("Error while initializing ZIP archive", LL_ERROR);
-		return false;
-	}
-
-	if(!add_dir(zip_archive, L"", foldername, hashfoldername, filter, token_authentication, backup_tokens, tokens, skip_hashes))
-	{
-		Server->Log("Error while adding files and folders to ZIP archive", LL_ERROR);
-		return false;
-	}
-
-	if(!mz_zip_writer_finalize_archive(&zip_archive))
-	{
-		Server->Log("Error while finalizing ZIP archive", LL_ERROR);
-		return false;
-	}
-
-	if(!mz_zip_writer_end(&zip_archive))
-	{
-		Server->Log("Error while ending ZIP archive writer", LL_ERROR);
-		return false;
-	}
-
-	return true;
+#include "action_header.h"
+#include "../../urbackupcommon/os_functions.h"
+#include "../../Interface/File.h"
+#include "backups.h"
+
+#define MINIZ_NO_ZLIB_COMPATIBLE_NAMES
+#include "../../common/miniz.c"
+
+namespace
+{
+
+int my_stat(const wchar_t *pFilename, struct MZ_FILE_STAT_STRUCT* statbuf)
+{
+#if defined(_MSC_VER) || defined(__MINGW64__)
+	return _wstat(pFilename, statbuf);
+#else
+	return MZ_FILE_STAT(Server->ConvertToUTF8(pFilename).c_str(), statbuf);
+#endif
+}
+
+mz_bool my_mz_zip_get_file_modified_time(const wchar_t *pFilename, mz_uint16 *pDOS_time, mz_uint16 *pDOS_date)
+{
+#ifdef MINIZ_NO_TIME
+  (void)pFilename; *pDOS_date = *pDOS_time = 0;
+#else
+  struct MZ_FILE_STAT_STRUCT file_stat;
+  // On Linux with x86 glibc, this call will fail on large files (>= 0x80000000 bytes) unless you compiled with _LARGEFILE64_SOURCE. Argh.
+  if (my_stat(pFilename, &file_stat) != 0)
+    return MZ_FALSE;
+  mz_zip_time_to_dos_time(file_stat.st_mtime, pDOS_time, pDOS_date);
+#endif // #ifdef MINIZ_NO_TIME
+  return MZ_TRUE;
+}
+
+
+mz_bool my_mz_zip_writer_add_file(mz_zip_archive *pZip, const char *pArchive_name, const wchar_t *pSrc_filename, const void *pComment, mz_uint16 comment_size, mz_uint level_and_flags,
+	int64* last_modified)
+{
+  mz_uint16 gen_flags = 1<<3 | 1<<11; 
+  mz_uint uncomp_crc32 = MZ_CRC32_INIT, level, num_alignment_padding_bytes;
+  mz_uint16 method = 0, dos_time = 0, dos_date = 0, ext_attributes = 0;
+  mz_uint64 local_dir_header_ofs = pZip->m_archive_size, cur_archive_file_ofs = pZip->m_archive_size, uncomp_size = 0, comp_size = 0;
+  size_t archive_name_size;
+  mz_uint8 local_dir_header[MZ_ZIP_LOCAL_DIR_HEADER_SIZE];
+  IFile *pSrc_file = NULL;
+
+  if ((int)level_and_flags < 0)
+    level_and_flags = MZ_DEFAULT_LEVEL;
+  level = level_and_flags & 0xF;
+
+  if ((!pZip) || (!pZip->m_pState) || (pZip->m_zip_mode != MZ_ZIP_MODE_WRITING) || (!pArchive_name) || ((comment_size) && (!pComment)) || (level > MZ_UBER_COMPRESSION))
+    return MZ_FALSE;
+  if (level_and_flags & MZ_ZIP_FLAG_COMPRESSED_DATA)
+    return MZ_FALSE;
+  if (!mz_zip_writer_validate_archive_name(pArchive_name))
+    return MZ_FALSE;
+
+  archive_name_size = strlen(pArchive_name);
+  if (archive_name_size > 0xFFFF)
+    return MZ_FALSE;
+
+  num_alignment_padding_bytes = mz_zip_writer_compute_padding_needed_for_file_alignment(pZip);
+
+  // no zip64 support yet
+  if ((pZip->m_total_files == 0xFFFF) || ((pZip->m_archive_size + num_alignment_padding_bytes + MZ_ZIP_LOCAL_DIR_HEADER_SIZE + MZ_ZIP_CENTRAL_DIR_HEADER_SIZE + comment_size + archive_name_size) > 0xFFFFFFFF))
+    return MZ_FALSE;
+
+  if(last_modified!=NULL)
+  {
+	  mz_zip_time_to_dos_time(static_cast<time_t>(*last_modified), &dos_time, &dos_date);
+  }
+  else
+  {
+	  if (!my_mz_zip_get_file_modified_time(pSrc_filename, &dos_time, &dos_date))
+		  return MZ_FALSE;
+  }
+  
+    
+  pSrc_file = Server->openFile(os_file_prefix(pSrc_filename));
+  if (!pSrc_file)
+    return MZ_FALSE;
+
+  uncomp_size = pSrc_file->Size();
+
+  if (uncomp_size > 0xFFFFFFFF)
+  {
+    // No zip64 support yet
+	  Server->destroy(pSrc_file);
+      return MZ_FALSE;
+  }
+
+  if (!mz_zip_writer_write_zeros(pZip, cur_archive_file_ofs, num_alignment_padding_bytes))
+  {
+    Server->destroy(pSrc_file);
+    return MZ_FALSE;
+  }
+  local_dir_header_ofs += num_alignment_padding_bytes;
+
+  if(uncomp_size && level)
+  {
+	  method=MZ_DEFLATED;
+  }
+
+  if (!mz_zip_writer_create_local_dir_header(pZip, local_dir_header, (mz_uint16)archive_name_size, 0, 0, 0, 0, method, gen_flags, dos_time, dos_date))
+    return MZ_FALSE;
+
+  if (pZip->m_pWrite(pZip->m_pIO_opaque, local_dir_header_ofs, local_dir_header, sizeof(local_dir_header)) != sizeof(local_dir_header))
+    return MZ_FALSE;
+
+  if (pZip->m_file_offset_alignment) { MZ_ASSERT((local_dir_header_ofs & (pZip->m_file_offset_alignment - 1)) == 0); }
+  cur_archive_file_ofs += num_alignment_padding_bytes + sizeof(local_dir_header);
+
+  MZ_CLEAR_OBJ(local_dir_header);
+  if (pZip->m_pWrite(pZip->m_pIO_opaque, cur_archive_file_ofs, pArchive_name, archive_name_size) != archive_name_size)
+  {
+    Server->destroy(pSrc_file);
+    return MZ_FALSE;
+  }
+  cur_archive_file_ofs += archive_name_size;
+
+  if (uncomp_size)
+  {
+    mz_uint64 uncomp_remaining = uncomp_size;
+    void *pRead_buf = pZip->m_pAlloc(pZip->m_pAlloc_opaque, 1, MZ_ZIP_MAX_IO_BUF_SIZE);
+    if (!pRead_buf)
+    {
+      Server->destroy(pSrc_file);
+      return MZ_FALSE;
+    }
+
+    if (!level)
+    {
+      while (uncomp_remaining)
+      {
+        mz_uint n = (mz_uint)MZ_MIN(MZ_ZIP_MAX_IO_BUF_SIZE, uncomp_remaining);
+        if ((pSrc_file->Read((char*)pRead_buf, n) != n) || (pZip->m_pWrite(pZip->m_pIO_opaque, cur_archive_file_ofs, pRead_buf, n) != n))
+        {
+          pZip->m_pFree(pZip->m_pAlloc_opaque, pRead_buf);
+          Server->destroy(pSrc_file);
+          return MZ_FALSE;
+        }
+        uncomp_crc32 = (mz_uint32)mz_crc32(uncomp_crc32, (const mz_uint8 *)pRead_buf, n);
+        uncomp_remaining -= n;
+        cur_archive_file_ofs += n;
+      }
+      comp_size = uncomp_size;
+    }
+    else
+    {
+      mz_bool result = MZ_FALSE;
+      mz_zip_writer_add_state state;
+      tdefl_compressor *pComp = (tdefl_compressor *)pZip->m_pAlloc(pZip->m_pAlloc_opaque, 1, sizeof(tdefl_compressor));
+      if (!pComp)
+      {
+        pZip->m_pFree(pZip->m_pAlloc_opaque, pRead_buf);
+        Server->destroy(pSrc_file);
+        return MZ_FALSE;
+      }
+
+      state.m_pZip = pZip;
+      state.m_cur_archive_file_ofs = cur_archive_file_ofs;
+      state.m_comp_size = 0;
+
+      if (tdefl_init(pComp, mz_zip_writer_add_put_buf_callback, &state, tdefl_create_comp_flags_from_zip_params(level, -15, MZ_DEFAULT_STRATEGY)) != TDEFL_STATUS_OKAY)
+      {
+        pZip->m_pFree(pZip->m_pAlloc_opaque, pComp);
+        pZip->m_pFree(pZip->m_pAlloc_opaque, pRead_buf);
+        Server->destroy(pSrc_file);
+        return MZ_FALSE;
+      }
+
+      for ( ; ; )
+      {
+        size_t in_buf_size = (mz_uint32)MZ_MIN(uncomp_remaining, MZ_ZIP_MAX_IO_BUF_SIZE);
+        tdefl_status status;
+
+        if (pSrc_file->Read((char*)pRead_buf, (_u32)in_buf_size) != in_buf_size)
+          break;
+
+        uncomp_crc32 = (mz_uint32)mz_crc32(uncomp_crc32, (const mz_uint8 *)pRead_buf, in_buf_size);
+        uncomp_remaining -= in_buf_size;
+
+        status = tdefl_compress_buffer(pComp, pRead_buf, in_buf_size, uncomp_remaining ? TDEFL_NO_FLUSH : TDEFL_FINISH);
+        if (status == TDEFL_STATUS_DONE)
+        {
+          result = MZ_TRUE;
+          break;
+        }
+        else if (status != TDEFL_STATUS_OKAY)
+          break;
+      }
+
+      pZip->m_pFree(pZip->m_pAlloc_opaque, pComp);
+
+      if (!result)
+      {
+        pZip->m_pFree(pZip->m_pAlloc_opaque, pRead_buf);
+        Server->destroy(pSrc_file);
+        return MZ_FALSE;
+      }
+
+      comp_size = state.m_comp_size;
+      cur_archive_file_ofs = state.m_cur_archive_file_ofs;
+
+      method = MZ_DEFLATED;
+    }
+
+    pZip->m_pFree(pZip->m_pAlloc_opaque, pRead_buf);
+  }
+
+  Server->destroy(pSrc_file); pSrc_file = NULL;
+
+  // no zip64 support yet
+  if ((comp_size > 0xFFFFFFFF) || (cur_archive_file_ofs > 0xFFFFFFFF))
+    return MZ_FALSE;
+
+  mz_uint8 local_dir_footer[16];
+
+  MZ_WRITE_LE32(local_dir_footer + 0, 0x08074b50);
+  MZ_WRITE_LE32(local_dir_footer + 4, uncomp_crc32);
+  MZ_WRITE_LE32(local_dir_footer + 8, comp_size);
+  MZ_WRITE_LE32(local_dir_footer + 12, uncomp_size);
+
+  if (pZip->m_pWrite(pZip->m_pIO_opaque, cur_archive_file_ofs, local_dir_footer, sizeof(local_dir_footer)) != sizeof(local_dir_footer))
+    return MZ_FALSE;
+
+  cur_archive_file_ofs+=sizeof(local_dir_footer);
+
+  if (!mz_zip_writer_add_to_central_dir(pZip, pArchive_name, (mz_uint16)archive_name_size, NULL, 0, pComment, comment_size,
+	               uncomp_size, comp_size, uncomp_crc32, method, gen_flags, dos_time, dos_date, local_dir_header_ofs, ext_attributes))
+    return MZ_FALSE;
+
+  pZip->m_total_files++;
+  pZip->m_archive_size = cur_archive_file_ofs;
+
+  return MZ_TRUE;
+}
+
+struct MiniZFileInfo
+{
+	uint64 file_offset;
+	THREAD_ID tid;
+};
+
+size_t my_mz_write_func(void *pOpaque, mz_uint64 file_ofs, const void *pBuf, size_t n)
+{
+  MiniZFileInfo* fileInfo = reinterpret_cast<MiniZFileInfo*>(pOpaque);
+  if(fileInfo->file_offset!=file_ofs)
+  {
+	  return 0;
+  }
+
+  fileInfo->file_offset=file_ofs+n;
+
+  bool b=Server->WriteRaw(fileInfo->tid, reinterpret_cast<const char*>(pBuf), n, false);
+  return b?n:0;
+}
+
+bool miniz_init(mz_zip_archive *pZip, MiniZFileInfo* fileInfo)
+{
+	pZip->m_pWrite = my_mz_write_func;
+	pZip->m_pIO_opaque = fileInfo;
+
+	if (!mz_zip_writer_init(pZip, 0))
+		return false;
+  
+	return true;
+}
+
+bool add_dir(mz_zip_archive& zip_archive, const std::wstring& archivefoldername, const std::wstring& foldername, const std::wstring& hashfoldername, const std::wstring& filter,
+		bool token_authentication, const std::vector<SToken> &backup_tokens, const std::vector<std::string> &tokens, bool skip_hashes)
+{
+	bool has_error=false;
+	const std::vector<SFile> files = getFiles(foldername, &has_error, true, false);
+
+	if(has_error)
+		return false;
+
+	for(size_t i=0;i<files.size();++i)
+	{
+		const SFile& file=files[i];
+
+		if(skip_hashes
+			&& file.name==L".hashes")
+		{
+			continue;
+		}
+
+		std::wstring archivename = archivefoldername + (archivefoldername.empty()?L"":L"/") + file.name;
+		std::wstring metadataname = hashfoldername + os_file_sep() + escape_metadata_fn(file.name);
+		std::wstring filename = foldername + os_file_sep() + file.name;
+
+		if(!filter.empty() && archivename!=filter)
+			continue;
+
+		if(file.isdir)
+		{
+			metadataname+=os_file_sep()+metadata_dir_fn;
+		}
+
+		bool has_metadata = false;
+
+		FileMetadata metadata;
+		if(token_authentication &&
+			( !read_metadata(metadataname, metadata) ||
+			  !checkFileToken(backup_tokens, tokens, metadata) ) )
+		{
+			continue;
+		}
+		else if(!token_authentication)
+		{
+			has_metadata = read_metadata(metadataname, metadata);
+		}
+		else
+		{
+			has_metadata = true;
+		}
+
+		int64* last_modified=NULL;
+		int64 last_modified_wt;
+		if(has_metadata)
+		{
+			last_modified_wt=os_to_windows_filetime(metadata.last_modified);
+			last_modified=&last_modified_wt;
+		}
+
+		mz_bool rc;
+		if(file.isdir)
+		{
+			rc = mz_zip_writer_add_mem_ex(&zip_archive, Server->ConvertToUTF8(archivename + L"/").c_str(), NULL, 0, NULL, 0, MZ_DEFAULT_LEVEL,
+			0, 0, 1<<11, last_modified);
+		}
+		else
+		{			
+			rc = my_mz_zip_writer_add_file(&zip_archive, Server->ConvertToUTF8(archivename).c_str(), filename.c_str(), NULL, 0, MZ_DEFAULT_LEVEL,
+				last_modified);
+		}
+
+		if(rc==MZ_FALSE)
+		{
+			Server->Log(L"Error while adding file \""+filename+L"\" to ZIP file. RC="+convert((int)rc), LL_ERROR);
+			return false;
+		}
+
+		if(file.isdir)
+		{
+			add_dir(zip_archive, archivename, filename, hashfoldername + os_file_sep() + file.name, filter,
+				token_authentication, backup_tokens, tokens, false);
+		}
+	}
+
+	return true;
+}
+
+}
+
+bool create_zip_to_output(const std::wstring& foldername, const std::wstring& hashfoldername, const std::wstring& filter, bool token_authentication,
+	const std::vector<SToken> &backup_tokens, const std::vector<std::string> &tokens, bool skip_hashes)
+{
+	mz_zip_archive zip_archive;
+	memset(&zip_archive, 0, sizeof(zip_archive));
+
+	MiniZFileInfo file_info = {};
+
+	file_info.tid=Server->getThreadID();
+
+	if(!miniz_init(&zip_archive, &file_info))
+	{
+		Server->Log("Error while initializing ZIP archive", LL_ERROR);
+		return false;
+	}
+
+	if(!add_dir(zip_archive, L"", foldername, hashfoldername, filter, token_authentication, backup_tokens, tokens, skip_hashes))
+	{
+		Server->Log("Error while adding files and folders to ZIP archive", LL_ERROR);
+		return false;
+	}
+
+	if(!mz_zip_writer_finalize_archive(&zip_archive))
+	{
+		Server->Log("Error while finalizing ZIP archive", LL_ERROR);
+		return false;
+	}
+
+	if(!mz_zip_writer_end(&zip_archive))
+	{
+		Server->Log("Error while ending ZIP archive writer", LL_ERROR);
+		return false;
+	}
+
+	return true;
 }