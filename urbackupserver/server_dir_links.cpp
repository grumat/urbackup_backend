--- conflicted
+++ resolved
@@ -1,346 +1,342 @@
-/*************************************************************************
-*    UrBackup - Client/Server backup system
-*    Copyright (C) 2011-2015 Martin Raiber
-*
-*    This program is free software: you can redistribute it and/or modify
-*    it under the terms of the GNU Affero General Public License as published by
-*    the Free Software Foundation, either version 3 of the License, or
-*    (at your option) any later version.
-*
-*    This program is distributed in the hope that it will be useful,
-*    but WITHOUT ANY WARRANTY; without even the implied warranty of
-*    MERCHANTABILITY or FITNESS FOR A PARTICULAR PURPOSE.  See the
-*    GNU Affero General Public License for more details.
-*
-*    You should have received a copy of the GNU Affero General Public License
-*    along with this program.  If not, see <http://www.gnu.org/licenses/>.
-**************************************************************************/
-
-#include "server_dir_links.h"
-#include "../urbackupcommon/os_functions.h"
-#include "../Interface/Server.h"
-#include "../stringtools.h"
-#include "server_settings.h"
-#include "../Interface/Mutex.h"
-
-namespace
-{
-	void reference_all_sublinks(ServerBackupDao& backup_dao, int clientid, const std::wstring& target, const std::wstring& new_target)
-	{
-		std::wstring escaped_target = escape_glob_sql(target);
-
-		std::vector<ServerBackupDao::DirectoryLinkEntry> entries = backup_dao.getLinksInDirectory(clientid, escaped_target+os_file_sep()+L"*");
-
-		for(size_t i=0;i<entries.size();++i)
-		{
-			std::wstring subpath = entries[i].target.substr(target.size());
-			std::wstring new_link_path = new_target + subpath;
-			backup_dao.addDirectoryLink(clientid, entries[i].name, new_link_path);
-		}
-	}
-
-	IMutex* dir_link_mutex;
-}
-
-std::wstring escape_glob_sql(const std::wstring& glob)
-{
-	std::wstring ret;
-	ret.reserve(glob.size());
-	for(size_t i=0;i<glob.size();++i)
-	{
-		if(glob[i]=='?')
-		{
-			ret+=L"[?]";
-		}
-		else if(glob[i]=='[')
-		{
-			ret+=L"[[]";
-		}
-		else if(glob[i]=='*')
-		{
-			ret+=L"[*]";
-		}
-		else
-		{
-			ret+=glob[i];
-		}
-	}
-	return ret;
-}
-
-
-bool link_directory_pool( ServerBackupDao& backup_dao, int clientid, const std::wstring& target_dir, const std::wstring& src_dir, const std::wstring& pooldir, bool with_transaction )
-{
-	IScopedLock lock(dir_link_mutex);
-
-	std::wstring link_src_dir;
-	std::wstring pool_name;
-	bool refcount_bigger_one=false;
-	if(os_is_symlink(os_file_prefix(src_dir)))
-	{
-		if(!os_get_symlink_target(os_file_prefix(src_dir), link_src_dir))
-		{
-			Server->Log(L"Could not get symlink target of source directory \""+src_dir+L"\".", LL_ERROR);
-			return false;
-		}
-
-		pool_name = ExtractFileName(link_src_dir);
-
-		if(pool_name.empty())
-		{
-			Server->Log(L"Error extracting pool name from link source \""+link_src_dir+L"\"", LL_ERROR);
-			return false;
-		}
-
-		backup_dao.addDirectoryLink(clientid, pool_name, target_dir);
-		reference_all_sublinks(backup_dao, clientid, src_dir, target_dir);
-		backup_dao.commit();
-		refcount_bigger_one=true;
-	}
-	else if(os_directory_exists(os_file_prefix(src_dir)))
-	{
-		std::wstring parent_src_dir;
-		do 
-		{
-			pool_name = widen(ServerSettings::generateRandomAuthKey(10))+convert(Server->getTimeSeconds())+convert(Server->getTimeMS());
-			parent_src_dir = pooldir + os_file_sep() + pool_name.substr(0, 2);
-			link_src_dir = parent_src_dir + os_file_sep() + pool_name;
-		} while (os_directory_exists(os_file_prefix(link_src_dir)));
-
-		if(!os_directory_exists(os_file_prefix(parent_src_dir)) && !os_create_dir_recursive(os_file_prefix(parent_src_dir)))
-		{
-			Server->Log(L"Could not create directory for pool directory: \""+parent_src_dir+L"\"", LL_ERROR);
-			return false;
-		}
-
-		backup_dao.addDirectoryLink(clientid, pool_name, src_dir);
-		reference_all_sublinks(backup_dao, clientid, src_dir, target_dir);
-		backup_dao.addDirectoryLink(clientid, pool_name, target_dir);
-				
-
-		int64 replay_entry_id;
-		if(!with_transaction)
-		{
-			backup_dao.addDirectoryLinkJournalEntry(src_dir, link_src_dir);
-			replay_entry_id = backup_dao.getLastId(); 
-		}
-
-		backup_dao.commit();	
-
-		void* transaction=NULL;
-		if(with_transaction)
-		{
-			transaction=os_start_transaction();
-
-			if(!transaction)
-			{
-				Server->Log("Error starting filesystem transaction", LL_ERROR);
-				backup_dao.removeDirectoryLink(clientid, src_dir);
-				backup_dao.removeDirectoryLink(clientid, target_dir);
-				return false;
-			}
-		}
-
-		if(!os_rename_file(os_file_prefix(src_dir), os_file_prefix(link_src_dir), transaction))
-		{
-			Server->Log(L"Could not rename folder \""+src_dir+L"\" to \""+link_src_dir+L"\"", LL_ERROR);
-			os_finish_transaction(transaction);
-			backup_dao.removeDirectoryLink(clientid, src_dir);
-			backup_dao.removeDirectoryLink(clientid, target_dir);
-			return false;
-		}
-
-		if(!os_link_symbolic(os_file_prefix(link_src_dir), os_file_prefix(src_dir), transaction))
-		{
-			Server->Log(L"Could not create a symbolic link at \""+src_dir+L"\" to \""+link_src_dir+L"\"", LL_ERROR);
-			os_rename_file(link_src_dir, src_dir, transaction);
-			os_finish_transaction(transaction);
-			backup_dao.removeDirectoryLink(clientid, src_dir);
-			backup_dao.removeDirectoryLink(clientid, target_dir);
-			return false;
-		}
-
-		if(with_transaction)
-		{
-			if(!os_finish_transaction(transaction))
-			{
-				Server->Log("Error finishing filesystem transaction", LL_ERROR);
-				backup_dao.removeDirectoryLink(clientid, src_dir);
-				backup_dao.removeDirectoryLink(clientid, target_dir);
-				return false;
-			}
-		}
-		else
-		{
-			backup_dao.removeDirectoryLinkJournalEntry(replay_entry_id);
-		}
-	}
-	else
-	{
-		return false;
-	}
-
-	if(!os_link_symbolic(os_file_prefix(link_src_dir), os_file_prefix(target_dir)))
-	{
-		Server->Log(L"Error creating symbolic link from \"" + link_src_dir +L"\" to \"" +
-			target_dir+L"\" -2", LL_ERROR);
-
-		backup_dao.removeDirectoryLink(clientid, target_dir);
-
-		if(refcount_bigger_one)
-		{
-			backup_dao.removeDirectoryLinkGlob(clientid, escape_glob_sql(target_dir)+os_file_sep()+L"*");
-		}
-
-		return false;
-	}
-
-	return true;
-}
-
-bool replay_directory_link_journal( ServerBackupDao& backup_dao )
-{
-	IScopedLock lock(dir_link_mutex);
-
-	std::vector<ServerBackupDao::JournalEntry> journal_entries = backup_dao.getDirectoryLinkJournalEntries();
-
-	bool has_error=false;
-
-	for(size_t i=0;i<journal_entries.size();++i)
-	{
-		const ServerBackupDao::JournalEntry& je = journal_entries[i];
-
-		std::wstring symlink_real_target;
-
-		if(!os_is_symlink(je.linkname)
-			|| (os_get_symlink_target(je.linkname, symlink_real_target) && symlink_real_target!=je.linktarget) )
-		{
-			if(os_directory_exists(je.linktarget))
-			{
-				os_remove_symlink_dir(os_file_prefix(je.linkname));
-				if(!os_link_symbolic(os_file_prefix(je.linktarget), os_file_prefix(je.linkname)))
-				{
-					Server->Log(L"Error replaying symlink journal: Could create link at \""+je.linkname+L"\" to \""+je.linktarget+L"\"", LL_ERROR);
-					has_error=true;
-				}
-			}
-		}
-	}
-
-	backup_dao.removeDirectoryLinkJournalEntries();
-
-	return has_error;
-}
-
-namespace
-{
-	struct SSymlinkCallbackData
-	{
-		SSymlinkCallbackData(ServerBackupDao* backup_dao,
-			int clientid, bool with_transaction)
-			: backup_dao(backup_dao), clientid(clientid),
-			with_transaction(with_transaction)
-		{
-
-		}
-
-		ServerBackupDao* backup_dao;
-		int clientid;
-		bool with_transaction;
-	};
-
-	bool symlink_callback(const std::wstring &path, void* userdata)
-	{
-		SSymlinkCallbackData* data = reinterpret_cast<SSymlinkCallbackData*>(userdata);
-
-		std::wstring pool_path;
-		if(!os_get_symlink_target(path, pool_path))
-		{
-			Server->Log(L"Error getting symlink path in pool of \""+path+L"\"", LL_ERROR);
-			return false;
-		}
-
-		std::wstring pool_name = ExtractFileName(pool_path);
-
-		if(pool_name.empty())
-		{
-			Server->Log(L"Error extracting pool name from pool path \""+pool_path+L"\"", LL_ERROR);
-			return false;
-		}
-
-		std::wstring target_raw;
-		if(next(path,0, os_file_prefix(L"")))
-		{
-			target_raw = path.substr(os_file_prefix(L"").size());
-		}
-		else
-		{
-			target_raw = path;
-		}
-
-<<<<<<< HEAD
-		data->backup_dao->BeginWriteTransaction();
-=======
-		if(data->with_transaction)
-		{
-			data->backup_dao->BeginWriteTransaction();
-		}		
->>>>>>> 05978932
-
-		data->backup_dao->removeDirectoryLink(data->clientid, target_raw);
-
-		if(data->backup_dao->getLastChanges()>0)
-		{
-			bool ret = true;
-			if(data->backup_dao->getDirectoryRefcount(data->clientid, pool_name)==0)
-			{
-				ret = remove_directory_link_dir(path, *data->backup_dao, data->clientid, false, false);
-				ret = ret && os_remove_dir(os_file_prefix(pool_path));
-
-				if(!ret)
-				{
-					Server->Log(L"Error removing directory link \""+path+L"\" with pool path \""+pool_path+L"\"", LL_ERROR);
-				}
-			}
-			else
-			{
-				data->backup_dao->removeDirectoryLinkGlob(data->clientid, escape_glob_sql(target_raw)+os_file_sep()+L"*");
-			}
-		}
-		else
-		{
-			Server->Log(L"Directory link \""+path+L"\" with pool path \""+pool_path+L"\" not found in database. Deleting symlink only.", LL_WARNING);
-		}
-		
-
-		if(!os_remove_symlink_dir(os_file_prefix(path)))
-		{
-			Server->Log(L"Error removing symlink dir \""+path+L"\"", LL_ERROR);
-		}
-
-		if(data->with_transaction)
-		{
-			data->backup_dao->endTransaction();
-		}
-
-		return true;
-	}
-}
-
-bool remove_directory_link_dir(const std::wstring &path, ServerBackupDao& backup_dao, int clientid, bool delete_root, bool with_transaction)
-{
-	IScopedLock lock(dir_link_mutex);
-
-	SSymlinkCallbackData userdata(&backup_dao, clientid, with_transaction);
-	return os_remove_nonempty_dir(os_file_prefix(path), symlink_callback, &userdata, delete_root);
-}
-
-void init_dir_link_mutex()
-{
-	dir_link_mutex=Server->createMutex();
-}
-
-void destroy_dir_link_mutex()
-{
-	Server->destroy(dir_link_mutex);
-}
+/*************************************************************************
+*    UrBackup - Client/Server backup system
+*    Copyright (C) 2011-2015 Martin Raiber
+*
+*    This program is free software: you can redistribute it and/or modify
+*    it under the terms of the GNU Affero General Public License as published by
+*    the Free Software Foundation, either version 3 of the License, or
+*    (at your option) any later version.
+*
+*    This program is distributed in the hope that it will be useful,
+*    but WITHOUT ANY WARRANTY; without even the implied warranty of
+*    MERCHANTABILITY or FITNESS FOR A PARTICULAR PURPOSE.  See the
+*    GNU Affero General Public License for more details.
+*
+*    You should have received a copy of the GNU Affero General Public License
+*    along with this program.  If not, see <http://www.gnu.org/licenses/>.
+**************************************************************************/
+
+#include "server_dir_links.h"
+#include "../urbackupcommon/os_functions.h"
+#include "../Interface/Server.h"
+#include "../stringtools.h"
+#include "server_settings.h"
+#include "../Interface/Mutex.h"
+
+namespace
+{
+	void reference_all_sublinks(ServerBackupDao& backup_dao, int clientid, const std::wstring& target, const std::wstring& new_target)
+	{
+		std::wstring escaped_target = escape_glob_sql(target);
+
+		std::vector<ServerBackupDao::DirectoryLinkEntry> entries = backup_dao.getLinksInDirectory(clientid, escaped_target+os_file_sep()+L"*");
+
+		for(size_t i=0;i<entries.size();++i)
+		{
+			std::wstring subpath = entries[i].target.substr(target.size());
+			std::wstring new_link_path = new_target + subpath;
+			backup_dao.addDirectoryLink(clientid, entries[i].name, new_link_path);
+		}
+	}
+
+	IMutex* dir_link_mutex;
+}
+
+std::wstring escape_glob_sql(const std::wstring& glob)
+{
+	std::wstring ret;
+	ret.reserve(glob.size());
+	for(size_t i=0;i<glob.size();++i)
+	{
+		if(glob[i]=='?')
+		{
+			ret+=L"[?]";
+		}
+		else if(glob[i]=='[')
+		{
+			ret+=L"[[]";
+		}
+		else if(glob[i]=='*')
+		{
+			ret+=L"[*]";
+		}
+		else
+		{
+			ret+=glob[i];
+		}
+	}
+	return ret;
+}
+
+
+bool link_directory_pool( ServerBackupDao& backup_dao, int clientid, const std::wstring& target_dir, const std::wstring& src_dir, const std::wstring& pooldir, bool with_transaction )
+{
+	IScopedLock lock(dir_link_mutex);
+
+	std::wstring link_src_dir;
+	std::wstring pool_name;
+	bool refcount_bigger_one=false;
+	if(os_is_symlink(os_file_prefix(src_dir)))
+	{
+		if(!os_get_symlink_target(os_file_prefix(src_dir), link_src_dir))
+		{
+			Server->Log(L"Could not get symlink target of source directory \""+src_dir+L"\".", LL_ERROR);
+			return false;
+		}
+
+		pool_name = ExtractFileName(link_src_dir);
+
+		if(pool_name.empty())
+		{
+			Server->Log(L"Error extracting pool name from link source \""+link_src_dir+L"\"", LL_ERROR);
+			return false;
+		}
+
+		backup_dao.addDirectoryLink(clientid, pool_name, target_dir);
+		reference_all_sublinks(backup_dao, clientid, src_dir, target_dir);
+		backup_dao.commit();
+		refcount_bigger_one=true;
+	}
+	else if(os_directory_exists(os_file_prefix(src_dir)))
+	{
+		std::wstring parent_src_dir;
+		do 
+		{
+			pool_name = widen(ServerSettings::generateRandomAuthKey(10))+convert(Server->getTimeSeconds())+convert(Server->getTimeMS());
+			parent_src_dir = pooldir + os_file_sep() + pool_name.substr(0, 2);
+			link_src_dir = parent_src_dir + os_file_sep() + pool_name;
+		} while (os_directory_exists(os_file_prefix(link_src_dir)));
+
+		if(!os_directory_exists(os_file_prefix(parent_src_dir)) && !os_create_dir_recursive(os_file_prefix(parent_src_dir)))
+		{
+			Server->Log(L"Could not create directory for pool directory: \""+parent_src_dir+L"\"", LL_ERROR);
+			return false;
+		}
+
+		backup_dao.addDirectoryLink(clientid, pool_name, src_dir);
+		reference_all_sublinks(backup_dao, clientid, src_dir, target_dir);
+		backup_dao.addDirectoryLink(clientid, pool_name, target_dir);
+				
+
+		int64 replay_entry_id;
+		if(!with_transaction)
+		{
+			backup_dao.addDirectoryLinkJournalEntry(src_dir, link_src_dir);
+			replay_entry_id = backup_dao.getLastId(); 
+		}
+
+		backup_dao.commit();	
+
+		void* transaction=NULL;
+		if(with_transaction)
+		{
+			transaction=os_start_transaction();
+
+			if(!transaction)
+			{
+				Server->Log("Error starting filesystem transaction", LL_ERROR);
+				backup_dao.removeDirectoryLink(clientid, src_dir);
+				backup_dao.removeDirectoryLink(clientid, target_dir);
+				return false;
+			}
+		}
+
+		if(!os_rename_file(os_file_prefix(src_dir), os_file_prefix(link_src_dir), transaction))
+		{
+			Server->Log(L"Could not rename folder \""+src_dir+L"\" to \""+link_src_dir+L"\"", LL_ERROR);
+			os_finish_transaction(transaction);
+			backup_dao.removeDirectoryLink(clientid, src_dir);
+			backup_dao.removeDirectoryLink(clientid, target_dir);
+			return false;
+		}
+
+		if(!os_link_symbolic(os_file_prefix(link_src_dir), os_file_prefix(src_dir), transaction))
+		{
+			Server->Log(L"Could not create a symbolic link at \""+src_dir+L"\" to \""+link_src_dir+L"\"", LL_ERROR);
+			os_rename_file(link_src_dir, src_dir, transaction);
+			os_finish_transaction(transaction);
+			backup_dao.removeDirectoryLink(clientid, src_dir);
+			backup_dao.removeDirectoryLink(clientid, target_dir);
+			return false;
+		}
+
+		if(with_transaction)
+		{
+			if(!os_finish_transaction(transaction))
+			{
+				Server->Log("Error finishing filesystem transaction", LL_ERROR);
+				backup_dao.removeDirectoryLink(clientid, src_dir);
+				backup_dao.removeDirectoryLink(clientid, target_dir);
+				return false;
+			}
+		}
+		else
+		{
+			backup_dao.removeDirectoryLinkJournalEntry(replay_entry_id);
+		}
+	}
+	else
+	{
+		return false;
+	}
+
+	if(!os_link_symbolic(os_file_prefix(link_src_dir), os_file_prefix(target_dir)))
+	{
+		Server->Log(L"Error creating symbolic link from \"" + link_src_dir +L"\" to \"" +
+			target_dir+L"\" -2", LL_ERROR);
+
+		backup_dao.removeDirectoryLink(clientid, target_dir);
+
+		if(refcount_bigger_one)
+		{
+			backup_dao.removeDirectoryLinkGlob(clientid, escape_glob_sql(target_dir)+os_file_sep()+L"*");
+		}
+
+		return false;
+	}
+
+	return true;
+}
+
+bool replay_directory_link_journal( ServerBackupDao& backup_dao )
+{
+	IScopedLock lock(dir_link_mutex);
+
+	std::vector<ServerBackupDao::JournalEntry> journal_entries = backup_dao.getDirectoryLinkJournalEntries();
+
+	bool has_error=false;
+
+	for(size_t i=0;i<journal_entries.size();++i)
+	{
+		const ServerBackupDao::JournalEntry& je = journal_entries[i];
+
+		std::wstring symlink_real_target;
+
+		if(!os_is_symlink(je.linkname)
+			|| (os_get_symlink_target(je.linkname, symlink_real_target) && symlink_real_target!=je.linktarget) )
+		{
+			if(os_directory_exists(je.linktarget))
+			{
+				os_remove_symlink_dir(os_file_prefix(je.linkname));
+				if(!os_link_symbolic(os_file_prefix(je.linktarget), os_file_prefix(je.linkname)))
+				{
+					Server->Log(L"Error replaying symlink journal: Could create link at \""+je.linkname+L"\" to \""+je.linktarget+L"\"", LL_ERROR);
+					has_error=true;
+				}
+			}
+		}
+	}
+
+	backup_dao.removeDirectoryLinkJournalEntries();
+
+	return has_error;
+}
+
+namespace
+{
+	struct SSymlinkCallbackData
+	{
+		SSymlinkCallbackData(ServerBackupDao* backup_dao,
+			int clientid, bool with_transaction)
+			: backup_dao(backup_dao), clientid(clientid),
+			with_transaction(with_transaction)
+		{
+
+		}
+
+		ServerBackupDao* backup_dao;
+		int clientid;
+		bool with_transaction;
+	};
+
+	bool symlink_callback(const std::wstring &path, void* userdata)
+	{
+		SSymlinkCallbackData* data = reinterpret_cast<SSymlinkCallbackData*>(userdata);
+
+		std::wstring pool_path;
+		if(!os_get_symlink_target(path, pool_path))
+		{
+			Server->Log(L"Error getting symlink path in pool of \""+path+L"\"", LL_ERROR);
+			return false;
+		}
+
+		std::wstring pool_name = ExtractFileName(pool_path);
+
+		if(pool_name.empty())
+		{
+			Server->Log(L"Error extracting pool name from pool path \""+pool_path+L"\"", LL_ERROR);
+			return false;
+		}
+
+		std::wstring target_raw;
+		if(next(path,0, os_file_prefix(L"")))
+		{
+			target_raw = path.substr(os_file_prefix(L"").size());
+		}
+		else
+		{
+			target_raw = path;
+		}
+
+		if(data->with_transaction)
+		{
+			data->backup_dao->BeginWriteTransaction();
+		}		
+
+		data->backup_dao->removeDirectoryLink(data->clientid, target_raw);
+
+		if(data->backup_dao->getLastChanges()>0)
+		{
+			bool ret = true;
+			if(data->backup_dao->getDirectoryRefcount(data->clientid, pool_name)==0)
+			{
+				ret = remove_directory_link_dir(path, *data->backup_dao, data->clientid, false, false);
+				ret = ret && os_remove_dir(os_file_prefix(pool_path));
+
+				if(!ret)
+				{
+					Server->Log(L"Error removing directory link \""+path+L"\" with pool path \""+pool_path+L"\"", LL_ERROR);
+				}
+			}
+			else
+			{
+				data->backup_dao->removeDirectoryLinkGlob(data->clientid, escape_glob_sql(target_raw)+os_file_sep()+L"*");
+			}
+		}
+		else
+		{
+			Server->Log(L"Directory link \""+path+L"\" with pool path \""+pool_path+L"\" not found in database. Deleting symlink only.", LL_WARNING);
+		}
+		
+
+		if(!os_remove_symlink_dir(os_file_prefix(path)))
+		{
+			Server->Log(L"Error removing symlink dir \""+path+L"\"", LL_ERROR);
+		}
+
+		if(data->with_transaction)
+		{
+			data->backup_dao->endTransaction();
+		}
+
+		return true;
+	}
+}
+
+bool remove_directory_link_dir(const std::wstring &path, ServerBackupDao& backup_dao, int clientid, bool delete_root, bool with_transaction)
+{
+	IScopedLock lock(dir_link_mutex);
+
+	SSymlinkCallbackData userdata(&backup_dao, clientid, with_transaction);
+	return os_remove_nonempty_dir(os_file_prefix(path), symlink_callback, &userdata, delete_root);
+}
+
+void init_dir_link_mutex()
+{
+	dir_link_mutex=Server->createMutex();
+}
+
+void destroy_dir_link_mutex()
+{
+	Server->destroy(dir_link_mutex);
+}