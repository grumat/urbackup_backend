#ifndef SERVER_SETTINS_H
#define SERVER_SETTINS_H

#include "../Interface/SettingsReader.h"
#include "../Interface/Database.h"
#include "../Interface/Mutex.h"

namespace
{
	const char* image_file_format_vhd = "vhd";
	const char* image_file_format_vhdz = "vhdz";
}

struct SSettings
{
	int clientid;
	std::wstring backupfolder;
	std::wstring backupfolder_uncompr;
	int update_freq_incr;
	int update_freq_full;
	int update_freq_image_full;
	int update_freq_image_incr;
	int max_file_incr;
	int min_file_incr;
	int max_file_full;
	int min_file_full;
	int min_image_incr;
	int max_image_incr;
	int min_image_full;
	int max_image_full;
	bool no_images;
	bool no_file_backups;
	bool overwrite;
	bool allow_overwrite;
	bool autoshutdown;
	int startup_backup_delay;
	bool download_client;
	bool autoupdate_clients;
	int max_sim_backups;
	int max_active_clients;
	std::string backup_window_incr_file;
	std::string backup_window_full_file;
	std::string backup_window_incr_image;
	std::string backup_window_full_image;
	std::wstring computername;
	std::wstring exclude_files;
	std::wstring include_files;
	std::wstring default_dirs;
	std::string cleanup_window;
	bool allow_pause;
	bool allow_starting_full_file_backups;
	bool allow_starting_incr_file_backups;
	bool allow_starting_full_image_backups;
	bool allow_starting_incr_image_backups;
	bool allow_config_paths;
	bool allow_log_view;
	bool allow_tray_exit;
	std::string image_letters;
	bool backup_database;
	std::string internet_server;
	bool client_set_settings;
	unsigned short internet_server_port;
	std::string internet_authkey;
	bool internet_full_file_backups;
	bool internet_image_backups;
	bool internet_encrypt;
	bool internet_compress;
	int internet_compression_level;
	int local_speed;
	int internet_speed;
	int global_internet_speed;
	int global_local_speed;
	bool internet_mode_enabled;
	bool silent_update;
	bool use_tmpfiles;
	bool use_tmpfiles_images;
	std::wstring tmpdir;
	std::string local_full_file_transfer_mode;
	std::string internet_full_file_transfer_mode;
	std::string local_incr_file_transfer_mode;
	std::string internet_incr_file_transfer_mode;
	std::string local_image_transfer_mode;
	std::string internet_image_transfer_mode;
	size_t file_hash_collect_amount;
	size_t file_hash_collect_timeout;
	size_t file_hash_collect_cachesize;
	size_t update_stats_cachesize;
	std::string global_soft_fs_quota;
	std::string filescache_type;
	int64 filescache_size;
	int suspend_index_limit;
	std::string client_quota;
	bool end_to_end_file_backup_verification;
	bool internet_calculate_filehashes_on_client;
	bool use_incremental_symlinks;
	std::string image_file_format;
	bool trust_client_hashes;
	bool internet_connect_always;
	bool show_server_updates;
<<<<<<< HEAD
	std::string server_url;
	std::string client_access_key;
=======
	bool verify_using_client_hashes;
>>>>>>> 70d2b5f9
};

struct STimeSpan
{
	STimeSpan(void): dayofweek(-1) {}
	STimeSpan(int dayofweek, float start_hour, float stop_hour):dayofweek(dayofweek), start_hour(start_hour), stop_hour(stop_hour) {}
	STimeSpan(float start_hour, float stop_hour):dayofweek(0), start_hour(start_hour), stop_hour(stop_hour) {}
	int dayofweek;
	float start_hour;
	float stop_hour;
};

class ServerSettings;

struct SSettingsCacheItem
{
	SSettings* settings;
	size_t refcount;
	bool needs_update;
};

class ServerSettings
{
public:
	ServerSettings(IDatabase *db, int pClientid=-1);
	~ServerSettings(void);

	void update(bool force_update);

	void doUpdate(void);
	
	SSettings *getSettings(bool *was_updated=NULL);

	static void init_mutex(void);
	static void destroy_mutex(void);
	static void clear_cache();
	static void updateAll(void);
	static std::string generateRandomAuthKey(size_t len=10);
	static std::string generateRandomBinaryKey(void);

	std::vector<STimeSpan> getBackupWindowIncrFile(void);
	std::vector<STimeSpan> getBackupWindowFullFile(void);
	std::vector<STimeSpan> getBackupWindowIncrImage(void);
	std::vector<STimeSpan> getBackupWindowFullImage(void);

	std::vector<STimeSpan> getCleanupWindow(void);
	std::vector<std::string> getBackupVolumes(const std::string& all_volumes);

	int getUpdateFreqImageIncr();
	int getUpdateFreqFileIncr();
	int getUpdateFreqImageFull();
	int getUpdateFreqFileFull();

private:
	void operator=(const ServerSettings& other){};
	ServerSettings(const ServerSettings& other){};

	std::vector<STimeSpan> getWindow(std::string window);
	float parseTimeDet(std::string t);
	STimeSpan parseTime(std::string t);
	int parseDayOfWeek(std::string dow);
	void readSettingsDefault(void);
	void readSettingsClient(void);
	void readBoolClientSetting(const std::string &name, bool *output);
	void readStringClientSetting(const std::string &name, std::string *output);
	void readIntClientSetting(const std::string &name, int *output);
	void readSizeClientSetting(const std::string &name, size_t *output);
	void createSettingsReaders();
	void updateInternal(bool* was_updated);

	SSettingsCacheItem* settings_cache;
	SSettings* local_settings;

	ISettingsReader *settings_default;
	ISettingsReader *settings_client;
	IDatabase* db;

	volatile bool do_update;

	int clientid;

	static std::map<ServerSettings*, bool> g_settings;
	static std::map<int, SSettingsCacheItem> g_settings_cache;
	static IMutex *g_mutex;
};


#endif //SERVER_SETTINS_H
<|MERGE_RESOLUTION|>--- conflicted
+++ resolved
@@ -1,193 +1,190 @@
-#ifndef SERVER_SETTINS_H
-#define SERVER_SETTINS_H
-
-#include "../Interface/SettingsReader.h"
-#include "../Interface/Database.h"
-#include "../Interface/Mutex.h"
-
-namespace
-{
-	const char* image_file_format_vhd = "vhd";
-	const char* image_file_format_vhdz = "vhdz";
-}
-
-struct SSettings
-{
-	int clientid;
-	std::wstring backupfolder;
-	std::wstring backupfolder_uncompr;
-	int update_freq_incr;
-	int update_freq_full;
-	int update_freq_image_full;
-	int update_freq_image_incr;
-	int max_file_incr;
-	int min_file_incr;
-	int max_file_full;
-	int min_file_full;
-	int min_image_incr;
-	int max_image_incr;
-	int min_image_full;
-	int max_image_full;
-	bool no_images;
-	bool no_file_backups;
-	bool overwrite;
-	bool allow_overwrite;
-	bool autoshutdown;
-	int startup_backup_delay;
-	bool download_client;
-	bool autoupdate_clients;
-	int max_sim_backups;
-	int max_active_clients;
-	std::string backup_window_incr_file;
-	std::string backup_window_full_file;
-	std::string backup_window_incr_image;
-	std::string backup_window_full_image;
-	std::wstring computername;
-	std::wstring exclude_files;
-	std::wstring include_files;
-	std::wstring default_dirs;
-	std::string cleanup_window;
-	bool allow_pause;
-	bool allow_starting_full_file_backups;
-	bool allow_starting_incr_file_backups;
-	bool allow_starting_full_image_backups;
-	bool allow_starting_incr_image_backups;
-	bool allow_config_paths;
-	bool allow_log_view;
-	bool allow_tray_exit;
-	std::string image_letters;
-	bool backup_database;
-	std::string internet_server;
-	bool client_set_settings;
-	unsigned short internet_server_port;
-	std::string internet_authkey;
-	bool internet_full_file_backups;
-	bool internet_image_backups;
-	bool internet_encrypt;
-	bool internet_compress;
-	int internet_compression_level;
-	int local_speed;
-	int internet_speed;
-	int global_internet_speed;
-	int global_local_speed;
-	bool internet_mode_enabled;
-	bool silent_update;
-	bool use_tmpfiles;
-	bool use_tmpfiles_images;
-	std::wstring tmpdir;
-	std::string local_full_file_transfer_mode;
-	std::string internet_full_file_transfer_mode;
-	std::string local_incr_file_transfer_mode;
-	std::string internet_incr_file_transfer_mode;
-	std::string local_image_transfer_mode;
-	std::string internet_image_transfer_mode;
-	size_t file_hash_collect_amount;
-	size_t file_hash_collect_timeout;
-	size_t file_hash_collect_cachesize;
-	size_t update_stats_cachesize;
-	std::string global_soft_fs_quota;
-	std::string filescache_type;
-	int64 filescache_size;
-	int suspend_index_limit;
-	std::string client_quota;
-	bool end_to_end_file_backup_verification;
-	bool internet_calculate_filehashes_on_client;
-	bool use_incremental_symlinks;
-	std::string image_file_format;
-	bool trust_client_hashes;
-	bool internet_connect_always;
-	bool show_server_updates;
-<<<<<<< HEAD
-	std::string server_url;
-	std::string client_access_key;
-=======
-	bool verify_using_client_hashes;
->>>>>>> 70d2b5f9
-};
-
-struct STimeSpan
-{
-	STimeSpan(void): dayofweek(-1) {}
-	STimeSpan(int dayofweek, float start_hour, float stop_hour):dayofweek(dayofweek), start_hour(start_hour), stop_hour(stop_hour) {}
-	STimeSpan(float start_hour, float stop_hour):dayofweek(0), start_hour(start_hour), stop_hour(stop_hour) {}
-	int dayofweek;
-	float start_hour;
-	float stop_hour;
-};
-
-class ServerSettings;
-
-struct SSettingsCacheItem
-{
-	SSettings* settings;
-	size_t refcount;
-	bool needs_update;
-};
-
-class ServerSettings
-{
-public:
-	ServerSettings(IDatabase *db, int pClientid=-1);
-	~ServerSettings(void);
-
-	void update(bool force_update);
-
-	void doUpdate(void);
-	
-	SSettings *getSettings(bool *was_updated=NULL);
-
-	static void init_mutex(void);
-	static void destroy_mutex(void);
-	static void clear_cache();
-	static void updateAll(void);
-	static std::string generateRandomAuthKey(size_t len=10);
-	static std::string generateRandomBinaryKey(void);
-
-	std::vector<STimeSpan> getBackupWindowIncrFile(void);
-	std::vector<STimeSpan> getBackupWindowFullFile(void);
-	std::vector<STimeSpan> getBackupWindowIncrImage(void);
-	std::vector<STimeSpan> getBackupWindowFullImage(void);
-
-	std::vector<STimeSpan> getCleanupWindow(void);
-	std::vector<std::string> getBackupVolumes(const std::string& all_volumes);
-
-	int getUpdateFreqImageIncr();
-	int getUpdateFreqFileIncr();
-	int getUpdateFreqImageFull();
-	int getUpdateFreqFileFull();
-
-private:
-	void operator=(const ServerSettings& other){};
-	ServerSettings(const ServerSettings& other){};
-
-	std::vector<STimeSpan> getWindow(std::string window);
-	float parseTimeDet(std::string t);
-	STimeSpan parseTime(std::string t);
-	int parseDayOfWeek(std::string dow);
-	void readSettingsDefault(void);
-	void readSettingsClient(void);
-	void readBoolClientSetting(const std::string &name, bool *output);
-	void readStringClientSetting(const std::string &name, std::string *output);
-	void readIntClientSetting(const std::string &name, int *output);
-	void readSizeClientSetting(const std::string &name, size_t *output);
-	void createSettingsReaders();
-	void updateInternal(bool* was_updated);
-
-	SSettingsCacheItem* settings_cache;
-	SSettings* local_settings;
-
-	ISettingsReader *settings_default;
-	ISettingsReader *settings_client;
-	IDatabase* db;
-
-	volatile bool do_update;
-
-	int clientid;
-
-	static std::map<ServerSettings*, bool> g_settings;
-	static std::map<int, SSettingsCacheItem> g_settings_cache;
-	static IMutex *g_mutex;
-};
-
-
-#endif //SERVER_SETTINS_H
+#ifndef SERVER_SETTINS_H
+#define SERVER_SETTINS_H
+
+#include "../Interface/SettingsReader.h"
+#include "../Interface/Database.h"
+#include "../Interface/Mutex.h"
+
+namespace
+{
+	const char* image_file_format_vhd = "vhd";
+	const char* image_file_format_vhdz = "vhdz";
+}
+
+struct SSettings
+{
+	int clientid;
+	std::wstring backupfolder;
+	std::wstring backupfolder_uncompr;
+	int update_freq_incr;
+	int update_freq_full;
+	int update_freq_image_full;
+	int update_freq_image_incr;
+	int max_file_incr;
+	int min_file_incr;
+	int max_file_full;
+	int min_file_full;
+	int min_image_incr;
+	int max_image_incr;
+	int min_image_full;
+	int max_image_full;
+	bool no_images;
+	bool no_file_backups;
+	bool overwrite;
+	bool allow_overwrite;
+	bool autoshutdown;
+	int startup_backup_delay;
+	bool download_client;
+	bool autoupdate_clients;
+	int max_sim_backups;
+	int max_active_clients;
+	std::string backup_window_incr_file;
+	std::string backup_window_full_file;
+	std::string backup_window_incr_image;
+	std::string backup_window_full_image;
+	std::wstring computername;
+	std::wstring exclude_files;
+	std::wstring include_files;
+	std::wstring default_dirs;
+	std::string cleanup_window;
+	bool allow_pause;
+	bool allow_starting_full_file_backups;
+	bool allow_starting_incr_file_backups;
+	bool allow_starting_full_image_backups;
+	bool allow_starting_incr_image_backups;
+	bool allow_config_paths;
+	bool allow_log_view;
+	bool allow_tray_exit;
+	std::string image_letters;
+	bool backup_database;
+	std::string internet_server;
+	bool client_set_settings;
+	unsigned short internet_server_port;
+	std::string internet_authkey;
+	bool internet_full_file_backups;
+	bool internet_image_backups;
+	bool internet_encrypt;
+	bool internet_compress;
+	int internet_compression_level;
+	int local_speed;
+	int internet_speed;
+	int global_internet_speed;
+	int global_local_speed;
+	bool internet_mode_enabled;
+	bool silent_update;
+	bool use_tmpfiles;
+	bool use_tmpfiles_images;
+	std::wstring tmpdir;
+	std::string local_full_file_transfer_mode;
+	std::string internet_full_file_transfer_mode;
+	std::string local_incr_file_transfer_mode;
+	std::string internet_incr_file_transfer_mode;
+	std::string local_image_transfer_mode;
+	std::string internet_image_transfer_mode;
+	size_t file_hash_collect_amount;
+	size_t file_hash_collect_timeout;
+	size_t file_hash_collect_cachesize;
+	size_t update_stats_cachesize;
+	std::string global_soft_fs_quota;
+	std::string filescache_type;
+	int64 filescache_size;
+	int suspend_index_limit;
+	std::string client_quota;
+	bool end_to_end_file_backup_verification;
+	bool internet_calculate_filehashes_on_client;
+	bool use_incremental_symlinks;
+	std::string image_file_format;
+	bool trust_client_hashes;
+	bool internet_connect_always;
+	bool show_server_updates;
+	std::string server_url;
+	bool verify_using_client_hashes;
+	std::string client_access_key;
+};
+
+struct STimeSpan
+{
+	STimeSpan(void): dayofweek(-1) {}
+	STimeSpan(int dayofweek, float start_hour, float stop_hour):dayofweek(dayofweek), start_hour(start_hour), stop_hour(stop_hour) {}
+	STimeSpan(float start_hour, float stop_hour):dayofweek(0), start_hour(start_hour), stop_hour(stop_hour) {}
+	int dayofweek;
+	float start_hour;
+	float stop_hour;
+};
+
+class ServerSettings;
+
+struct SSettingsCacheItem
+{
+	SSettings* settings;
+	size_t refcount;
+	bool needs_update;
+};
+
+class ServerSettings
+{
+public:
+	ServerSettings(IDatabase *db, int pClientid=-1);
+	~ServerSettings(void);
+
+	void update(bool force_update);
+
+	void doUpdate(void);
+	
+	SSettings *getSettings(bool *was_updated=NULL);
+
+	static void init_mutex(void);
+	static void destroy_mutex(void);
+	static void clear_cache();
+	static void updateAll(void);
+	static std::string generateRandomAuthKey(size_t len=10);
+	static std::string generateRandomBinaryKey(void);
+
+	std::vector<STimeSpan> getBackupWindowIncrFile(void);
+	std::vector<STimeSpan> getBackupWindowFullFile(void);
+	std::vector<STimeSpan> getBackupWindowIncrImage(void);
+	std::vector<STimeSpan> getBackupWindowFullImage(void);
+
+	std::vector<STimeSpan> getCleanupWindow(void);
+	std::vector<std::string> getBackupVolumes(const std::string& all_volumes);
+
+	int getUpdateFreqImageIncr();
+	int getUpdateFreqFileIncr();
+	int getUpdateFreqImageFull();
+	int getUpdateFreqFileFull();
+
+private:
+	void operator=(const ServerSettings& other){};
+	ServerSettings(const ServerSettings& other){};
+
+	std::vector<STimeSpan> getWindow(std::string window);
+	float parseTimeDet(std::string t);
+	STimeSpan parseTime(std::string t);
+	int parseDayOfWeek(std::string dow);
+	void readSettingsDefault(void);
+	void readSettingsClient(void);
+	void readBoolClientSetting(const std::string &name, bool *output);
+	void readStringClientSetting(const std::string &name, std::string *output);
+	void readIntClientSetting(const std::string &name, int *output);
+	void readSizeClientSetting(const std::string &name, size_t *output);
+	void createSettingsReaders();
+	void updateInternal(bool* was_updated);
+
+	SSettingsCacheItem* settings_cache;
+	SSettings* local_settings;
+
+	ISettingsReader *settings_default;
+	ISettingsReader *settings_client;
+	IDatabase* db;
+
+	volatile bool do_update;
+
+	int clientid;
+
+	static std::map<ServerSettings*, bool> g_settings;
+	static std::map<int, SSettingsCacheItem> g_settings_cache;
+	static IMutex *g_mutex;
+};
+
+
+#endif //SERVER_SETTINS_H