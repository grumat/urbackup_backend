--- conflicted
+++ resolved
@@ -1,363 +1,361 @@
-#pragma once
-
-#include "../Interface/Thread.h"
-#include "../Interface/Database.h"
-#include "../Interface/Query.h"
-#include "../Interface/SettingsReader.h"
-#include "../Interface/Mutex.h"
-#include "../Interface/ThreadPool.h"
-#include "../urlplugin/IUrlFactory.h"
-#include "fileclient/FileClient.h"
-#include "fileclient/FileClientChunked.h"
-#include "../urbackupcommon/os_functions.h"
-#include "server_hash.h"
-#include "server_prepare_hash.h"
-#include "server_status.h"
-#include "../urbackupcommon/sha2/sha2.h"
-#include "../urbackupcommon/fileclient/tcpstack.h"
-#include "server_settings.h"
-
-#include <memory>
-#include "server_continuous.h"
-
-class ServerVHDWriter;
-class IFile;
-class IPipe;
-class ServerPingThread;
-class FileClient;
-class IPipeThrottler;
-class ServerHashExisting;
-class BackupServerContinuous;
-
-struct SBackup
-{
-	int incremental;
-	std::wstring path;
-	int incremental_ref;
-	std::wstring complete;
-	bool is_complete;
-	bool is_resumed;
-	int backupid;
-	int64 indexing_time_ms;
-	int64 backup_time_ms;
-};
-
-struct SContinuousSequence
-{
-	SContinuousSequence(int64 id, int64 next)
-		: id(id), next(next)
-	{
-
-	}
-	int64 id;
-	int64 next;
-};
-
-const int c_group_default = 0;
-const int c_group_continuous = 1;
-
-class BackupServerGet : public IThread, public FileClientChunked::ReconnectionCallback,
-	public FileClient::ReconnectionCallback, public INotEnoughSpaceCallback,
-	public FileClient::NoFreeSpaceCallback, public FileClientChunked::NoFreeSpaceCallback,
-	public FileClient::ProgressLogCallback
-{
-	friend class ServerHashExisting;
-public:
-	BackupServerGet(IPipe *pPipe, sockaddr_in pAddr, const std::wstring &pName, bool internet_connection, bool use_snapshots, bool use_reflink);
-	~BackupServerGet(void);
-
-	void operator()(void);
-
-	bool sendClientMessage(const std::string &msg, const std::string &retok, const std::wstring &errmsg, unsigned int timeout, bool logerr=true, int max_loglevel=LL_ERROR, bool *retok_err=NULL, std::string* retok_str=NULL);
-	bool sendClientMessageRetry(const std::string &msg, const std::string &retok, const std::wstring &errmsg, unsigned int timeout, size_t retry=0, bool logerr=true, int max_loglevel=LL_ERROR, bool *retok_err=NULL, std::string* retok_str=NULL);
-	std::string sendClientMessage(const std::string &msg, const std::wstring &errmsg, unsigned int timeout, bool logerr=true, int max_loglevel=LL_ERROR);
-	std::string sendClientMessageRetry(const std::string &msg, const std::wstring &errmsg, unsigned int timeout, size_t retry=0, bool logerr=true, int max_loglevel=LL_ERROR);
-	void sendToPipe(const std::string &msg);
-	int getPCDone(void);
-	int64 getETAms();
-
-	sockaddr_in getClientaddr(void);
-
-	static void init_mutex(void);
-	static void destroy_mutex(void);
-
-	static bool isInBackupWindow(std::vector<STimeSpan> bw);
-	static MailServer getMailServerSettings(void);
-	static bool sendMailToAdmins(const std::string& subj, const std::string& message);
-
-	static int getNumberOfRunningBackups(void);
-	static int getNumberOfRunningFileBackups(void);
-	static int getClientID(IDatabase *db, const std::wstring &clientname, ServerSettings *server_settings, bool *new_client);
-
-	IPipe *getClientCommandConnection(int timeoutms=10000, std::string* clientaddr=NULL);
-
-	virtual IPipe * new_fileclient_connection(void);
-
-	virtual bool handle_not_enough_space(const std::wstring &path);
-
-	static IFile *getTemporaryFileRetry(bool use_tmpfiles, const std::wstring& tmpfile_path, int clientid);
-
-	static void destroyTemporaryFile(IFile *tmp);
-
-	static std::wstring convertToOSPathFromFileClient(std::wstring path);
-
-<<<<<<< HEAD
-	void addContinuousChanges(const std::string& data);
-
-	_u32 getClientFilesrvConnection(FileClient *fc, ServerSettings* server_settings, int timeoutms=10000);
-
-	bool getClientChunkedFilesrvConnection(std::auto_ptr<FileClientChunked>& fc_chunked, ServerSettings* server_settings, int timeoutms=10000);
-
-	int getFilesrvProtocolVersion()
-	{
-		return filesrv_protocol_version;
-	}
-
-	bool isOnInternetConnection()
-	{
-		return internet_connection;
-	}
-=======
-	virtual void log_progress( const std::string& fn, int64 total, int64 downloaded, int64 speed_bps );
->>>>>>> 70d2b5f9
-
-private:
-	void unloadSQL(void);
-	void prepareSQL(void);
-	void updateLastseen(void);
-	bool isUpdateFull(void);
-	bool isUpdateIncr(void);
-	bool isUpdateFullImage(void);
-	bool isUpdateIncrImage(void);
-	bool isUpdateFullImage(const std::string &letter);
-	bool isUpdateIncrImage(const std::string &letter);
-	bool doFullBackup(bool with_hashes, int group, bool &disk_error, bool &log_backup);
-	int createBackupSQL(int incremental, int clientid, std::wstring path, bool resumed, int64 indexing_time_ms, int group);
-	void hashFile(std::wstring dstpath, std::wstring hashpath, IFile *fd, IFile *hashoutput, std::string old_file);
-	
-	void notifyClientBackupSuccessfull(void);
-	bool request_filelist_construct(bool full, bool resume, int group, bool with_token, bool& no_backup_dirs, bool& connect_fail);
-	bool link_file(const std::wstring &fn, const std::wstring &short_fn, const std::wstring &curr_path, const std::wstring &os_path, const std::string& sha2, _i64 filesize, bool add_sql, const FileMetadata& metadata);
-	bool doIncrBackup(bool with_hashes, bool intra_file_diffs, bool on_snapshot, bool use_directory_links, int group, bool &disk_error, bool &log_backup, bool& r_incremental, bool& r_resumed);
-
-	void getTokenFile(FileClient &fc, bool hashed_transfer );
-
-	void calculateEtaFileBackup( int64 &last_eta_update, int64 ctime, FileClient &fc, FileClientChunked* fc_chunked, int64 linked_bytes, int64 &last_eta_received_bytes, double &eta_estimated_speed, _i64 files_size );
-
-	std::string clientlistName(int group, bool new_list=false);
-
-	SBackup getLastIncremental(int group);
-	SBackup getLastFullDurations(void);
-	bool hasChange(size_t line, const std::vector<size_t> &diffs);
-	void updateLastBackup(void);
-	void updateLastImageBackup(void);
-	void sendClientBackupIncrIntervall(void);
-	void sendSettings(void);
-	bool getClientSettings(bool& doesnt_exist);
-	bool updateClientSetting(const std::wstring &key, const std::wstring &value);
-	void setBackupComplete(void);
-	void setBackupDone(void);
-	void setBackupImageComplete(void);
-	void sendClientLogdata(void);
-	std::wstring getUserRights(int userid, std::string domain);
-	void saveClientLogdata(int image, int incremental, bool r_success, bool resumed);
-	void sendLogdataMail(bool r_success, int image, int incremental, bool resumed, int errors, int warnings, int infos, std::wstring &data);
-	bool doImage(const std::string &pLetter, const std::wstring &pParentvhd, int incremental, int incremental_ref, bool transfer_checksum, std::string image_file_format);
-	std::string getMBR(const std::wstring &dl);
-	unsigned int writeMBR(ServerVHDWriter *vhdfile, uint64 volsize);
-	int createBackupImageSQL(int incremental, int incremental_ref, int clientid, std::wstring path, std::string letter);
-	SBackup getLastIncrementalImage(const std::string &letter);
-	void updateRunning(bool image);
-	void checkClientVersion(void);
-	bool sendFile(IPipe *cc, IFile *f, int timeout);
-	bool isBackupsRunningOkay(bool incr, bool file);
-	void startBackupRunning(bool file);
-	void stopBackupRunning(bool file);
-
-	void sendBackupOkay(bool b_okay);
-	void waitForFileThreads(void);
-
-	bool deleteFilesInSnapshot(const std::string clientlist_fn, const std::vector<size_t> &deleted_ids, std::wstring snapshot_path, bool no_error);
-
-	std::wstring fixFilenameForOS(const std::wstring& fn);
-
-	void saveImageAssociation(int image_id, int assoc_id);
-	
-	std::wstring constructImagePath(const std::wstring &letter, std::string image_file_format);
-	bool constructBackupPath(bool with_hashes, bool on_snapshot, bool create_fs);
-	bool constructBackupPathCdp();
-	
-	static std::string remLeadingZeros(std::string t);
-	bool updateCapabilities(void);
-
-
-	_i64 getIncrementalSize(IFile *f, const std::vector<size_t> &diffs, bool all=false);
-
-	int64 updateNextblock(int64 nextblock, int64 currblock, sha256_ctx *shactx, unsigned char *zeroblockdata, bool parent_fn, ServerVHDWriter *parentfile, IFile *hashfile, IFile *parenthashfile, unsigned int blocksize, int64 mbr_offset, int64 vhd_blocksize, bool &warned_about_parenthashfile_error);
-
-	IPipeThrottler *getThrottler(size_t speed_bps);
-
-	void update_sql_intervals(bool update_sql);
-
-	bool verify_file_backup(IFile *fileentries);
-
-	std::string getSHA256(const std::wstring& fn);
-	std::string getSHA512(const std::wstring& fn);
-
-	void logVssLogdata(void);
-
-	bool createDirectoryForClient(void);
-
-	void createHashThreads(bool use_reflink);
-	void destroyHashThreads();
-
-	void copyFile(const std::wstring& source, const std::wstring& dest,
-		const std::wstring& hash_src, const std::wstring& hash_dest,
-		const FileMetadata& metadata);
-
-	unsigned int exponentialBackoffTime(size_t count, unsigned int sleeptime, unsigned div);
-	bool exponentialBackoff(size_t count, int64 lasttime, unsigned int sleeptime, unsigned div);
-	unsigned int exponentialBackoffTimeImage();
-	unsigned int exponentialBackoffTimeFile();
-	bool exponentialBackoffImage();
-	bool exponentialBackoffFile();
-	bool exponentialBackoffCdp();
-
-	bool authenticatePubKey();
-
-	void addExistingHash(const std::wstring& fullpath, const std::wstring& hashpath, const std::string& shahash, int64 filesize);
-
-	void addExistingHashesToDb();
-
-	void run_script(std::wstring name, const std::wstring& params);
-
-	SSettings curr_intervals;
-
-	IPipe *pipe;
-	IDatabase *db;
-
-	sockaddr_in clientaddr;
-	IMutex *clientaddr_mutex;
-	std::wstring clientname;
-	
-	std::wstring backuppath;
-	std::wstring dir_pool_path;
-	std::wstring backuppath_hashes;
-	std::wstring backuppath_single;
-
-	std::wstring tmpfile_path;
-	static size_t tmpfile_num;
-	static IMutex *tmpfile_mutex;
-
-	int clientid;
-	int backupid;
-
-	ISettingsReader *settings;
-	ISettingsReader *settings_client;
-	ServerSettings *server_settings;
-
-	IQuery *q_update_lastseen;
-	IQuery *q_update_full;
-	IQuery *q_update_incr;
-	IQuery *q_create_backup;
-	IQuery *q_get_last_incremental;
-	IQuery *q_set_last_backup;
-	IQuery *q_update_setting;
-	IQuery *q_insert_setting;
-	IQuery *q_set_complete;
-	IQuery *q_update_image_full;
-	IQuery *q_update_image_incr;
-	IQuery *q_create_backup_image;
-	IQuery *q_set_image_complete;
-	IQuery *q_set_last_image_backup;
-	IQuery *q_get_last_incremental_image;
-	IQuery *q_set_image_size;
-	IQuery *q_update_running_file;
-	IQuery *q_update_running_image;
-	IQuery *q_update_images_size;
-	IQuery *q_set_done;
-	IQuery *q_save_logdata;
-	IQuery *q_get_unsent_logdata;
-	IQuery *q_set_logdata_sent;
-	IQuery *q_save_image_assoc;
-	IQuery *q_get_users;
-	IQuery *q_get_rights;
-	IQuery *q_get_report_settings;
-	IQuery *q_format_unixtime;
-	IQuery *q_get_last_incremental_complete;
-
-	int link_logcnt;
-
-	IPipe *hashpipe;
-	IPipe *hashpipe_prepare;
-
-	ServerPingThread *pingthread;
-	THREADPOOL_TICKET pingthread_ticket;
-
-	SStatus status;
-	bool has_error;
-
-	bool r_incremental;
-	
-	bool can_backup_images;
-
-	bool do_full_backup_now;
-	bool do_incr_backup_now;
-	bool do_update_settings;
-	bool do_full_image_now;
-	bool do_incr_image_now;
-	bool cdp_needs_sync;
-
-	static int running_backups;
-	static int running_file_backups;
-	static IMutex *running_backup_mutex;
-
-	int filesrv_protocol_version;
-	int file_protocol_version;
-	int file_protocol_version_v2;
-	int set_settings_version;
-	volatile bool internet_connection;
-	int image_protocol_version;
-	int update_version;
-	std::string all_volumes;
-	int eta_version;
-	int cdp_version;
-
-	bool use_snapshots;
-	bool use_reflink;
-	bool use_tmpfiles;
-	bool use_tmpfiles_images;
-
-	CTCPStack tcpstack;
-
-	IMutex* throttle_mutex;
-	IPipeThrottler *client_throttler;
-
-	BackupServerHash *bsh;
-	THREADPOOL_TICKET bsh_ticket;
-	BackupServerPrepareHash *bsh_prepare;
-	THREADPOOL_TICKET bsh_prepare_ticket;
-	BackupServerHash *local_hash;
-	int hash_thread_refcount;
-
-	int64 last_image_backup_try;
-	size_t count_image_backup_try;
-
-	int64 last_file_backup_try;
-	size_t count_file_backup_try;
-
-	int64 last_cdp_backup_try;
-	size_t count_cdp_backup_try;
-
-	std::string session_identity;
-
-	ServerBackupDao* backup_dao;
-
-	IMutex* hash_existing_mutex;
-	std::vector<ServerBackupDao::SFileEntry> hash_existing;
-
-	IMutex* continuous_mutex;
-	std::auto_ptr<BackupServerContinuous> continuous_update;
-	THREADPOOL_TICKET continuous_thread_ticket;
-	std::map<std::wstring, SContinuousSequence> continuous_sequences;
-};
+#pragma once
+
+#include "../Interface/Thread.h"
+#include "../Interface/Database.h"
+#include "../Interface/Query.h"
+#include "../Interface/SettingsReader.h"
+#include "../Interface/Mutex.h"
+#include "../Interface/ThreadPool.h"
+#include "../urlplugin/IUrlFactory.h"
+#include "fileclient/FileClient.h"
+#include "fileclient/FileClientChunked.h"
+#include "../urbackupcommon/os_functions.h"
+#include "server_hash.h"
+#include "server_prepare_hash.h"
+#include "server_status.h"
+#include "../urbackupcommon/sha2/sha2.h"
+#include "../urbackupcommon/fileclient/tcpstack.h"
+#include "server_settings.h"
+
+#include <memory>
+#include "server_continuous.h"
+
+class ServerVHDWriter;
+class IFile;
+class IPipe;
+class ServerPingThread;
+class FileClient;
+class IPipeThrottler;
+class ServerHashExisting;
+class BackupServerContinuous;
+
+struct SBackup
+{
+	int incremental;
+	std::wstring path;
+	int incremental_ref;
+	std::wstring complete;
+	bool is_complete;
+	bool is_resumed;
+	int backupid;
+	int64 indexing_time_ms;
+	int64 backup_time_ms;
+};
+
+struct SContinuousSequence
+{
+	SContinuousSequence(int64 id, int64 next)
+		: id(id), next(next)
+	{
+
+	}
+	int64 id;
+	int64 next;
+};
+
+const int c_group_default = 0;
+const int c_group_continuous = 1;
+
+class BackupServerGet : public IThread, public FileClientChunked::ReconnectionCallback,
+	public FileClient::ReconnectionCallback, public INotEnoughSpaceCallback,
+	public FileClient::NoFreeSpaceCallback, public FileClientChunked::NoFreeSpaceCallback,
+	public FileClient::ProgressLogCallback
+{
+	friend class ServerHashExisting;
+public:
+	BackupServerGet(IPipe *pPipe, sockaddr_in pAddr, const std::wstring &pName, bool internet_connection, bool use_snapshots, bool use_reflink);
+	~BackupServerGet(void);
+
+	void operator()(void);
+
+	bool sendClientMessage(const std::string &msg, const std::string &retok, const std::wstring &errmsg, unsigned int timeout, bool logerr=true, int max_loglevel=LL_ERROR, bool *retok_err=NULL, std::string* retok_str=NULL);
+	bool sendClientMessageRetry(const std::string &msg, const std::string &retok, const std::wstring &errmsg, unsigned int timeout, size_t retry=0, bool logerr=true, int max_loglevel=LL_ERROR, bool *retok_err=NULL, std::string* retok_str=NULL);
+	std::string sendClientMessage(const std::string &msg, const std::wstring &errmsg, unsigned int timeout, bool logerr=true, int max_loglevel=LL_ERROR);
+	std::string sendClientMessageRetry(const std::string &msg, const std::wstring &errmsg, unsigned int timeout, size_t retry=0, bool logerr=true, int max_loglevel=LL_ERROR);
+	void sendToPipe(const std::string &msg);
+	int getPCDone(void);
+	int64 getETAms();
+
+	sockaddr_in getClientaddr(void);
+
+	static void init_mutex(void);
+	static void destroy_mutex(void);
+
+	static bool isInBackupWindow(std::vector<STimeSpan> bw);
+	static MailServer getMailServerSettings(void);
+	static bool sendMailToAdmins(const std::string& subj, const std::string& message);
+
+	static int getNumberOfRunningBackups(void);
+	static int getNumberOfRunningFileBackups(void);
+	static int getClientID(IDatabase *db, const std::wstring &clientname, ServerSettings *server_settings, bool *new_client);
+
+	IPipe *getClientCommandConnection(int timeoutms=10000, std::string* clientaddr=NULL);
+
+	virtual IPipe * new_fileclient_connection(void);
+
+	virtual bool handle_not_enough_space(const std::wstring &path);
+
+	static IFile *getTemporaryFileRetry(bool use_tmpfiles, const std::wstring& tmpfile_path, int clientid);
+
+	static void destroyTemporaryFile(IFile *tmp);
+
+	static std::wstring convertToOSPathFromFileClient(std::wstring path);
+
+	void addContinuousChanges(const std::string& data);
+	
+	virtual void log_progress( const std::string& fn, int64 total, int64 downloaded, int64 speed_bps );
+
+	_u32 getClientFilesrvConnection(FileClient *fc, ServerSettings* server_settings, int timeoutms=10000);
+
+	bool getClientChunkedFilesrvConnection(std::auto_ptr<FileClientChunked>& fc_chunked, ServerSettings* server_settings, int timeoutms=10000);
+
+	int getFilesrvProtocolVersion()
+	{
+		return filesrv_protocol_version;
+	}
+
+	bool isOnInternetConnection()
+	{
+		return internet_connection;
+	}
+
+private:
+	void unloadSQL(void);
+	void prepareSQL(void);
+	void updateLastseen(void);
+	bool isUpdateFull(void);
+	bool isUpdateIncr(void);
+	bool isUpdateFullImage(void);
+	bool isUpdateIncrImage(void);
+	bool isUpdateFullImage(const std::string &letter);
+	bool isUpdateIncrImage(const std::string &letter);
+	bool doFullBackup(bool with_hashes, int group, bool &disk_error, bool &log_backup);
+	int createBackupSQL(int incremental, int clientid, std::wstring path, bool resumed, int64 indexing_time_ms, int group);
+	void hashFile(std::wstring dstpath, std::wstring hashpath, IFile *fd, IFile *hashoutput, std::string old_file);
+	
+	void notifyClientBackupSuccessfull(void);
+	bool request_filelist_construct(bool full, bool resume, int group, bool with_token, bool& no_backup_dirs, bool& connect_fail);
+	bool link_file(const std::wstring &fn, const std::wstring &short_fn, const std::wstring &curr_path, const std::wstring &os_path, const std::string& sha2, _i64 filesize, bool add_sql, const FileMetadata& metadata);
+	bool doIncrBackup(bool with_hashes, bool intra_file_diffs, bool on_snapshot, bool use_directory_links, int group, bool &disk_error, bool &log_backup, bool& r_incremental, bool& r_resumed);
+
+	void getTokenFile(FileClient &fc, bool hashed_transfer );
+
+	void calculateEtaFileBackup( int64 &last_eta_update, int64 ctime, FileClient &fc, FileClientChunked* fc_chunked, int64 linked_bytes, int64 &last_eta_received_bytes, double &eta_estimated_speed, _i64 files_size );
+
+	std::string clientlistName(int group, bool new_list=false);
+
+	SBackup getLastIncremental(int group);
+	SBackup getLastFullDurations(void);
+	bool hasChange(size_t line, const std::vector<size_t> &diffs);
+	void updateLastBackup(void);
+	void updateLastImageBackup(void);
+	void sendClientBackupIncrIntervall(void);
+	void sendSettings(void);
+	bool getClientSettings(bool& doesnt_exist);
+	bool updateClientSetting(const std::wstring &key, const std::wstring &value);
+	void setBackupComplete(void);
+	void setBackupDone(void);
+	void setBackupImageComplete(void);
+	void sendClientLogdata(void);
+	std::wstring getUserRights(int userid, std::string domain);
+	void saveClientLogdata(int image, int incremental, bool r_success, bool resumed);
+	void sendLogdataMail(bool r_success, int image, int incremental, bool resumed, int errors, int warnings, int infos, std::wstring &data);
+	bool doImage(const std::string &pLetter, const std::wstring &pParentvhd, int incremental, int incremental_ref, bool transfer_checksum, std::string image_file_format);
+	std::string getMBR(const std::wstring &dl);
+	unsigned int writeMBR(ServerVHDWriter *vhdfile, uint64 volsize);
+	int createBackupImageSQL(int incremental, int incremental_ref, int clientid, std::wstring path, std::string letter);
+	SBackup getLastIncrementalImage(const std::string &letter);
+	void updateRunning(bool image);
+	void checkClientVersion(void);
+	bool sendFile(IPipe *cc, IFile *f, int timeout);
+	bool isBackupsRunningOkay(bool incr, bool file);
+	void startBackupRunning(bool file);
+	void stopBackupRunning(bool file);
+
+	void sendBackupOkay(bool b_okay);
+	void waitForFileThreads(void);
+
+	bool deleteFilesInSnapshot(const std::string clientlist_fn, const std::vector<size_t> &deleted_ids, std::wstring snapshot_path, bool no_error);
+
+	std::wstring fixFilenameForOS(const std::wstring& fn);
+
+	void saveImageAssociation(int image_id, int assoc_id);
+	
+	std::wstring constructImagePath(const std::wstring &letter, std::string image_file_format);
+	bool constructBackupPath(bool with_hashes, bool on_snapshot, bool create_fs);
+	bool constructBackupPathCdp();
+	
+	static std::string remLeadingZeros(std::string t);
+	bool updateCapabilities(void);
+
+
+	_i64 getIncrementalSize(IFile *f, const std::vector<size_t> &diffs, bool all=false);
+
+	int64 updateNextblock(int64 nextblock, int64 currblock, sha256_ctx *shactx, unsigned char *zeroblockdata, bool parent_fn, ServerVHDWriter *parentfile, IFile *hashfile, IFile *parenthashfile, unsigned int blocksize, int64 mbr_offset, int64 vhd_blocksize, bool &warned_about_parenthashfile_error);
+
+	IPipeThrottler *getThrottler(size_t speed_bps);
+
+	void update_sql_intervals(bool update_sql);
+
+	bool verify_file_backup(IFile *fileentries);
+
+	std::string getSHA256(const std::wstring& fn);
+	std::string getSHA512(const std::wstring& fn);
+
+	void logVssLogdata(void);
+
+	bool createDirectoryForClient(void);
+
+	void createHashThreads(bool use_reflink);
+	void destroyHashThreads();
+
+	void copyFile(const std::wstring& source, const std::wstring& dest,
+		const std::wstring& hash_src, const std::wstring& hash_dest,
+		const FileMetadata& metadata);
+
+	unsigned int exponentialBackoffTime(size_t count, unsigned int sleeptime, unsigned div);
+	bool exponentialBackoff(size_t count, int64 lasttime, unsigned int sleeptime, unsigned div);
+	unsigned int exponentialBackoffTimeImage();
+	unsigned int exponentialBackoffTimeFile();
+	bool exponentialBackoffImage();
+	bool exponentialBackoffFile();
+	bool exponentialBackoffCdp();
+
+	bool authenticatePubKey();
+
+	void addExistingHash(const std::wstring& fullpath, const std::wstring& hashpath, const std::string& shahash, int64 filesize);
+
+	void addExistingHashesToDb();
+
+	void run_script(std::wstring name, const std::wstring& params);
+
+	SSettings curr_intervals;
+
+	IPipe *pipe;
+	IDatabase *db;
+
+	sockaddr_in clientaddr;
+	IMutex *clientaddr_mutex;
+	std::wstring clientname;
+	
+	std::wstring backuppath;
+	std::wstring dir_pool_path;
+	std::wstring backuppath_hashes;
+	std::wstring backuppath_single;
+
+	std::wstring tmpfile_path;
+	static size_t tmpfile_num;
+	static IMutex *tmpfile_mutex;
+
+	int clientid;
+	int backupid;
+
+	ISettingsReader *settings;
+	ISettingsReader *settings_client;
+	ServerSettings *server_settings;
+
+	IQuery *q_update_lastseen;
+	IQuery *q_update_full;
+	IQuery *q_update_incr;
+	IQuery *q_create_backup;
+	IQuery *q_get_last_incremental;
+	IQuery *q_set_last_backup;
+	IQuery *q_update_setting;
+	IQuery *q_insert_setting;
+	IQuery *q_set_complete;
+	IQuery *q_update_image_full;
+	IQuery *q_update_image_incr;
+	IQuery *q_create_backup_image;
+	IQuery *q_set_image_complete;
+	IQuery *q_set_last_image_backup;
+	IQuery *q_get_last_incremental_image;
+	IQuery *q_set_image_size;
+	IQuery *q_update_running_file;
+	IQuery *q_update_running_image;
+	IQuery *q_update_images_size;
+	IQuery *q_set_done;
+	IQuery *q_save_logdata;
+	IQuery *q_get_unsent_logdata;
+	IQuery *q_set_logdata_sent;
+	IQuery *q_save_image_assoc;
+	IQuery *q_get_users;
+	IQuery *q_get_rights;
+	IQuery *q_get_report_settings;
+	IQuery *q_format_unixtime;
+	IQuery *q_get_last_incremental_complete;
+
+	int link_logcnt;
+
+	IPipe *hashpipe;
+	IPipe *hashpipe_prepare;
+
+	ServerPingThread *pingthread;
+	THREADPOOL_TICKET pingthread_ticket;
+
+	SStatus status;
+	bool has_error;
+
+	bool r_incremental;
+	
+	bool can_backup_images;
+
+	bool do_full_backup_now;
+	bool do_incr_backup_now;
+	bool do_update_settings;
+	bool do_full_image_now;
+	bool do_incr_image_now;
+	bool cdp_needs_sync;
+
+	static int running_backups;
+	static int running_file_backups;
+	static IMutex *running_backup_mutex;
+
+	int filesrv_protocol_version;
+	int file_protocol_version;
+	int file_protocol_version_v2;
+	int set_settings_version;
+	volatile bool internet_connection;
+	int image_protocol_version;
+	int update_version;
+	std::string all_volumes;
+	int eta_version;
+	int cdp_version;
+
+	bool use_snapshots;
+	bool use_reflink;
+	bool use_tmpfiles;
+	bool use_tmpfiles_images;
+
+	CTCPStack tcpstack;
+
+	IMutex* throttle_mutex;
+	IPipeThrottler *client_throttler;
+
+	BackupServerHash *bsh;
+	THREADPOOL_TICKET bsh_ticket;
+	BackupServerPrepareHash *bsh_prepare;
+	THREADPOOL_TICKET bsh_prepare_ticket;
+	BackupServerHash *local_hash;
+	int hash_thread_refcount;
+
+	int64 last_image_backup_try;
+	size_t count_image_backup_try;
+
+	int64 last_file_backup_try;
+	size_t count_file_backup_try;
+
+	int64 last_cdp_backup_try;
+	size_t count_cdp_backup_try;
+
+	std::string session_identity;
+
+	ServerBackupDao* backup_dao;
+
+	IMutex* hash_existing_mutex;
+	std::vector<ServerBackupDao::SFileEntry> hash_existing;
+
+	IMutex* continuous_mutex;
+	std::auto_ptr<BackupServerContinuous> continuous_update;
+	THREADPOOL_TICKET continuous_thread_ticket;
+	std::map<std::wstring, SContinuousSequence> continuous_sequences;
+};