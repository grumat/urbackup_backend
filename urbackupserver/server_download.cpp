#include <algorithm>

#include "server_download.h"
#include "../Interface/Server.h"
#include "server_log.h"
#include "server_get.h"
#include "../stringtools.h"
#include "../common/data.h"
#include "file_metadata.h"
#include "server_settings.h"
#include "server_cleanup.h"

namespace
{
	const unsigned int shadow_copy_timeout=30*60*1000;
	const size_t max_queue_size = 500;
	const size_t queue_items_full = 1;
	const size_t queue_items_chunked = 4;
}

ServerDownloadThread::ServerDownloadThread( FileClient& fc, FileClientChunked* fc_chunked, const std::wstring& backuppath, const std::wstring& backuppath_hashes, const std::wstring& last_backuppath, const std::wstring& last_backuppath_complete, bool hashed_transfer, bool save_incomplete_file, int clientid,
	const std::wstring& clientname, bool use_tmpfiles, const std::wstring& tmpfile_path, const std::string& server_token, bool use_reflink, int backupid, bool r_incremental, IPipe* hashpipe_prepare, BackupServerGet* server_get,
	int filesrv_protocol_version)
	: fc(fc), fc_chunked(fc_chunked), backuppath(backuppath), backuppath_hashes(backuppath_hashes), 
	last_backuppath(last_backuppath), last_backuppath_complete(last_backuppath_complete), hashed_transfer(hashed_transfer), save_incomplete_file(save_incomplete_file), clientid(clientid),
	clientname(clientname),
	use_tmpfiles(use_tmpfiles), tmpfile_path(tmpfile_path), server_token(server_token), use_reflink(use_reflink), backupid(backupid), r_incremental(r_incremental), hashpipe_prepare(hashpipe_prepare), max_ok_id(0),
	is_offline(false), server_get(server_get), filesrv_protocol_version(filesrv_protocol_version), skipping(false), queue_size(0),
	all_downloads_ok(true)
{
	mutex = Server->createMutex();
	cond = Server->createCondition();
}

ServerDownloadThread::~ServerDownloadThread()
{
	Server->destroy(mutex);
	Server->destroy(cond);
}

void ServerDownloadThread::operator()( void )
{
	if(fc_chunked!=NULL && filesrv_protocol_version>2)
	{
		fc_chunked->setQueueCallback(this);
	}

	while(true)
	{
		SQueueItem curr;
		{
			IScopedLock lock(mutex);
			while(dl_queue.empty())
			{
				cond->wait(&lock);
			}
			curr = dl_queue.front();
			dl_queue.pop_front();

			if(curr.action == EQueueAction_Fileclient)
			{
				if(curr.fileclient == EFileClient_Full)
				{
					queue_size-=queue_items_full;
				}
				else if(curr.fileclient== EFileClient_Chunked)
				{
					queue_size-=queue_items_chunked;
				}
			}			
		}

		if(curr.action==EQueueAction_Quit)
		{
			break;
		}
		else if(curr.action==EQueueAction_Skip)
		{
			skipping = true;
			continue;
		}

		if(is_offline || skipping)
		{
			download_nok_ids.push_back(curr.id);

			{
				IScopedLock lock(mutex);
				all_downloads_ok=false;
			}

			if(curr.patch_dl_files.prepared)
			{
				delete curr.patch_dl_files.orig_file;
				ScopedDeleteFile del_1(curr.patch_dl_files.patchfile);
				ScopedDeleteFile del_2(curr.patch_dl_files.hashoutput);
				if(curr.patch_dl_files.delete_chunkhashes)
				{
					ScopedDeleteFile del_3(curr.patch_dl_files.chunkhashes);
				}
				else
				{
					delete curr.patch_dl_files.chunkhashes;
				}
			}

			continue;
		}

		if(curr.action==EQueueAction_StartShadowcopy)
		{
			start_shadowcopy(Server->ConvertToUTF8(curr.fn));
			continue;
		}
		else if(curr.action==EQueueAction_StopShadowcopy)
		{
			stop_shadowcopy(Server->ConvertToUTF8(curr.fn));
			continue;
		}		

		bool ret = true;

		if((curr.fileclient == EFileClient_Full ||
			curr.fileclient == EFileClient_Chunked) &&
			curr.predicted_filesize == 0 )
		{
			ret = touch_file(curr);
		}
		else if(curr.fileclient == EFileClient_Full)
		{
			ret = load_file(curr);
		}
		else if(curr.fileclient== EFileClient_Chunked)
		{
			ret = load_file_patch(curr);
		}

		if(!ret)
		{
			IScopedLock lock(mutex);
			is_offline=true;
		}
	}

	std::sort(download_nok_ids.begin(), download_nok_ids.end());
	std::sort(download_partial_ids.begin(), download_partial_ids.end());
}

void ServerDownloadThread::addToQueueFull(size_t id, const std::wstring &fn, const std::wstring &short_fn, const std::wstring &curr_path, const std::wstring &os_path, _i64 predicted_filesize, const FileMetadata& metadata, const FileMetadata& parent_metadata, bool at_front )
{
	SQueueItem ni;
	ni.id = id;
	ni.fn = fn;
	ni.short_fn = short_fn;
	ni.curr_path = curr_path;
	ni.os_path = os_path;
	ni.fileclient = EFileClient_Full;
	ni.patch_dl_files.prepared=false;
	ni.patch_dl_files.prepare_error=false;
	ni.action = EQueueAction_Fileclient;
	ni.predicted_filesize = predicted_filesize;
	ni.metadata = metadata;
	ni.parent_metadata = parent_metadata;

	IScopedLock lock(mutex);
	if(!at_front)
	{
		dl_queue.push_back(ni);
	}
	else
	{
		dl_queue.push_front(ni);
	}
	cond->notify_one();

	queue_size+=queue_items_full;
	if(!at_front)
	{
		sleepQueue(lock);
	}
}


void ServerDownloadThread::addToQueueChunked(size_t id, const std::wstring &fn, const std::wstring &short_fn, const std::wstring &curr_path, const std::wstring &os_path, _i64 predicted_filesize, const FileMetadata& metadata, const FileMetadata& parent_metadata )
{
	SQueueItem ni;
	ni.id = id;
	ni.fn = fn;
	ni.short_fn = short_fn;
	ni.curr_path = curr_path;
	ni.os_path = os_path;
	ni.fileclient = EFileClient_Chunked;
	ni.patch_dl_files.prepared=false;
	ni.patch_dl_files.prepare_error=false;
	ni.action = EQueueAction_Fileclient;
	ni.predicted_filesize= predicted_filesize;
	ni.metadata = metadata;
	ni.parent_metadata = parent_metadata;

	IScopedLock lock(mutex);
	dl_queue.push_back(ni);
	cond->notify_one();

	queue_size+=queue_items_chunked;
	sleepQueue(lock);
}

void ServerDownloadThread::addToQueueStartShadowcopy(const std::wstring& fn)
{
	SQueueItem ni;
	ni.action = EQueueAction_StartShadowcopy;
	ni.fn=fn;
	ni.id=std::string::npos;
	ni.patch_dl_files.prepared=false;
	ni.patch_dl_files.prepare_error=false;

	IScopedLock lock(mutex);
	dl_queue.push_back(ni);
	cond->notify_one();

	sleepQueue(lock);
}

void ServerDownloadThread::addToQueueStopShadowcopy(const std::wstring& fn)
{
	SQueueItem ni;
	ni.action = EQueueAction_StopShadowcopy;
	ni.fn=fn;
	ni.id=std::string::npos;
	ni.patch_dl_files.prepared=false;
	ni.patch_dl_files.prepare_error=false;

	IScopedLock lock(mutex);
	dl_queue.push_back(ni);
	cond->notify_one();

	sleepQueue(lock);
}


bool ServerDownloadThread::load_file(SQueueItem todl)
{
	ServerLogger::Log(clientid, L"Loading file \""+todl.fn+L"\"", LL_DEBUG);
	IFile *fd=BackupServerGet::getTemporaryFileRetry(use_tmpfiles, tmpfile_path, clientid);
	if(fd==NULL)
	{
		ServerLogger::Log(clientid, L"Error creating temporary file 'fd' in load_file", LL_ERROR);
		return false;
	}

	std::wstring cfn=getDLPath(todl);

	_u32 rc=fc.GetFile(Server->ConvertToUTF8(cfn), fd, hashed_transfer);

	int hash_retries=5;
	while(rc==ERR_HASH && hash_retries>0)
	{
		fd->Seek(0);
		rc=fc.GetFile(Server->ConvertToUTF8(cfn), fd, hashed_transfer);
		--hash_retries;
	}

	bool ret = true;
	bool hash_file = false;

	if(rc!=ERR_SUCCESS)
	{
		ServerLogger::Log(clientid, L"Error getting complete file \""+cfn+L"\" from "+clientname+L". Errorcode: "+widen(fc.getErrorString(rc))+L" ("+convert(rc)+L")", LL_ERROR);
		{
			IScopedLock lock(mutex);
			all_downloads_ok=false;
		}

		if( (rc==ERR_TIMEOUT || rc==ERR_ERROR)
			&& save_incomplete_file
			&& fd->Size()>0 )
		{
			ServerLogger::Log(clientid, L"Saving incomplete file.", LL_INFO);
			hash_file = true;

			if(todl.id>max_ok_id)
			{
				max_ok_id=todl.id;
			}

			download_partial_ids.push_back(todl.id);
		}
		else
		{
			download_nok_ids.push_back(todl.id);
			BackupServerGet::destroyTemporaryFile(fd);					
		}

		if(rc==ERR_TIMEOUT || rc==ERR_ERROR || rc==ERR_BASE_DIR_LOST)
		{
			ret=false;
		}
	}
	else
	{
		if(todl.id>max_ok_id)
		{
			max_ok_id=todl.id;
		}
		hash_file=true;
	}

	if(hash_file)
	{
		std::wstring os_curr_path=BackupServerGet::convertToOSPathFromFileClient(todl.os_path+L"/"+todl.short_fn);
		std::wstring os_curr_hash_path=BackupServerGet::convertToOSPathFromFileClient(todl.os_path+L"/"+escape_metadata_fn(todl.short_fn));
		std::wstring dstpath=backuppath+os_curr_path;
		std::wstring hashpath =backuppath_hashes+os_curr_hash_path;
		std::wstring filepath_old;
		
		if( use_reflink && (!last_backuppath.empty() || !last_backuppath_complete.empty() ) )
		{
			std::wstring cfn_short=todl.os_path+L"/"+todl.short_fn;
			if(cfn_short[0]=='/')
				cfn_short.erase(0,1);

			filepath_old=last_backuppath+os_file_sep()+BackupServerGet::convertToOSPathFromFileClient(cfn_short);

			IFile *file_old=Server->openFile(os_file_prefix(filepath_old), MODE_READ);

			if(file_old==NULL)
			{
				if(!last_backuppath_complete.empty())
				{
					filepath_old=last_backuppath_complete+os_file_sep()+BackupServerGet::convertToOSPathFromFileClient(cfn_short);
					file_old=Server->openFile(os_file_prefix(filepath_old), MODE_READ);
				}
				if(file_old==NULL)
				{
					ServerLogger::Log(clientid, L"No old file for \""+todl.fn+L"\"", LL_DEBUG);
					filepath_old.clear();
				}
			}

			Server->destroy(file_old);
		}

		hashFile(dstpath, hashpath, fd, NULL, Server->ConvertToUTF8(filepath_old), fd->Size(), todl.metadata, todl.parent_metadata);
	}
	return ret;
}

<<<<<<< HEAD
bool ServerDownloadThread::load_file_patch(SQueueItem todl)
{
	std::wstring cfn=todl.curr_path+L"/"+todl.fn;
	if(cfn[0]=='/')
		cfn.erase(0,1);

	bool full_dl=false;
	SPatchDownloadFiles dlfiles = todl.patch_dl_files;
	if(!dlfiles.prepared && !dlfiles.prepare_error)
	{
		dlfiles = preparePatchDownloadFiles(todl, full_dl);

		if(dlfiles.orig_file==NULL && full_dl)
		{
			addToQueueFull(todl.id, todl.fn, todl.short_fn, todl.curr_path, todl.os_path, todl.predicted_filesize, true);
			return true;
		}
	}

	if(dlfiles.prepare_error)
	{
		return false;
	}

	/*std::wstring cfn_short=todl.os_path+L"/"+todl.short_fn;
	if(cfn_short[0]=='/')
		cfn_short.erase(0,1);

	std::wstring dstpath=backuppath+os_file_sep()+BackupServerGet::convertToOSPathFromFileClient(cfn_short);
	std::wstring hashpath=backuppath_hashes+os_file_sep()+BackupServerGet::convertToOSPathFromFileClient(cfn_short);
	std::wstring hashpath_old=last_backuppath+os_file_sep()+L".hashes"+os_file_sep()+BackupServerGet::convertToOSPathFromFileClient(cfn_short);
	std::wstring filepath_old=last_backuppath+os_file_sep()+BackupServerGet::convertToOSPathFromFileClient(cfn_short);

	std::auto_ptr<IFile> file_old(Server->openFile(os_file_prefix(filepath_old), MODE_READ));

	if(file_old.get()==NULL)
	{
		if(!last_backuppath_complete.empty())
		{
			filepath_old=last_backuppath_complete+os_file_sep()+BackupServerGet::convertToOSPathFromFileClient(cfn_short);
			file_old.reset(Server->openFile(os_file_prefix(filepath_old), MODE_READ));
		}
		if(file_old.get()==NULL)
		{
			ServerLogger::Log(clientid, L"No old file for \""+todl.fn+L"\"", LL_DEBUG);
			return load_file(todl);
		}
		hashpath_old=last_backuppath_complete+os_file_sep()+L".hashes"+os_file_sep()+BackupServerGet::convertToOSPathFromFileClient(cfn_short);
	}

	ServerLogger::Log(clientid, L"Loading file patch for \""+todl.fn+L"\"", LL_DEBUG);
	IFile *pfd=BackupServerGet::getTemporaryFileRetry(use_tmpfiles, tmpfile_path, clientid);
	if(pfd==NULL)
	{
		ServerLogger::Log(clientid, L"Error creating temporary file 'pfd' in load_file_patch", LL_ERROR);
		return false;
	}
	ScopedDeleteFile pfd_destroy(pfd);
	IFile *hash_tmp=BackupServerGet::getTemporaryFileRetry(use_tmpfiles, tmpfile_path, clientid);
	if(hash_tmp==NULL)
	{
		ServerLogger::Log(clientid, L"Error creating temporary file 'hash_tmp' in load_file_patch", LL_ERROR);
		return false;
	}
	ScopedDeleteFile hash_tmp_destroy(hash_tmp);

	if(!server_token.empty())
	{
		cfn=widen(server_token)+L"|"+cfn;
	}

	std::auto_ptr<IFile> hashfile_old(Server->openFile(os_file_prefix(hashpath_old), MODE_READ));

	bool delete_hashfile=false;

	ScopedDeleteFile hashfile_old_destroy(NULL);

	if( (hashfile_old.get()==NULL || hashfile_old->Size()==0 ) && file_old.get()!=NULL )
	{
		ServerLogger::Log(clientid, L"Hashes for file \""+filepath_old+L"\" not available. Calulating hashes...", LL_DEBUG);
		hashfile_old.reset(BackupServerGet::getTemporaryFileRetry(use_tmpfiles, tmpfile_path, clientid));
		if(hashfile_old.get()==NULL)
		{
			ServerLogger::Log(clientid, L"Error creating temporary file 'hashfile_old' in load_file_patch", LL_ERROR);
			return false;
		}
		hashfile_old_destroy.reset(hashfile_old.get());
		delete_hashfile=true;
		BackupServerPrepareHash::build_chunk_hashs(file_old.get(), hashfile_old.get(), NULL, false, NULL, false);
		hashfile_old->Seek(0);
	} */

	ServerLogger::Log(clientid, L"Loading file patch for \""+todl.fn+L"\"", LL_DEBUG);

	ScopedDeleteFile pfd_destroy(dlfiles.patchfile);
	ScopedDeleteFile hash_tmp_destroy(dlfiles.hashoutput);
	ScopedDeleteFile hashfile_old_destroy(NULL);
	ObjectScope file_old_destroy(dlfiles.orig_file);
	ObjectScope hashfile_old_delete(dlfiles.chunkhashes);

	if(dlfiles.delete_chunkhashes)
	{
		hashfile_old_destroy.reset(dlfiles.chunkhashes);
		hashfile_old_delete.release();
	}

	if(!server_token.empty())
	{
		cfn=widen(server_token)+L"|"+cfn;
	}

	_u32 rc=fc_chunked->GetFilePatch(Server->ConvertToUTF8(cfn), dlfiles.orig_file, dlfiles.patchfile, dlfiles.chunkhashes, dlfiles.hashoutput, todl.predicted_filesize);

	int64 download_filesize = todl.predicted_filesize;

	int hash_retries=5;
	while(rc==ERR_HASH && hash_retries>0)
	{
		dlfiles.orig_file->Seek(0);
		dlfiles.patchfile=BackupServerGet::getTemporaryFileRetry(use_tmpfiles, tmpfile_path, clientid);
		if(dlfiles.patchfile==NULL)
		{
			ServerLogger::Log(clientid, L"Error creating temporary file 'pfd' in load_file_patch", LL_ERROR);
			return false;
		}
		pfd_destroy.reset(dlfiles.patchfile);
		dlfiles.hashoutput=BackupServerGet::getTemporaryFileRetry(use_tmpfiles, tmpfile_path, clientid);
		if(dlfiles.hashoutput==NULL)
		{
			ServerLogger::Log(clientid, L"Error creating temporary file 'hash_tmp' in load_file_patch -2", LL_ERROR);
			return false;
		}
		hash_tmp_destroy.reset(dlfiles.hashoutput);
		dlfiles.chunkhashes->Seek(0);
		download_filesize = todl.predicted_filesize;
		rc=fc_chunked->GetFilePatch(Server->ConvertToUTF8(cfn), dlfiles.orig_file, dlfiles.patchfile, dlfiles.chunkhashes, dlfiles.hashoutput, download_filesize);
		--hash_retries;
	} 

	if(download_filesize<0)
	{
		download_filesize=todl.predicted_filesize;
	}

	bool hash_file;

	if(rc!=ERR_SUCCESS)
	{
		ServerLogger::Log(clientid, L"Error getting file patch for \""+cfn+L"\" from "+clientname+L". Errorcode: "+widen(FileClient::getErrorString(rc))+L" ("+convert(rc)+L")", LL_ERROR);

		if( (rc==ERR_TIMEOUT || rc==ERR_CONN_LOST || rc==ERR_SOCKET_ERROR)
			&& dlfiles.patchfile->Size()>0
			&& save_incomplete_file)
		{
			ServerLogger::Log(clientid, L"Saving incomplete file.", LL_INFO);
			hash_file=true;

			if(todl.id>max_ok_id)
			{
				max_ok_id=todl.id;
			}

			download_partial_ids.push_back(todl.id);
		}
		else
		{
			hash_file=false;
			download_nok_ids.push_back(todl.id);
		}
	}
	else
	{
		if(todl.id>max_ok_id)
		{
			max_ok_id=todl.id;
		}
		hash_file=true;
	}

	if(hash_file)
	{
		std::wstring os_curr_path=BackupServerGet::convertToOSPathFromFileClient(todl.os_path+L"/"+todl.short_fn);		
		std::wstring dstpath=backuppath+os_curr_path;

		pfd_destroy.release();
		hash_tmp_destroy.release();
		hashFile(dstpath, dlfiles.hashpath, dlfiles.patchfile, dlfiles.hashoutput, Server->ConvertToUTF8(dlfiles.filepath_old), download_filesize);
	}

	if(rc==ERR_TIMEOUT || rc==ERR_ERROR || rc==ERR_SOCKET_ERROR
		|| rc==ERR_INT_ERROR || rc==ERR_BASE_DIR_LOST || rc==ERR_CONN_LOST )
		return false;
	else
		return true;
}

void ServerDownloadThread::hashFile(std::wstring dstpath, std::wstring hashpath, IFile *fd, IFile *hashoutput, std::string old_file, int64 t_filesize)
{
	int l_backup_id=backupid;

	CWData data;
	data.addString(Server->ConvertToUTF8(fd->getFilenameW()));
	data.addInt(l_backup_id);
	data.addInt(r_incremental==true?1:0);
	data.addString(Server->ConvertToUTF8(dstpath));
	data.addString(Server->ConvertToUTF8(hashpath));
	if(hashoutput!=NULL)
	{
		data.addString(Server->ConvertToUTF8(hashoutput->getFilenameW()));
	}
	else
	{
		data.addString("");
	}

	data.addString(old_file);
	data.addInt64(t_filesize);

	ServerLogger::Log(clientid, "GT: Loaded file \""+ExtractFileName(Server->ConvertToUTF8(dstpath))+"\"", LL_DEBUG);

	Server->destroy(fd);
	if(hashoutput!=NULL)
	{
		Server->destroy(hashoutput);
	}
	hashpipe_prepare->Write(data.getDataPtr(), data.getDataSize() );
=======
bool ServerDownloadThread::load_file_patch(SQueueItem todl)
{
	std::wstring cfn=todl.curr_path+L"/"+todl.fn;
	if(cfn[0]=='/')
		cfn.erase(0,1);

	bool full_dl=false;
	SPatchDownloadFiles dlfiles = todl.patch_dl_files;
	if(!dlfiles.prepared && !dlfiles.prepare_error)
	{
		dlfiles = preparePatchDownloadFiles(todl, full_dl);

		if(dlfiles.orig_file==NULL && full_dl)
		{
			addToQueueFull(todl.id, todl.fn, todl.short_fn, todl.curr_path, todl.os_path, todl.predicted_filesize, todl.metadata, todl.parent_metadata, true);
			return true;
		}
	}

	if(dlfiles.prepare_error)
	{
		return false;
	}


	ServerLogger::Log(clientid, L"Loading file patch for \""+todl.fn+L"\"", LL_DEBUG);

	ScopedDeleteFile pfd_destroy(dlfiles.patchfile);
	ScopedDeleteFile hash_tmp_destroy(dlfiles.hashoutput);
	ScopedDeleteFile hashfile_old_destroy(NULL);
	ObjectScope file_old_destroy(dlfiles.orig_file);
	ObjectScope hashfile_old_delete(dlfiles.chunkhashes);

	if(dlfiles.delete_chunkhashes)
	{
		hashfile_old_destroy.reset(dlfiles.chunkhashes);
		hashfile_old_delete.release();
	}

	if(!server_token.empty())
	{
		cfn=widen(server_token)+L"|"+cfn;
	}

	_u32 rc=fc_chunked->GetFilePatch(Server->ConvertToUTF8(cfn), dlfiles.orig_file, dlfiles.patchfile, dlfiles.chunkhashes, dlfiles.hashoutput, todl.predicted_filesize);

	int hash_retries=5;
	while(rc==ERR_HASH && hash_retries>0)
	{
		dlfiles.orig_file->Seek(0);
		dlfiles.patchfile=BackupServerGet::getTemporaryFileRetry(use_tmpfiles, tmpfile_path, clientid);
		if(dlfiles.patchfile==NULL)
		{
			ServerLogger::Log(clientid, L"Error creating temporary file 'pfd' in load_file_patch", LL_ERROR);
			return false;
		}
		pfd_destroy.reset(dlfiles.patchfile);
		dlfiles.hashoutput=BackupServerGet::getTemporaryFileRetry(use_tmpfiles, tmpfile_path, clientid);
		if(dlfiles.hashoutput==NULL)
		{
			ServerLogger::Log(clientid, L"Error creating temporary file 'hash_tmp' in load_file_patch -2", LL_ERROR);
			return false;
		}
		hash_tmp_destroy.reset(dlfiles.hashoutput);
		dlfiles.chunkhashes->Seek(0);
		rc=fc_chunked->GetFilePatch(Server->ConvertToUTF8(cfn), dlfiles.orig_file, dlfiles.patchfile, dlfiles.chunkhashes, dlfiles.hashoutput, todl.predicted_filesize);
		--hash_retries;
	} 

	bool hash_file;

	if(rc!=ERR_SUCCESS)
	{
		ServerLogger::Log(clientid, L"Error getting file patch for \""+cfn+L"\" from "+clientname+L". Errorcode: "+widen(FileClient::getErrorString(rc))+L" ("+convert(rc)+L")", LL_ERROR);
		{
			IScopedLock lock(mutex);
			all_downloads_ok=false;
		}


		if( (rc==ERR_TIMEOUT || rc==ERR_CONN_LOST || rc==ERR_SOCKET_ERROR)
			&& dlfiles.patchfile->Size()>0
			&& save_incomplete_file)
		{
			ServerLogger::Log(clientid, L"Saving incomplete file.", LL_INFO);
			hash_file=true;

			if(todl.id>max_ok_id)
			{
				max_ok_id=todl.id;
			}

			download_partial_ids.push_back(todl.id);
		}
		else
		{
			hash_file=false;
			download_nok_ids.push_back(todl.id);
		}
	}
	else
	{
		if(todl.id>max_ok_id)
		{
			max_ok_id=todl.id;
		}
		hash_file=true;
	}

	if(hash_file)
	{
		std::wstring os_curr_path=BackupServerGet::convertToOSPathFromFileClient(todl.os_path+L"/"+todl.short_fn);		
		std::wstring dstpath=backuppath+os_curr_path;

		pfd_destroy.release();
		hash_tmp_destroy.release();
		hashFile(dstpath, dlfiles.hashpath, dlfiles.patchfile, dlfiles.hashoutput,
			Server->ConvertToUTF8(dlfiles.filepath_old), fc_chunked->getSize(), todl.metadata, todl.parent_metadata);
	}

	if(rc==ERR_TIMEOUT || rc==ERR_ERROR || rc==ERR_SOCKET_ERROR
		|| rc==ERR_INT_ERROR || rc==ERR_BASE_DIR_LOST || rc==ERR_CONN_LOST )
		return false;
	else
		return true;
}

void ServerDownloadThread::hashFile(std::wstring dstpath, std::wstring hashpath, IFile *fd, IFile *hashoutput, std::string old_file, int64 t_filesize, const FileMetadata& metadata, const FileMetadata& parent_metadata)
{
	int l_backup_id=backupid;

	CWData data;
	data.addString(Server->ConvertToUTF8(fd->getFilenameW()));
	data.addInt(l_backup_id);
	data.addChar(r_incremental==true?1:0);
	data.addString(Server->ConvertToUTF8(dstpath));
	data.addString(Server->ConvertToUTF8(hashpath));
	if(hashoutput!=NULL)
	{
		data.addString(Server->ConvertToUTF8(hashoutput->getFilenameW()));
	}
	else
	{
		data.addString("");
	}

	data.addString(old_file);
	data.addInt64(t_filesize);
	metadata.serialize(data);
	parent_metadata.serialize(data);

	ServerLogger::Log(clientid, "GT: Loaded file \""+ExtractFileName(Server->ConvertToUTF8(dstpath))+"\"", LL_DEBUG);

	Server->destroy(fd);
	if(hashoutput!=NULL)
	{
		Server->destroy(hashoutput);
	}
	hashpipe_prepare->Write(data.getDataPtr(), data.getDataSize() );
>>>>>>> 541c4af5
}

bool ServerDownloadThread::isOffline()
{
	IScopedLock lock(mutex);
	return is_offline;
}

void ServerDownloadThread::queueStop(bool immediately)
{
	SQueueItem ni;
	ni.action = EQueueAction_Quit;

	IScopedLock lock(mutex);
	if(immediately)
	{
		dl_queue.push_front(ni);
	}
	else
	{
		dl_queue.push_back(ni);
	}
	cond->notify_one();
}

bool ServerDownloadThread::isDownloadOk( size_t id )
{
	return !std::binary_search(download_nok_ids.begin(), download_nok_ids.end(),
		id);
}


bool ServerDownloadThread::isDownloadPartial( size_t id )
{
	return !download_partial_ids.empty() && 
		std::binary_search(download_partial_ids.begin(), download_partial_ids.end(), id);
}


size_t ServerDownloadThread::getMaxOkId()
{
	return max_ok_id;
}

std::string ServerDownloadThread::getQueuedFileFull(bool& metadata)
{
	IScopedLock lock(mutex);
	for(std::deque<SQueueItem>::iterator it=dl_queue.begin();
		it!=dl_queue.end();++it)
	{
		if(it->action==EQueueAction_Fileclient && 
			!it->queued && it->fileclient==EFileClient_Full
			&& it->predicted_filesize>0)
		{
			it->queued=true;
			metadata=false;
			return Server->ConvertToUTF8(getDLPath(*it));
		}
	}

	return std::string();
}

std::wstring ServerDownloadThread::getDLPath( SQueueItem todl )
{
	std::wstring cfn=todl.curr_path+L"/"+todl.fn;
	if(cfn[0]=='/')
		cfn.erase(0,1);

	if(!server_token.empty())
	{
		cfn=widen(server_token)+L"|"+cfn;
	}

	return cfn;
}

void ServerDownloadThread::resetQueueFull()
{
	IScopedLock lock(mutex);
	for(std::deque<SQueueItem>::iterator it=dl_queue.begin();
		it!=dl_queue.end();++it)
	{
		if(it->action==EQueueAction_Fileclient && 
			it->fileclient==EFileClient_Full)
		{
			it->queued=false;
		}
	}
}

bool ServerDownloadThread::getQueuedFileChunked( std::string& remotefn, IFile*& orig_file, IFile*& patchfile, IFile*& chunkhashes, IFile*& hashoutput, _i64& predicted_filesize )
{
	IScopedLock lock(mutex);
	for(std::deque<SQueueItem>::iterator it=dl_queue.begin();
		it!=dl_queue.end();++it)
	{
		if(it->action==EQueueAction_Fileclient && 
			!it->queued && it->fileclient==EFileClient_Chunked
			&& it->predicted_filesize>0)
		{
			if(it->patch_dl_files.prepare_error)
			{
				continue;
			}
			
			remotefn = Server->ConvertToUTF8(getDLPath(*it));


			if(!it->patch_dl_files.prepared)
			{
				bool full_dl;
				it->patch_dl_files = preparePatchDownloadFiles(*it, full_dl);

				if(it->patch_dl_files.orig_file==NULL &&
					full_dl)
				{
					it->fileclient=EFileClient_Full;
					queue_size-=queue_items_chunked-queue_items_full;
					continue;
				}
			}

			if(it->patch_dl_files.prepared)
			{
				it->queued=true;
				orig_file = it->patch_dl_files.orig_file;
				patchfile = it->patch_dl_files.patchfile;
				chunkhashes = it->patch_dl_files.chunkhashes;
				hashoutput = it->patch_dl_files.hashoutput;
				predicted_filesize = it->predicted_filesize;
				return true;
			}
		}
	}

	return false;
}

void ServerDownloadThread::resetQueueChunked()
{
	IScopedLock lock(mutex);
	for(std::deque<SQueueItem>::iterator it=dl_queue.begin();
		it!=dl_queue.end();++it)
	{
		if(it->action==EQueueAction_Fileclient && it->fileclient==EFileClient_Chunked)
		{
			it->queued=false;
		}
	}
}

SPatchDownloadFiles ServerDownloadThread::preparePatchDownloadFiles( SQueueItem todl, bool& full_dl )
{
	SPatchDownloadFiles dlfiles = {};
	dlfiles.prepare_error=true;
	full_dl=false;

	std::wstring cfn=todl.curr_path+L"/"+todl.fn;
	if(cfn[0]=='/')
		cfn.erase(0,1);

	std::wstring cfn_short=todl.os_path+L"/"+todl.short_fn;
	if(cfn_short[0]=='/')
		cfn_short.erase(0,1);

	std::wstring dstpath=backuppath+os_file_sep()+BackupServerGet::convertToOSPathFromFileClient(cfn_short);
	std::wstring hashpath=backuppath_hashes+os_file_sep()+BackupServerGet::convertToOSPathFromFileClient(cfn_short);
	std::wstring hashpath_old=last_backuppath+os_file_sep()+L".hashes"+os_file_sep()+BackupServerGet::convertToOSPathFromFileClient(cfn_short);
	std::wstring filepath_old=last_backuppath+os_file_sep()+BackupServerGet::convertToOSPathFromFileClient(cfn_short);

	std::auto_ptr<IFile> file_old(Server->openFile(os_file_prefix(filepath_old), MODE_READ));

	if(file_old.get()==NULL)
	{
		if(!last_backuppath_complete.empty())
		{
			filepath_old=last_backuppath_complete+os_file_sep()+BackupServerGet::convertToOSPathFromFileClient(cfn_short);
			file_old.reset(Server->openFile(os_file_prefix(filepath_old), MODE_READ));
		}
		if(file_old.get()==NULL)
		{
			ServerLogger::Log(clientid, L"No old file for \""+todl.fn+L"\"", LL_DEBUG);
			full_dl=true;
			return dlfiles;
		}
		hashpath_old=last_backuppath_complete+os_file_sep()+L".hashes"+os_file_sep()+BackupServerGet::convertToOSPathFromFileClient(cfn_short);
	}

	IFile *pfd=BackupServerGet::getTemporaryFileRetry(use_tmpfiles, tmpfile_path, clientid);
	if(pfd==NULL)
	{
		ServerLogger::Log(clientid, L"Error creating temporary file 'pfd' in load_file_patch", LL_ERROR);
		return dlfiles;
	}
	ScopedDeleteFile pfd_delete(pfd);
	IFile *hash_tmp=BackupServerGet::getTemporaryFileRetry(use_tmpfiles, tmpfile_path, clientid);
	if(hash_tmp==NULL)
	{
		ServerLogger::Log(clientid, L"Error creating temporary file 'hash_tmp' in load_file_patch", LL_ERROR);
		return dlfiles;
	}
	ScopedDeleteFile hash_tmp_delete(pfd);

	if(!server_token.empty())
	{
		cfn=widen(server_token)+L"|"+cfn;
	}

	std::auto_ptr<IFile> hashfile_old(Server->openFile(os_file_prefix(hashpath_old), MODE_READ));

	dlfiles.delete_chunkhashes=false;
	if( (hashfile_old.get()==NULL ||
		hashfile_old->Size()==0  ||
		is_metadata_only(hashfile_old.get()) ) 
		  && file_old.get()!=NULL )
	{
		ServerLogger::Log(clientid, L"Hashes for file \""+filepath_old+L"\" not available. Calulating hashes...", LL_DEBUG);
		hashfile_old.reset(BackupServerGet::getTemporaryFileRetry(use_tmpfiles, tmpfile_path, clientid));
		if(hashfile_old.get()==NULL)
		{
			ServerLogger::Log(clientid, L"Error creating temporary file 'hashfile_old' in load_file_patch", LL_ERROR);
			return dlfiles;
		}
		dlfiles.delete_chunkhashes=true;
		BackupServerPrepareHash::build_chunk_hashs(file_old.get(), hashfile_old.get(), NULL, false, NULL, false);
		hashfile_old->Seek(0);
	}

	dlfiles.orig_file=file_old.release();
	dlfiles.patchfile=pfd;
	pfd_delete.release();
	dlfiles.chunkhashes=hashfile_old.release();
	dlfiles.hashoutput=hash_tmp;
	hash_tmp_delete.release();
	dlfiles.hashpath = hashpath;
	dlfiles.filepath_old = filepath_old;
	dlfiles.prepared=true;
	dlfiles.prepare_error=false;

	return dlfiles;
}

void ServerDownloadThread::start_shadowcopy(const std::string &path)
{
	server_get->sendClientMessage("START SC \""+path+"\"#token="+server_token, "DONE", L"Activating shadow copy on \""+clientname+L"\" for path \""+Server->ConvertToUnicode(path)+L"\" failed", shadow_copy_timeout);
}

void ServerDownloadThread::stop_shadowcopy(const std::string &path)
{
	server_get->sendClientMessage("STOP SC \""+path+"\"#token="+server_token, "DONE", L"Removing shadow copy on \""+clientname+L"\" for path \""+Server->ConvertToUnicode(path)+L"\" failed", shadow_copy_timeout);
}

void ServerDownloadThread::sleepQueue(IScopedLock& lock)
{
	while(queue_size>max_queue_size)
	{
		lock.relock(NULL);
		Server->wait(1000);
		lock.relock(mutex);
	}
}

void ServerDownloadThread::queueSkip()
{
	SQueueItem ni;
	ni.action = EQueueAction_Skip;

	IScopedLock lock(mutex);
	dl_queue.push_front(ni);
	cond->notify_one();
}

void ServerDownloadThread::unqueueFileFull( const std::string& fn )
{
	IScopedLock lock(mutex);
	for(std::deque<SQueueItem>::iterator it=dl_queue.begin();
		it!=dl_queue.end();++it)
	{
		if(it->action==EQueueAction_Fileclient && 
			it->queued && it->fileclient==EFileClient_Full
			&& Server->ConvertToUTF8(getDLPath(*it)) == fn)
		{
			it->queued=false;
			return;
		}
	}
}

void ServerDownloadThread::unqueueFileChunked( const std::string& remotefn )
{
	IScopedLock lock(mutex);
	for(std::deque<SQueueItem>::iterator it=dl_queue.begin();
		it!=dl_queue.end();++it)
	{
		if(it->action==EQueueAction_Fileclient && 
			it->queued && it->fileclient==EFileClient_Chunked
			&& Server->ConvertToUTF8(getDLPath(*it)) == remotefn )
		{
			it->queued=false;
			return;
		}
	}
}

bool ServerDownloadThread::touch_file( SQueueItem todl )
{
	std::wstring cfn_short=todl.os_path+L"/"+todl.short_fn;
	if(cfn_short[0]=='/')
		cfn_short.erase(0,1);

	std::wstring os_curr_path=BackupServerGet::convertToOSPathFromFileClient(cfn_short);		
	std::wstring dstpath=backuppath+os_file_sep()+os_curr_path;
	std::wstring hashpath=backuppath_hashes+os_file_sep()+os_curr_path;

	ServerLogger::Log(clientid, L"GT: Touching file \""+dstpath+L"\"", LL_DEBUG);

	IFile* f = Server->openFile(os_file_prefix(dstpath), MODE_WRITE);
	if(f!=NULL)
	{
		if(todl.id>max_ok_id)
		{
			max_ok_id=todl.id;
		}
		Server->destroy(f);

		if(!write_file_metadata(hashpath, server_get, todl.metadata))
		{
			ServerLogger::Log(clientid, L"GT: Error writing file metadata to \""+hashpath+L"\"", LL_ERROR);
			return false;
		}

		return true;
	}
	else
	{
		{
			IScopedLock lock(mutex);
			all_downloads_ok=false;
		}

		download_nok_ids.push_back(todl.id);
		ServerLogger::Log(clientid, L"GT: Error creating file \""+dstpath+L"\"", LL_ERROR);
		return false;
	}
}

bool ServerDownloadThread::isAllDownloadsOk()
{
	IScopedLock lock(mutex);
	return all_downloads_ok;
}
<|MERGE_RESOLUTION|>--- conflicted
+++ resolved
@@ -1,1087 +1,866 @@
-#include <algorithm>
-
-#include "server_download.h"
-#include "../Interface/Server.h"
-#include "server_log.h"
-#include "server_get.h"
-#include "../stringtools.h"
-#include "../common/data.h"
-#include "file_metadata.h"
-#include "server_settings.h"
-#include "server_cleanup.h"
-
-namespace
-{
-	const unsigned int shadow_copy_timeout=30*60*1000;
-	const size_t max_queue_size = 500;
-	const size_t queue_items_full = 1;
-	const size_t queue_items_chunked = 4;
-}
-
-ServerDownloadThread::ServerDownloadThread( FileClient& fc, FileClientChunked* fc_chunked, const std::wstring& backuppath, const std::wstring& backuppath_hashes, const std::wstring& last_backuppath, const std::wstring& last_backuppath_complete, bool hashed_transfer, bool save_incomplete_file, int clientid,
-	const std::wstring& clientname, bool use_tmpfiles, const std::wstring& tmpfile_path, const std::string& server_token, bool use_reflink, int backupid, bool r_incremental, IPipe* hashpipe_prepare, BackupServerGet* server_get,
-	int filesrv_protocol_version)
-	: fc(fc), fc_chunked(fc_chunked), backuppath(backuppath), backuppath_hashes(backuppath_hashes), 
-	last_backuppath(last_backuppath), last_backuppath_complete(last_backuppath_complete), hashed_transfer(hashed_transfer), save_incomplete_file(save_incomplete_file), clientid(clientid),
-	clientname(clientname),
-	use_tmpfiles(use_tmpfiles), tmpfile_path(tmpfile_path), server_token(server_token), use_reflink(use_reflink), backupid(backupid), r_incremental(r_incremental), hashpipe_prepare(hashpipe_prepare), max_ok_id(0),
-	is_offline(false), server_get(server_get), filesrv_protocol_version(filesrv_protocol_version), skipping(false), queue_size(0),
-	all_downloads_ok(true)
-{
-	mutex = Server->createMutex();
-	cond = Server->createCondition();
-}
-
-ServerDownloadThread::~ServerDownloadThread()
-{
-	Server->destroy(mutex);
-	Server->destroy(cond);
-}
-
-void ServerDownloadThread::operator()( void )
-{
-	if(fc_chunked!=NULL && filesrv_protocol_version>2)
-	{
-		fc_chunked->setQueueCallback(this);
-	}
-
-	while(true)
-	{
-		SQueueItem curr;
-		{
-			IScopedLock lock(mutex);
-			while(dl_queue.empty())
-			{
-				cond->wait(&lock);
-			}
-			curr = dl_queue.front();
-			dl_queue.pop_front();
-
-			if(curr.action == EQueueAction_Fileclient)
-			{
-				if(curr.fileclient == EFileClient_Full)
-				{
-					queue_size-=queue_items_full;
-				}
-				else if(curr.fileclient== EFileClient_Chunked)
-				{
-					queue_size-=queue_items_chunked;
-				}
-			}			
-		}
-
-		if(curr.action==EQueueAction_Quit)
-		{
-			break;
-		}
-		else if(curr.action==EQueueAction_Skip)
-		{
-			skipping = true;
-			continue;
-		}
-
-		if(is_offline || skipping)
-		{
-			download_nok_ids.push_back(curr.id);
-
-			{
-				IScopedLock lock(mutex);
-				all_downloads_ok=false;
-			}
-
-			if(curr.patch_dl_files.prepared)
-			{
-				delete curr.patch_dl_files.orig_file;
-				ScopedDeleteFile del_1(curr.patch_dl_files.patchfile);
-				ScopedDeleteFile del_2(curr.patch_dl_files.hashoutput);
-				if(curr.patch_dl_files.delete_chunkhashes)
-				{
-					ScopedDeleteFile del_3(curr.patch_dl_files.chunkhashes);
-				}
-				else
-				{
-					delete curr.patch_dl_files.chunkhashes;
-				}
-			}
-
-			continue;
-		}
-
-		if(curr.action==EQueueAction_StartShadowcopy)
-		{
-			start_shadowcopy(Server->ConvertToUTF8(curr.fn));
-			continue;
-		}
-		else if(curr.action==EQueueAction_StopShadowcopy)
-		{
-			stop_shadowcopy(Server->ConvertToUTF8(curr.fn));
-			continue;
-		}		
-
-		bool ret = true;
-
-		if((curr.fileclient == EFileClient_Full ||
-			curr.fileclient == EFileClient_Chunked) &&
-			curr.predicted_filesize == 0 )
-		{
-			ret = touch_file(curr);
-		}
-		else if(curr.fileclient == EFileClient_Full)
-		{
-			ret = load_file(curr);
-		}
-		else if(curr.fileclient== EFileClient_Chunked)
-		{
-			ret = load_file_patch(curr);
-		}
-
-		if(!ret)
-		{
-			IScopedLock lock(mutex);
-			is_offline=true;
-		}
-	}
-
-	std::sort(download_nok_ids.begin(), download_nok_ids.end());
-	std::sort(download_partial_ids.begin(), download_partial_ids.end());
-}
-
-void ServerDownloadThread::addToQueueFull(size_t id, const std::wstring &fn, const std::wstring &short_fn, const std::wstring &curr_path, const std::wstring &os_path, _i64 predicted_filesize, const FileMetadata& metadata, const FileMetadata& parent_metadata, bool at_front )
-{
-	SQueueItem ni;
-	ni.id = id;
-	ni.fn = fn;
-	ni.short_fn = short_fn;
-	ni.curr_path = curr_path;
-	ni.os_path = os_path;
-	ni.fileclient = EFileClient_Full;
-	ni.patch_dl_files.prepared=false;
-	ni.patch_dl_files.prepare_error=false;
-	ni.action = EQueueAction_Fileclient;
-	ni.predicted_filesize = predicted_filesize;
-	ni.metadata = metadata;
-	ni.parent_metadata = parent_metadata;
-
-	IScopedLock lock(mutex);
-	if(!at_front)
-	{
-		dl_queue.push_back(ni);
-	}
-	else
-	{
-		dl_queue.push_front(ni);
-	}
-	cond->notify_one();
-
-	queue_size+=queue_items_full;
-	if(!at_front)
-	{
-		sleepQueue(lock);
-	}
-}
-
-
-void ServerDownloadThread::addToQueueChunked(size_t id, const std::wstring &fn, const std::wstring &short_fn, const std::wstring &curr_path, const std::wstring &os_path, _i64 predicted_filesize, const FileMetadata& metadata, const FileMetadata& parent_metadata )
-{
-	SQueueItem ni;
-	ni.id = id;
-	ni.fn = fn;
-	ni.short_fn = short_fn;
-	ni.curr_path = curr_path;
-	ni.os_path = os_path;
-	ni.fileclient = EFileClient_Chunked;
-	ni.patch_dl_files.prepared=false;
-	ni.patch_dl_files.prepare_error=false;
-	ni.action = EQueueAction_Fileclient;
-	ni.predicted_filesize= predicted_filesize;
-	ni.metadata = metadata;
-	ni.parent_metadata = parent_metadata;
-
-	IScopedLock lock(mutex);
-	dl_queue.push_back(ni);
-	cond->notify_one();
-
-	queue_size+=queue_items_chunked;
-	sleepQueue(lock);
-}
-
-void ServerDownloadThread::addToQueueStartShadowcopy(const std::wstring& fn)
-{
-	SQueueItem ni;
-	ni.action = EQueueAction_StartShadowcopy;
-	ni.fn=fn;
-	ni.id=std::string::npos;
-	ni.patch_dl_files.prepared=false;
-	ni.patch_dl_files.prepare_error=false;
-
-	IScopedLock lock(mutex);
-	dl_queue.push_back(ni);
-	cond->notify_one();
-
-	sleepQueue(lock);
-}
-
-void ServerDownloadThread::addToQueueStopShadowcopy(const std::wstring& fn)
-{
-	SQueueItem ni;
-	ni.action = EQueueAction_StopShadowcopy;
-	ni.fn=fn;
-	ni.id=std::string::npos;
-	ni.patch_dl_files.prepared=false;
-	ni.patch_dl_files.prepare_error=false;
-
-	IScopedLock lock(mutex);
-	dl_queue.push_back(ni);
-	cond->notify_one();
-
-	sleepQueue(lock);
-}
-
-
-bool ServerDownloadThread::load_file(SQueueItem todl)
-{
-	ServerLogger::Log(clientid, L"Loading file \""+todl.fn+L"\"", LL_DEBUG);
-	IFile *fd=BackupServerGet::getTemporaryFileRetry(use_tmpfiles, tmpfile_path, clientid);
-	if(fd==NULL)
-	{
-		ServerLogger::Log(clientid, L"Error creating temporary file 'fd' in load_file", LL_ERROR);
-		return false;
-	}
-
-	std::wstring cfn=getDLPath(todl);
-
-	_u32 rc=fc.GetFile(Server->ConvertToUTF8(cfn), fd, hashed_transfer);
-
-	int hash_retries=5;
-	while(rc==ERR_HASH && hash_retries>0)
-	{
-		fd->Seek(0);
-		rc=fc.GetFile(Server->ConvertToUTF8(cfn), fd, hashed_transfer);
-		--hash_retries;
-	}
-
-	bool ret = true;
-	bool hash_file = false;
-
-	if(rc!=ERR_SUCCESS)
-	{
-		ServerLogger::Log(clientid, L"Error getting complete file \""+cfn+L"\" from "+clientname+L". Errorcode: "+widen(fc.getErrorString(rc))+L" ("+convert(rc)+L")", LL_ERROR);
-		{
-			IScopedLock lock(mutex);
-			all_downloads_ok=false;
-		}
-
-		if( (rc==ERR_TIMEOUT || rc==ERR_ERROR)
-			&& save_incomplete_file
-			&& fd->Size()>0 )
-		{
-			ServerLogger::Log(clientid, L"Saving incomplete file.", LL_INFO);
-			hash_file = true;
-
-			if(todl.id>max_ok_id)
-			{
-				max_ok_id=todl.id;
-			}
-
-			download_partial_ids.push_back(todl.id);
-		}
-		else
-		{
-			download_nok_ids.push_back(todl.id);
-			BackupServerGet::destroyTemporaryFile(fd);					
-		}
-
-		if(rc==ERR_TIMEOUT || rc==ERR_ERROR || rc==ERR_BASE_DIR_LOST)
-		{
-			ret=false;
-		}
-	}
-	else
-	{
-		if(todl.id>max_ok_id)
-		{
-			max_ok_id=todl.id;
-		}
-		hash_file=true;
-	}
-
-	if(hash_file)
-	{
-		std::wstring os_curr_path=BackupServerGet::convertToOSPathFromFileClient(todl.os_path+L"/"+todl.short_fn);
-		std::wstring os_curr_hash_path=BackupServerGet::convertToOSPathFromFileClient(todl.os_path+L"/"+escape_metadata_fn(todl.short_fn));
-		std::wstring dstpath=backuppath+os_curr_path;
-		std::wstring hashpath =backuppath_hashes+os_curr_hash_path;
-		std::wstring filepath_old;
-		
-		if( use_reflink && (!last_backuppath.empty() || !last_backuppath_complete.empty() ) )
-		{
-			std::wstring cfn_short=todl.os_path+L"/"+todl.short_fn;
-			if(cfn_short[0]=='/')
-				cfn_short.erase(0,1);
-
-			filepath_old=last_backuppath+os_file_sep()+BackupServerGet::convertToOSPathFromFileClient(cfn_short);
-
-			IFile *file_old=Server->openFile(os_file_prefix(filepath_old), MODE_READ);
-
-			if(file_old==NULL)
-			{
-				if(!last_backuppath_complete.empty())
-				{
-					filepath_old=last_backuppath_complete+os_file_sep()+BackupServerGet::convertToOSPathFromFileClient(cfn_short);
-					file_old=Server->openFile(os_file_prefix(filepath_old), MODE_READ);
-				}
-				if(file_old==NULL)
-				{
-					ServerLogger::Log(clientid, L"No old file for \""+todl.fn+L"\"", LL_DEBUG);
-					filepath_old.clear();
-				}
-			}
-
-			Server->destroy(file_old);
-		}
-
-		hashFile(dstpath, hashpath, fd, NULL, Server->ConvertToUTF8(filepath_old), fd->Size(), todl.metadata, todl.parent_metadata);
-	}
-	return ret;
-}
-
-<<<<<<< HEAD
-bool ServerDownloadThread::load_file_patch(SQueueItem todl)
-{
-	std::wstring cfn=todl.curr_path+L"/"+todl.fn;
-	if(cfn[0]=='/')
-		cfn.erase(0,1);
-
-	bool full_dl=false;
-	SPatchDownloadFiles dlfiles = todl.patch_dl_files;
-	if(!dlfiles.prepared && !dlfiles.prepare_error)
-	{
-		dlfiles = preparePatchDownloadFiles(todl, full_dl);
-
-		if(dlfiles.orig_file==NULL && full_dl)
-		{
-			addToQueueFull(todl.id, todl.fn, todl.short_fn, todl.curr_path, todl.os_path, todl.predicted_filesize, true);
-			return true;
-		}
-	}
-
-	if(dlfiles.prepare_error)
-	{
-		return false;
-	}
-
-	/*std::wstring cfn_short=todl.os_path+L"/"+todl.short_fn;
-	if(cfn_short[0]=='/')
-		cfn_short.erase(0,1);
-
-	std::wstring dstpath=backuppath+os_file_sep()+BackupServerGet::convertToOSPathFromFileClient(cfn_short);
-	std::wstring hashpath=backuppath_hashes+os_file_sep()+BackupServerGet::convertToOSPathFromFileClient(cfn_short);
-	std::wstring hashpath_old=last_backuppath+os_file_sep()+L".hashes"+os_file_sep()+BackupServerGet::convertToOSPathFromFileClient(cfn_short);
-	std::wstring filepath_old=last_backuppath+os_file_sep()+BackupServerGet::convertToOSPathFromFileClient(cfn_short);
-
-	std::auto_ptr<IFile> file_old(Server->openFile(os_file_prefix(filepath_old), MODE_READ));
-
-	if(file_old.get()==NULL)
-	{
-		if(!last_backuppath_complete.empty())
-		{
-			filepath_old=last_backuppath_complete+os_file_sep()+BackupServerGet::convertToOSPathFromFileClient(cfn_short);
-			file_old.reset(Server->openFile(os_file_prefix(filepath_old), MODE_READ));
-		}
-		if(file_old.get()==NULL)
-		{
-			ServerLogger::Log(clientid, L"No old file for \""+todl.fn+L"\"", LL_DEBUG);
-			return load_file(todl);
-		}
-		hashpath_old=last_backuppath_complete+os_file_sep()+L".hashes"+os_file_sep()+BackupServerGet::convertToOSPathFromFileClient(cfn_short);
-	}
-
-	ServerLogger::Log(clientid, L"Loading file patch for \""+todl.fn+L"\"", LL_DEBUG);
-	IFile *pfd=BackupServerGet::getTemporaryFileRetry(use_tmpfiles, tmpfile_path, clientid);
-	if(pfd==NULL)
-	{
-		ServerLogger::Log(clientid, L"Error creating temporary file 'pfd' in load_file_patch", LL_ERROR);
-		return false;
-	}
-	ScopedDeleteFile pfd_destroy(pfd);
-	IFile *hash_tmp=BackupServerGet::getTemporaryFileRetry(use_tmpfiles, tmpfile_path, clientid);
-	if(hash_tmp==NULL)
-	{
-		ServerLogger::Log(clientid, L"Error creating temporary file 'hash_tmp' in load_file_patch", LL_ERROR);
-		return false;
-	}
-	ScopedDeleteFile hash_tmp_destroy(hash_tmp);
-
-	if(!server_token.empty())
-	{
-		cfn=widen(server_token)+L"|"+cfn;
-	}
-
-	std::auto_ptr<IFile> hashfile_old(Server->openFile(os_file_prefix(hashpath_old), MODE_READ));
-
-	bool delete_hashfile=false;
-
-	ScopedDeleteFile hashfile_old_destroy(NULL);
-
-	if( (hashfile_old.get()==NULL || hashfile_old->Size()==0 ) && file_old.get()!=NULL )
-	{
-		ServerLogger::Log(clientid, L"Hashes for file \""+filepath_old+L"\" not available. Calulating hashes...", LL_DEBUG);
-		hashfile_old.reset(BackupServerGet::getTemporaryFileRetry(use_tmpfiles, tmpfile_path, clientid));
-		if(hashfile_old.get()==NULL)
-		{
-			ServerLogger::Log(clientid, L"Error creating temporary file 'hashfile_old' in load_file_patch", LL_ERROR);
-			return false;
-		}
-		hashfile_old_destroy.reset(hashfile_old.get());
-		delete_hashfile=true;
-		BackupServerPrepareHash::build_chunk_hashs(file_old.get(), hashfile_old.get(), NULL, false, NULL, false);
-		hashfile_old->Seek(0);
-	} */
-
-	ServerLogger::Log(clientid, L"Loading file patch for \""+todl.fn+L"\"", LL_DEBUG);
-
-	ScopedDeleteFile pfd_destroy(dlfiles.patchfile);
-	ScopedDeleteFile hash_tmp_destroy(dlfiles.hashoutput);
-	ScopedDeleteFile hashfile_old_destroy(NULL);
-	ObjectScope file_old_destroy(dlfiles.orig_file);
-	ObjectScope hashfile_old_delete(dlfiles.chunkhashes);
-
-	if(dlfiles.delete_chunkhashes)
-	{
-		hashfile_old_destroy.reset(dlfiles.chunkhashes);
-		hashfile_old_delete.release();
-	}
-
-	if(!server_token.empty())
-	{
-		cfn=widen(server_token)+L"|"+cfn;
-	}
-
-	_u32 rc=fc_chunked->GetFilePatch(Server->ConvertToUTF8(cfn), dlfiles.orig_file, dlfiles.patchfile, dlfiles.chunkhashes, dlfiles.hashoutput, todl.predicted_filesize);
-
-	int64 download_filesize = todl.predicted_filesize;
-
-	int hash_retries=5;
-	while(rc==ERR_HASH && hash_retries>0)
-	{
-		dlfiles.orig_file->Seek(0);
-		dlfiles.patchfile=BackupServerGet::getTemporaryFileRetry(use_tmpfiles, tmpfile_path, clientid);
-		if(dlfiles.patchfile==NULL)
-		{
-			ServerLogger::Log(clientid, L"Error creating temporary file 'pfd' in load_file_patch", LL_ERROR);
-			return false;
-		}
-		pfd_destroy.reset(dlfiles.patchfile);
-		dlfiles.hashoutput=BackupServerGet::getTemporaryFileRetry(use_tmpfiles, tmpfile_path, clientid);
-		if(dlfiles.hashoutput==NULL)
-		{
-			ServerLogger::Log(clientid, L"Error creating temporary file 'hash_tmp' in load_file_patch -2", LL_ERROR);
-			return false;
-		}
-		hash_tmp_destroy.reset(dlfiles.hashoutput);
-		dlfiles.chunkhashes->Seek(0);
-		download_filesize = todl.predicted_filesize;
-		rc=fc_chunked->GetFilePatch(Server->ConvertToUTF8(cfn), dlfiles.orig_file, dlfiles.patchfile, dlfiles.chunkhashes, dlfiles.hashoutput, download_filesize);
-		--hash_retries;
-	} 
-
-	if(download_filesize<0)
-	{
-		download_filesize=todl.predicted_filesize;
-	}
-
-	bool hash_file;
-
-	if(rc!=ERR_SUCCESS)
-	{
-		ServerLogger::Log(clientid, L"Error getting file patch for \""+cfn+L"\" from "+clientname+L". Errorcode: "+widen(FileClient::getErrorString(rc))+L" ("+convert(rc)+L")", LL_ERROR);
-
-		if( (rc==ERR_TIMEOUT || rc==ERR_CONN_LOST || rc==ERR_SOCKET_ERROR)
-			&& dlfiles.patchfile->Size()>0
-			&& save_incomplete_file)
-		{
-			ServerLogger::Log(clientid, L"Saving incomplete file.", LL_INFO);
-			hash_file=true;
-
-			if(todl.id>max_ok_id)
-			{
-				max_ok_id=todl.id;
-			}
-
-			download_partial_ids.push_back(todl.id);
-		}
-		else
-		{
-			hash_file=false;
-			download_nok_ids.push_back(todl.id);
-		}
-	}
-	else
-	{
-		if(todl.id>max_ok_id)
-		{
-			max_ok_id=todl.id;
-		}
-		hash_file=true;
-	}
-
-	if(hash_file)
-	{
-		std::wstring os_curr_path=BackupServerGet::convertToOSPathFromFileClient(todl.os_path+L"/"+todl.short_fn);		
-		std::wstring dstpath=backuppath+os_curr_path;
-
-		pfd_destroy.release();
-		hash_tmp_destroy.release();
-		hashFile(dstpath, dlfiles.hashpath, dlfiles.patchfile, dlfiles.hashoutput, Server->ConvertToUTF8(dlfiles.filepath_old), download_filesize);
-	}
-
-	if(rc==ERR_TIMEOUT || rc==ERR_ERROR || rc==ERR_SOCKET_ERROR
-		|| rc==ERR_INT_ERROR || rc==ERR_BASE_DIR_LOST || rc==ERR_CONN_LOST )
-		return false;
-	else
-		return true;
-}
-
-void ServerDownloadThread::hashFile(std::wstring dstpath, std::wstring hashpath, IFile *fd, IFile *hashoutput, std::string old_file, int64 t_filesize)
-{
-	int l_backup_id=backupid;
-
-	CWData data;
-	data.addString(Server->ConvertToUTF8(fd->getFilenameW()));
-	data.addInt(l_backup_id);
-	data.addInt(r_incremental==true?1:0);
-	data.addString(Server->ConvertToUTF8(dstpath));
-	data.addString(Server->ConvertToUTF8(hashpath));
-	if(hashoutput!=NULL)
-	{
-		data.addString(Server->ConvertToUTF8(hashoutput->getFilenameW()));
-	}
-	else
-	{
-		data.addString("");
-	}
-
-	data.addString(old_file);
-	data.addInt64(t_filesize);
-
-	ServerLogger::Log(clientid, "GT: Loaded file \""+ExtractFileName(Server->ConvertToUTF8(dstpath))+"\"", LL_DEBUG);
-
-	Server->destroy(fd);
-	if(hashoutput!=NULL)
-	{
-		Server->destroy(hashoutput);
-	}
-	hashpipe_prepare->Write(data.getDataPtr(), data.getDataSize() );
-=======
-bool ServerDownloadThread::load_file_patch(SQueueItem todl)
-{
-	std::wstring cfn=todl.curr_path+L"/"+todl.fn;
-	if(cfn[0]=='/')
-		cfn.erase(0,1);
-
-	bool full_dl=false;
-	SPatchDownloadFiles dlfiles = todl.patch_dl_files;
-	if(!dlfiles.prepared && !dlfiles.prepare_error)
-	{
-		dlfiles = preparePatchDownloadFiles(todl, full_dl);
-
-		if(dlfiles.orig_file==NULL && full_dl)
-		{
-			addToQueueFull(todl.id, todl.fn, todl.short_fn, todl.curr_path, todl.os_path, todl.predicted_filesize, todl.metadata, todl.parent_metadata, true);
-			return true;
-		}
-	}
-
-	if(dlfiles.prepare_error)
-	{
-		return false;
-	}
-
-
-	ServerLogger::Log(clientid, L"Loading file patch for \""+todl.fn+L"\"", LL_DEBUG);
-
-	ScopedDeleteFile pfd_destroy(dlfiles.patchfile);
-	ScopedDeleteFile hash_tmp_destroy(dlfiles.hashoutput);
-	ScopedDeleteFile hashfile_old_destroy(NULL);
-	ObjectScope file_old_destroy(dlfiles.orig_file);
-	ObjectScope hashfile_old_delete(dlfiles.chunkhashes);
-
-	if(dlfiles.delete_chunkhashes)
-	{
-		hashfile_old_destroy.reset(dlfiles.chunkhashes);
-		hashfile_old_delete.release();
-	}
-
-	if(!server_token.empty())
-	{
-		cfn=widen(server_token)+L"|"+cfn;
-	}
-
-	_u32 rc=fc_chunked->GetFilePatch(Server->ConvertToUTF8(cfn), dlfiles.orig_file, dlfiles.patchfile, dlfiles.chunkhashes, dlfiles.hashoutput, todl.predicted_filesize);
-
-	int hash_retries=5;
-	while(rc==ERR_HASH && hash_retries>0)
-	{
-		dlfiles.orig_file->Seek(0);
-		dlfiles.patchfile=BackupServerGet::getTemporaryFileRetry(use_tmpfiles, tmpfile_path, clientid);
-		if(dlfiles.patchfile==NULL)
-		{
-			ServerLogger::Log(clientid, L"Error creating temporary file 'pfd' in load_file_patch", LL_ERROR);
-			return false;
-		}
-		pfd_destroy.reset(dlfiles.patchfile);
-		dlfiles.hashoutput=BackupServerGet::getTemporaryFileRetry(use_tmpfiles, tmpfile_path, clientid);
-		if(dlfiles.hashoutput==NULL)
-		{
-			ServerLogger::Log(clientid, L"Error creating temporary file 'hash_tmp' in load_file_patch -2", LL_ERROR);
-			return false;
-		}
-		hash_tmp_destroy.reset(dlfiles.hashoutput);
-		dlfiles.chunkhashes->Seek(0);
-		rc=fc_chunked->GetFilePatch(Server->ConvertToUTF8(cfn), dlfiles.orig_file, dlfiles.patchfile, dlfiles.chunkhashes, dlfiles.hashoutput, todl.predicted_filesize);
-		--hash_retries;
-	} 
-
-	bool hash_file;
-
-	if(rc!=ERR_SUCCESS)
-	{
-		ServerLogger::Log(clientid, L"Error getting file patch for \""+cfn+L"\" from "+clientname+L". Errorcode: "+widen(FileClient::getErrorString(rc))+L" ("+convert(rc)+L")", LL_ERROR);
-		{
-			IScopedLock lock(mutex);
-			all_downloads_ok=false;
-		}
-
-
-		if( (rc==ERR_TIMEOUT || rc==ERR_CONN_LOST || rc==ERR_SOCKET_ERROR)
-			&& dlfiles.patchfile->Size()>0
-			&& save_incomplete_file)
-		{
-			ServerLogger::Log(clientid, L"Saving incomplete file.", LL_INFO);
-			hash_file=true;
-
-			if(todl.id>max_ok_id)
-			{
-				max_ok_id=todl.id;
-			}
-
-			download_partial_ids.push_back(todl.id);
-		}
-		else
-		{
-			hash_file=false;
-			download_nok_ids.push_back(todl.id);
-		}
-	}
-	else
-	{
-		if(todl.id>max_ok_id)
-		{
-			max_ok_id=todl.id;
-		}
-		hash_file=true;
-	}
-
-	if(hash_file)
-	{
-		std::wstring os_curr_path=BackupServerGet::convertToOSPathFromFileClient(todl.os_path+L"/"+todl.short_fn);		
-		std::wstring dstpath=backuppath+os_curr_path;
-
-		pfd_destroy.release();
-		hash_tmp_destroy.release();
-		hashFile(dstpath, dlfiles.hashpath, dlfiles.patchfile, dlfiles.hashoutput,
-			Server->ConvertToUTF8(dlfiles.filepath_old), fc_chunked->getSize(), todl.metadata, todl.parent_metadata);
-	}
-
-	if(rc==ERR_TIMEOUT || rc==ERR_ERROR || rc==ERR_SOCKET_ERROR
-		|| rc==ERR_INT_ERROR || rc==ERR_BASE_DIR_LOST || rc==ERR_CONN_LOST )
-		return false;
-	else
-		return true;
-}
-
-void ServerDownloadThread::hashFile(std::wstring dstpath, std::wstring hashpath, IFile *fd, IFile *hashoutput, std::string old_file, int64 t_filesize, const FileMetadata& metadata, const FileMetadata& parent_metadata)
-{
-	int l_backup_id=backupid;
-
-	CWData data;
-	data.addString(Server->ConvertToUTF8(fd->getFilenameW()));
-	data.addInt(l_backup_id);
-	data.addChar(r_incremental==true?1:0);
-	data.addString(Server->ConvertToUTF8(dstpath));
-	data.addString(Server->ConvertToUTF8(hashpath));
-	if(hashoutput!=NULL)
-	{
-		data.addString(Server->ConvertToUTF8(hashoutput->getFilenameW()));
-	}
-	else
-	{
-		data.addString("");
-	}
-
-	data.addString(old_file);
-	data.addInt64(t_filesize);
-	metadata.serialize(data);
-	parent_metadata.serialize(data);
-
-	ServerLogger::Log(clientid, "GT: Loaded file \""+ExtractFileName(Server->ConvertToUTF8(dstpath))+"\"", LL_DEBUG);
-
-	Server->destroy(fd);
-	if(hashoutput!=NULL)
-	{
-		Server->destroy(hashoutput);
-	}
-	hashpipe_prepare->Write(data.getDataPtr(), data.getDataSize() );
->>>>>>> 541c4af5
-}
-
-bool ServerDownloadThread::isOffline()
-{
-	IScopedLock lock(mutex);
-	return is_offline;
-}
-
-void ServerDownloadThread::queueStop(bool immediately)
-{
-	SQueueItem ni;
-	ni.action = EQueueAction_Quit;
-
-	IScopedLock lock(mutex);
-	if(immediately)
-	{
-		dl_queue.push_front(ni);
-	}
-	else
-	{
-		dl_queue.push_back(ni);
-	}
-	cond->notify_one();
-}
-
-bool ServerDownloadThread::isDownloadOk( size_t id )
-{
-	return !std::binary_search(download_nok_ids.begin(), download_nok_ids.end(),
-		id);
-}
-
-
-bool ServerDownloadThread::isDownloadPartial( size_t id )
-{
-	return !download_partial_ids.empty() && 
-		std::binary_search(download_partial_ids.begin(), download_partial_ids.end(), id);
-}
-
-
-size_t ServerDownloadThread::getMaxOkId()
-{
-	return max_ok_id;
-}
-
-std::string ServerDownloadThread::getQueuedFileFull(bool& metadata)
-{
-	IScopedLock lock(mutex);
-	for(std::deque<SQueueItem>::iterator it=dl_queue.begin();
-		it!=dl_queue.end();++it)
-	{
-		if(it->action==EQueueAction_Fileclient && 
-			!it->queued && it->fileclient==EFileClient_Full
-			&& it->predicted_filesize>0)
-		{
-			it->queued=true;
-			metadata=false;
-			return Server->ConvertToUTF8(getDLPath(*it));
-		}
-	}
-
-	return std::string();
-}
-
-std::wstring ServerDownloadThread::getDLPath( SQueueItem todl )
-{
-	std::wstring cfn=todl.curr_path+L"/"+todl.fn;
-	if(cfn[0]=='/')
-		cfn.erase(0,1);
-
-	if(!server_token.empty())
-	{
-		cfn=widen(server_token)+L"|"+cfn;
-	}
-
-	return cfn;
-}
-
-void ServerDownloadThread::resetQueueFull()
-{
-	IScopedLock lock(mutex);
-	for(std::deque<SQueueItem>::iterator it=dl_queue.begin();
-		it!=dl_queue.end();++it)
-	{
-		if(it->action==EQueueAction_Fileclient && 
-			it->fileclient==EFileClient_Full)
-		{
-			it->queued=false;
-		}
-	}
-}
-
-bool ServerDownloadThread::getQueuedFileChunked( std::string& remotefn, IFile*& orig_file, IFile*& patchfile, IFile*& chunkhashes, IFile*& hashoutput, _i64& predicted_filesize )
-{
-	IScopedLock lock(mutex);
-	for(std::deque<SQueueItem>::iterator it=dl_queue.begin();
-		it!=dl_queue.end();++it)
-	{
-		if(it->action==EQueueAction_Fileclient && 
-			!it->queued && it->fileclient==EFileClient_Chunked
-			&& it->predicted_filesize>0)
-		{
-			if(it->patch_dl_files.prepare_error)
-			{
-				continue;
-			}
-			
-			remotefn = Server->ConvertToUTF8(getDLPath(*it));
-
-
-			if(!it->patch_dl_files.prepared)
-			{
-				bool full_dl;
-				it->patch_dl_files = preparePatchDownloadFiles(*it, full_dl);
-
-				if(it->patch_dl_files.orig_file==NULL &&
-					full_dl)
-				{
-					it->fileclient=EFileClient_Full;
-					queue_size-=queue_items_chunked-queue_items_full;
-					continue;
-				}
-			}
-
-			if(it->patch_dl_files.prepared)
-			{
-				it->queued=true;
-				orig_file = it->patch_dl_files.orig_file;
-				patchfile = it->patch_dl_files.patchfile;
-				chunkhashes = it->patch_dl_files.chunkhashes;
-				hashoutput = it->patch_dl_files.hashoutput;
-				predicted_filesize = it->predicted_filesize;
-				return true;
-			}
-		}
-	}
-
-	return false;
-}
-
-void ServerDownloadThread::resetQueueChunked()
-{
-	IScopedLock lock(mutex);
-	for(std::deque<SQueueItem>::iterator it=dl_queue.begin();
-		it!=dl_queue.end();++it)
-	{
-		if(it->action==EQueueAction_Fileclient && it->fileclient==EFileClient_Chunked)
-		{
-			it->queued=false;
-		}
-	}
-}
-
-SPatchDownloadFiles ServerDownloadThread::preparePatchDownloadFiles( SQueueItem todl, bool& full_dl )
-{
-	SPatchDownloadFiles dlfiles = {};
-	dlfiles.prepare_error=true;
-	full_dl=false;
-
-	std::wstring cfn=todl.curr_path+L"/"+todl.fn;
-	if(cfn[0]=='/')
-		cfn.erase(0,1);
-
-	std::wstring cfn_short=todl.os_path+L"/"+todl.short_fn;
-	if(cfn_short[0]=='/')
-		cfn_short.erase(0,1);
-
-	std::wstring dstpath=backuppath+os_file_sep()+BackupServerGet::convertToOSPathFromFileClient(cfn_short);
-	std::wstring hashpath=backuppath_hashes+os_file_sep()+BackupServerGet::convertToOSPathFromFileClient(cfn_short);
-	std::wstring hashpath_old=last_backuppath+os_file_sep()+L".hashes"+os_file_sep()+BackupServerGet::convertToOSPathFromFileClient(cfn_short);
-	std::wstring filepath_old=last_backuppath+os_file_sep()+BackupServerGet::convertToOSPathFromFileClient(cfn_short);
-
-	std::auto_ptr<IFile> file_old(Server->openFile(os_file_prefix(filepath_old), MODE_READ));
-
-	if(file_old.get()==NULL)
-	{
-		if(!last_backuppath_complete.empty())
-		{
-			filepath_old=last_backuppath_complete+os_file_sep()+BackupServerGet::convertToOSPathFromFileClient(cfn_short);
-			file_old.reset(Server->openFile(os_file_prefix(filepath_old), MODE_READ));
-		}
-		if(file_old.get()==NULL)
-		{
-			ServerLogger::Log(clientid, L"No old file for \""+todl.fn+L"\"", LL_DEBUG);
-			full_dl=true;
-			return dlfiles;
-		}
-		hashpath_old=last_backuppath_complete+os_file_sep()+L".hashes"+os_file_sep()+BackupServerGet::convertToOSPathFromFileClient(cfn_short);
-	}
-
-	IFile *pfd=BackupServerGet::getTemporaryFileRetry(use_tmpfiles, tmpfile_path, clientid);
-	if(pfd==NULL)
-	{
-		ServerLogger::Log(clientid, L"Error creating temporary file 'pfd' in load_file_patch", LL_ERROR);
-		return dlfiles;
-	}
-	ScopedDeleteFile pfd_delete(pfd);
-	IFile *hash_tmp=BackupServerGet::getTemporaryFileRetry(use_tmpfiles, tmpfile_path, clientid);
-	if(hash_tmp==NULL)
-	{
-		ServerLogger::Log(clientid, L"Error creating temporary file 'hash_tmp' in load_file_patch", LL_ERROR);
-		return dlfiles;
-	}
-	ScopedDeleteFile hash_tmp_delete(pfd);
-
-	if(!server_token.empty())
-	{
-		cfn=widen(server_token)+L"|"+cfn;
-	}
-
-	std::auto_ptr<IFile> hashfile_old(Server->openFile(os_file_prefix(hashpath_old), MODE_READ));
-
-	dlfiles.delete_chunkhashes=false;
-	if( (hashfile_old.get()==NULL ||
-		hashfile_old->Size()==0  ||
-		is_metadata_only(hashfile_old.get()) ) 
-		  && file_old.get()!=NULL )
-	{
-		ServerLogger::Log(clientid, L"Hashes for file \""+filepath_old+L"\" not available. Calulating hashes...", LL_DEBUG);
-		hashfile_old.reset(BackupServerGet::getTemporaryFileRetry(use_tmpfiles, tmpfile_path, clientid));
-		if(hashfile_old.get()==NULL)
-		{
-			ServerLogger::Log(clientid, L"Error creating temporary file 'hashfile_old' in load_file_patch", LL_ERROR);
-			return dlfiles;
-		}
-		dlfiles.delete_chunkhashes=true;
-		BackupServerPrepareHash::build_chunk_hashs(file_old.get(), hashfile_old.get(), NULL, false, NULL, false);
-		hashfile_old->Seek(0);
-	}
-
-	dlfiles.orig_file=file_old.release();
-	dlfiles.patchfile=pfd;
-	pfd_delete.release();
-	dlfiles.chunkhashes=hashfile_old.release();
-	dlfiles.hashoutput=hash_tmp;
-	hash_tmp_delete.release();
-	dlfiles.hashpath = hashpath;
-	dlfiles.filepath_old = filepath_old;
-	dlfiles.prepared=true;
-	dlfiles.prepare_error=false;
-
-	return dlfiles;
-}
-
-void ServerDownloadThread::start_shadowcopy(const std::string &path)
-{
-	server_get->sendClientMessage("START SC \""+path+"\"#token="+server_token, "DONE", L"Activating shadow copy on \""+clientname+L"\" for path \""+Server->ConvertToUnicode(path)+L"\" failed", shadow_copy_timeout);
-}
-
-void ServerDownloadThread::stop_shadowcopy(const std::string &path)
-{
-	server_get->sendClientMessage("STOP SC \""+path+"\"#token="+server_token, "DONE", L"Removing shadow copy on \""+clientname+L"\" for path \""+Server->ConvertToUnicode(path)+L"\" failed", shadow_copy_timeout);
-}
-
-void ServerDownloadThread::sleepQueue(IScopedLock& lock)
-{
-	while(queue_size>max_queue_size)
-	{
-		lock.relock(NULL);
-		Server->wait(1000);
-		lock.relock(mutex);
-	}
-}
-
-void ServerDownloadThread::queueSkip()
-{
-	SQueueItem ni;
-	ni.action = EQueueAction_Skip;
-
-	IScopedLock lock(mutex);
-	dl_queue.push_front(ni);
-	cond->notify_one();
-}
-
-void ServerDownloadThread::unqueueFileFull( const std::string& fn )
-{
-	IScopedLock lock(mutex);
-	for(std::deque<SQueueItem>::iterator it=dl_queue.begin();
-		it!=dl_queue.end();++it)
-	{
-		if(it->action==EQueueAction_Fileclient && 
-			it->queued && it->fileclient==EFileClient_Full
-			&& Server->ConvertToUTF8(getDLPath(*it)) == fn)
-		{
-			it->queued=false;
-			return;
-		}
-	}
-}
-
-void ServerDownloadThread::unqueueFileChunked( const std::string& remotefn )
-{
-	IScopedLock lock(mutex);
-	for(std::deque<SQueueItem>::iterator it=dl_queue.begin();
-		it!=dl_queue.end();++it)
-	{
-		if(it->action==EQueueAction_Fileclient && 
-			it->queued && it->fileclient==EFileClient_Chunked
-			&& Server->ConvertToUTF8(getDLPath(*it)) == remotefn )
-		{
-			it->queued=false;
-			return;
-		}
-	}
-}
-
-bool ServerDownloadThread::touch_file( SQueueItem todl )
-{
-	std::wstring cfn_short=todl.os_path+L"/"+todl.short_fn;
-	if(cfn_short[0]=='/')
-		cfn_short.erase(0,1);
-
-	std::wstring os_curr_path=BackupServerGet::convertToOSPathFromFileClient(cfn_short);		
-	std::wstring dstpath=backuppath+os_file_sep()+os_curr_path;
-	std::wstring hashpath=backuppath_hashes+os_file_sep()+os_curr_path;
-
-	ServerLogger::Log(clientid, L"GT: Touching file \""+dstpath+L"\"", LL_DEBUG);
-
-	IFile* f = Server->openFile(os_file_prefix(dstpath), MODE_WRITE);
-	if(f!=NULL)
-	{
-		if(todl.id>max_ok_id)
-		{
-			max_ok_id=todl.id;
-		}
-		Server->destroy(f);
-
-		if(!write_file_metadata(hashpath, server_get, todl.metadata))
-		{
-			ServerLogger::Log(clientid, L"GT: Error writing file metadata to \""+hashpath+L"\"", LL_ERROR);
-			return false;
-		}
-
-		return true;
-	}
-	else
-	{
-		{
-			IScopedLock lock(mutex);
-			all_downloads_ok=false;
-		}
-
-		download_nok_ids.push_back(todl.id);
-		ServerLogger::Log(clientid, L"GT: Error creating file \""+dstpath+L"\"", LL_ERROR);
-		return false;
-	}
-}
-
-bool ServerDownloadThread::isAllDownloadsOk()
-{
-	IScopedLock lock(mutex);
-	return all_downloads_ok;
-}
+#include <algorithm>
+
+#include "server_download.h"
+#include "../Interface/Server.h"
+#include "server_log.h"
+#include "server_get.h"
+#include "../stringtools.h"
+#include "../common/data.h"
+#include "file_metadata.h"
+#include "server_settings.h"
+#include "server_cleanup.h"
+
+namespace
+{
+	const unsigned int shadow_copy_timeout=30*60*1000;
+	const size_t max_queue_size = 500;
+	const size_t queue_items_full = 1;
+	const size_t queue_items_chunked = 4;
+}
+
+ServerDownloadThread::ServerDownloadThread( FileClient& fc, FileClientChunked* fc_chunked, const std::wstring& backuppath, const std::wstring& backuppath_hashes, const std::wstring& last_backuppath, const std::wstring& last_backuppath_complete, bool hashed_transfer, bool save_incomplete_file, int clientid,
+	const std::wstring& clientname, bool use_tmpfiles, const std::wstring& tmpfile_path, const std::string& server_token, bool use_reflink, int backupid, bool r_incremental, IPipe* hashpipe_prepare, BackupServerGet* server_get,
+	int filesrv_protocol_version)
+	: fc(fc), fc_chunked(fc_chunked), backuppath(backuppath), backuppath_hashes(backuppath_hashes), 
+	last_backuppath(last_backuppath), last_backuppath_complete(last_backuppath_complete), hashed_transfer(hashed_transfer), save_incomplete_file(save_incomplete_file), clientid(clientid),
+	clientname(clientname),
+	use_tmpfiles(use_tmpfiles), tmpfile_path(tmpfile_path), server_token(server_token), use_reflink(use_reflink), backupid(backupid), r_incremental(r_incremental), hashpipe_prepare(hashpipe_prepare), max_ok_id(0),
+	is_offline(false), server_get(server_get), filesrv_protocol_version(filesrv_protocol_version), skipping(false), queue_size(0),
+	all_downloads_ok(true)
+{
+	mutex = Server->createMutex();
+	cond = Server->createCondition();
+}
+
+ServerDownloadThread::~ServerDownloadThread()
+{
+	Server->destroy(mutex);
+	Server->destroy(cond);
+}
+
+void ServerDownloadThread::operator()( void )
+{
+	if(fc_chunked!=NULL && filesrv_protocol_version>2)
+	{
+		fc_chunked->setQueueCallback(this);
+	}
+
+	while(true)
+	{
+		SQueueItem curr;
+		{
+			IScopedLock lock(mutex);
+			while(dl_queue.empty())
+			{
+				cond->wait(&lock);
+			}
+			curr = dl_queue.front();
+			dl_queue.pop_front();
+
+			if(curr.action == EQueueAction_Fileclient)
+			{
+				if(curr.fileclient == EFileClient_Full)
+				{
+					queue_size-=queue_items_full;
+				}
+				else if(curr.fileclient== EFileClient_Chunked)
+				{
+					queue_size-=queue_items_chunked;
+				}
+			}			
+		}
+
+		if(curr.action==EQueueAction_Quit)
+		{
+			break;
+		}
+		else if(curr.action==EQueueAction_Skip)
+		{
+			skipping = true;
+			continue;
+		}
+
+		if(is_offline || skipping)
+		{
+			download_nok_ids.push_back(curr.id);
+
+			{
+				IScopedLock lock(mutex);
+				all_downloads_ok=false;
+			}
+
+			if(curr.patch_dl_files.prepared)
+			{
+				delete curr.patch_dl_files.orig_file;
+				ScopedDeleteFile del_1(curr.patch_dl_files.patchfile);
+				ScopedDeleteFile del_2(curr.patch_dl_files.hashoutput);
+				if(curr.patch_dl_files.delete_chunkhashes)
+				{
+					ScopedDeleteFile del_3(curr.patch_dl_files.chunkhashes);
+				}
+				else
+				{
+					delete curr.patch_dl_files.chunkhashes;
+				}
+			}
+
+			continue;
+		}
+
+		if(curr.action==EQueueAction_StartShadowcopy)
+		{
+			start_shadowcopy(Server->ConvertToUTF8(curr.fn));
+			continue;
+		}
+		else if(curr.action==EQueueAction_StopShadowcopy)
+		{
+			stop_shadowcopy(Server->ConvertToUTF8(curr.fn));
+			continue;
+		}		
+
+		bool ret = true;
+
+		if((curr.fileclient == EFileClient_Full ||
+			curr.fileclient == EFileClient_Chunked) &&
+			curr.predicted_filesize == 0 )
+		{
+			ret = touch_file(curr);
+		}
+		else if(curr.fileclient == EFileClient_Full)
+		{
+			ret = load_file(curr);
+		}
+		else if(curr.fileclient== EFileClient_Chunked)
+		{
+			ret = load_file_patch(curr);
+		}
+
+		if(!ret)
+		{
+			IScopedLock lock(mutex);
+			is_offline=true;
+		}
+	}
+
+	std::sort(download_nok_ids.begin(), download_nok_ids.end());
+	std::sort(download_partial_ids.begin(), download_partial_ids.end());
+}
+
+void ServerDownloadThread::addToQueueFull(size_t id, const std::wstring &fn, const std::wstring &short_fn, const std::wstring &curr_path, const std::wstring &os_path, _i64 predicted_filesize, const FileMetadata& metadata, const FileMetadata& parent_metadata, bool at_front )
+{
+	SQueueItem ni;
+	ni.id = id;
+	ni.fn = fn;
+	ni.short_fn = short_fn;
+	ni.curr_path = curr_path;
+	ni.os_path = os_path;
+	ni.fileclient = EFileClient_Full;
+	ni.patch_dl_files.prepared=false;
+	ni.patch_dl_files.prepare_error=false;
+	ni.action = EQueueAction_Fileclient;
+	ni.predicted_filesize = predicted_filesize;
+	ni.metadata = metadata;
+	ni.parent_metadata = parent_metadata;
+
+	IScopedLock lock(mutex);
+	if(!at_front)
+	{
+		dl_queue.push_back(ni);
+	}
+	else
+	{
+		dl_queue.push_front(ni);
+	}
+	cond->notify_one();
+
+	queue_size+=queue_items_full;
+	if(!at_front)
+	{
+		sleepQueue(lock);
+	}
+}
+
+
+void ServerDownloadThread::addToQueueChunked(size_t id, const std::wstring &fn, const std::wstring &short_fn, const std::wstring &curr_path, const std::wstring &os_path, _i64 predicted_filesize, const FileMetadata& metadata, const FileMetadata& parent_metadata )
+{
+	SQueueItem ni;
+	ni.id = id;
+	ni.fn = fn;
+	ni.short_fn = short_fn;
+	ni.curr_path = curr_path;
+	ni.os_path = os_path;
+	ni.fileclient = EFileClient_Chunked;
+	ni.patch_dl_files.prepared=false;
+	ni.patch_dl_files.prepare_error=false;
+	ni.action = EQueueAction_Fileclient;
+	ni.predicted_filesize= predicted_filesize;
+	ni.metadata = metadata;
+	ni.parent_metadata = parent_metadata;
+
+	IScopedLock lock(mutex);
+	dl_queue.push_back(ni);
+	cond->notify_one();
+
+	queue_size+=queue_items_chunked;
+	sleepQueue(lock);
+}
+
+void ServerDownloadThread::addToQueueStartShadowcopy(const std::wstring& fn)
+{
+	SQueueItem ni;
+	ni.action = EQueueAction_StartShadowcopy;
+	ni.fn=fn;
+	ni.id=std::string::npos;
+	ni.patch_dl_files.prepared=false;
+	ni.patch_dl_files.prepare_error=false;
+
+	IScopedLock lock(mutex);
+	dl_queue.push_back(ni);
+	cond->notify_one();
+
+	sleepQueue(lock);
+}
+
+void ServerDownloadThread::addToQueueStopShadowcopy(const std::wstring& fn)
+{
+	SQueueItem ni;
+	ni.action = EQueueAction_StopShadowcopy;
+	ni.fn=fn;
+	ni.id=std::string::npos;
+	ni.patch_dl_files.prepared=false;
+	ni.patch_dl_files.prepare_error=false;
+
+	IScopedLock lock(mutex);
+	dl_queue.push_back(ni);
+	cond->notify_one();
+
+	sleepQueue(lock);
+}
+
+
+bool ServerDownloadThread::load_file(SQueueItem todl)
+{
+	ServerLogger::Log(clientid, L"Loading file \""+todl.fn+L"\"", LL_DEBUG);
+	IFile *fd=BackupServerGet::getTemporaryFileRetry(use_tmpfiles, tmpfile_path, clientid);
+	if(fd==NULL)
+	{
+		ServerLogger::Log(clientid, L"Error creating temporary file 'fd' in load_file", LL_ERROR);
+		return false;
+	}
+
+	std::wstring cfn=getDLPath(todl);
+
+	_u32 rc=fc.GetFile(Server->ConvertToUTF8(cfn), fd, hashed_transfer);
+
+	int hash_retries=5;
+	while(rc==ERR_HASH && hash_retries>0)
+	{
+		fd->Seek(0);
+		rc=fc.GetFile(Server->ConvertToUTF8(cfn), fd, hashed_transfer);
+		--hash_retries;
+	}
+
+	bool ret = true;
+	bool hash_file = false;
+
+	if(rc!=ERR_SUCCESS)
+	{
+		ServerLogger::Log(clientid, L"Error getting complete file \""+cfn+L"\" from "+clientname+L". Errorcode: "+widen(fc.getErrorString(rc))+L" ("+convert(rc)+L")", LL_ERROR);
+		{
+			IScopedLock lock(mutex);
+			all_downloads_ok=false;
+		}
+
+		if( (rc==ERR_TIMEOUT || rc==ERR_ERROR)
+			&& save_incomplete_file
+			&& fd->Size()>0 )
+		{
+			ServerLogger::Log(clientid, L"Saving incomplete file.", LL_INFO);
+			hash_file = true;
+
+			if(todl.id>max_ok_id)
+			{
+				max_ok_id=todl.id;
+			}
+
+			download_partial_ids.push_back(todl.id);
+		}
+		else
+		{
+			download_nok_ids.push_back(todl.id);
+			BackupServerGet::destroyTemporaryFile(fd);					
+		}
+
+		if(rc==ERR_TIMEOUT || rc==ERR_ERROR || rc==ERR_BASE_DIR_LOST)
+		{
+			ret=false;
+		}
+	}
+	else
+	{
+		if(todl.id>max_ok_id)
+		{
+			max_ok_id=todl.id;
+		}
+		hash_file=true;
+	}
+
+	if(hash_file)
+	{
+		std::wstring os_curr_path=BackupServerGet::convertToOSPathFromFileClient(todl.os_path+L"/"+todl.short_fn);
+		std::wstring os_curr_hash_path=BackupServerGet::convertToOSPathFromFileClient(todl.os_path+L"/"+escape_metadata_fn(todl.short_fn));
+		std::wstring dstpath=backuppath+os_curr_path;
+		std::wstring hashpath =backuppath_hashes+os_curr_hash_path;
+		std::wstring filepath_old;
+		
+		if( use_reflink && (!last_backuppath.empty() || !last_backuppath_complete.empty() ) )
+		{
+			std::wstring cfn_short=todl.os_path+L"/"+todl.short_fn;
+			if(cfn_short[0]=='/')
+				cfn_short.erase(0,1);
+
+			filepath_old=last_backuppath+os_file_sep()+BackupServerGet::convertToOSPathFromFileClient(cfn_short);
+
+			IFile *file_old=Server->openFile(os_file_prefix(filepath_old), MODE_READ);
+
+			if(file_old==NULL)
+			{
+				if(!last_backuppath_complete.empty())
+				{
+					filepath_old=last_backuppath_complete+os_file_sep()+BackupServerGet::convertToOSPathFromFileClient(cfn_short);
+					file_old=Server->openFile(os_file_prefix(filepath_old), MODE_READ);
+				}
+				if(file_old==NULL)
+				{
+					ServerLogger::Log(clientid, L"No old file for \""+todl.fn+L"\"", LL_DEBUG);
+					filepath_old.clear();
+				}
+			}
+
+			Server->destroy(file_old);
+		}
+
+		hashFile(dstpath, hashpath, fd, NULL, Server->ConvertToUTF8(filepath_old), fd->Size(), todl.metadata, todl.parent_metadata);
+	}
+	return ret;
+}
+
+bool ServerDownloadThread::load_file_patch(SQueueItem todl)
+{
+	std::wstring cfn=todl.curr_path+L"/"+todl.fn;
+	if(cfn[0]=='/')
+		cfn.erase(0,1);
+
+	bool full_dl=false;
+	SPatchDownloadFiles dlfiles = todl.patch_dl_files;
+	if(!dlfiles.prepared && !dlfiles.prepare_error)
+	{
+		dlfiles = preparePatchDownloadFiles(todl, full_dl);
+
+		if(dlfiles.orig_file==NULL && full_dl)
+		{
+			addToQueueFull(todl.id, todl.fn, todl.short_fn, todl.curr_path, todl.os_path, todl.predicted_filesize, todl.metadata, todl.parent_metadata, true);
+			return true;
+		}
+	}
+
+	if(dlfiles.prepare_error)
+	{
+		return false;
+	}
+
+
+	ServerLogger::Log(clientid, L"Loading file patch for \""+todl.fn+L"\"", LL_DEBUG);
+
+	ScopedDeleteFile pfd_destroy(dlfiles.patchfile);
+	ScopedDeleteFile hash_tmp_destroy(dlfiles.hashoutput);
+	ScopedDeleteFile hashfile_old_destroy(NULL);
+	ObjectScope file_old_destroy(dlfiles.orig_file);
+	ObjectScope hashfile_old_delete(dlfiles.chunkhashes);
+
+	if(dlfiles.delete_chunkhashes)
+	{
+		hashfile_old_destroy.reset(dlfiles.chunkhashes);
+		hashfile_old_delete.release();
+	}
+
+	if(!server_token.empty())
+	{
+		cfn=widen(server_token)+L"|"+cfn;
+	}
+
+	_u32 rc=fc_chunked->GetFilePatch(Server->ConvertToUTF8(cfn), dlfiles.orig_file, dlfiles.patchfile, dlfiles.chunkhashes, dlfiles.hashoutput, todl.predicted_filesize);
+
+	int64 download_filesize = todl.predicted_filesize;
+
+	int hash_retries=5;
+	while(rc==ERR_HASH && hash_retries>0)
+	{
+		dlfiles.orig_file->Seek(0);
+		dlfiles.patchfile=BackupServerGet::getTemporaryFileRetry(use_tmpfiles, tmpfile_path, clientid);
+		if(dlfiles.patchfile==NULL)
+		{
+			ServerLogger::Log(clientid, L"Error creating temporary file 'pfd' in load_file_patch", LL_ERROR);
+			return false;
+		}
+		pfd_destroy.reset(dlfiles.patchfile);
+		dlfiles.hashoutput=BackupServerGet::getTemporaryFileRetry(use_tmpfiles, tmpfile_path, clientid);
+		if(dlfiles.hashoutput==NULL)
+		{
+			ServerLogger::Log(clientid, L"Error creating temporary file 'hash_tmp' in load_file_patch -2", LL_ERROR);
+			return false;
+		}
+		hash_tmp_destroy.reset(dlfiles.hashoutput);
+		dlfiles.chunkhashes->Seek(0);
+		download_filesize = todl.predicted_filesize;
+		rc=fc_chunked->GetFilePatch(Server->ConvertToUTF8(cfn), dlfiles.orig_file, dlfiles.patchfile, dlfiles.chunkhashes, dlfiles.hashoutput, download_filesize);
+		--hash_retries;
+	} 
+
+	if(download_filesize<0)
+	{
+		download_filesize=todl.predicted_filesize;
+	}
+
+	bool hash_file;
+
+	if(rc!=ERR_SUCCESS)
+	{
+		ServerLogger::Log(clientid, L"Error getting file patch for \""+cfn+L"\" from "+clientname+L". Errorcode: "+widen(FileClient::getErrorString(rc))+L" ("+convert(rc)+L")", LL_ERROR);
+		{
+			IScopedLock lock(mutex);
+			all_downloads_ok=false;
+		}
+
+
+		if( (rc==ERR_TIMEOUT || rc==ERR_CONN_LOST || rc==ERR_SOCKET_ERROR)
+			&& dlfiles.patchfile->Size()>0
+			&& save_incomplete_file)
+		{
+			ServerLogger::Log(clientid, L"Saving incomplete file.", LL_INFO);
+			hash_file=true;
+
+			if(todl.id>max_ok_id)
+			{
+				max_ok_id=todl.id;
+			}
+
+			download_partial_ids.push_back(todl.id);
+		}
+		else
+		{
+			hash_file=false;
+			download_nok_ids.push_back(todl.id);
+		}
+	}
+	else
+	{
+		if(todl.id>max_ok_id)
+		{
+			max_ok_id=todl.id;
+		}
+		hash_file=true;
+	}
+
+	if(hash_file)
+	{
+		std::wstring os_curr_path=BackupServerGet::convertToOSPathFromFileClient(todl.os_path+L"/"+todl.short_fn);		
+		std::wstring dstpath=backuppath+os_curr_path;
+
+		pfd_destroy.release();
+		hash_tmp_destroy.release();
+		hashFile(dstpath, dlfiles.hashpath, dlfiles.patchfile, dlfiles.hashoutput,
+			Server->ConvertToUTF8(dlfiles.filepath_old), download_filesize, todl.metadata, todl.parent_metadata);
+	}
+
+	if(rc==ERR_TIMEOUT || rc==ERR_ERROR || rc==ERR_SOCKET_ERROR
+		|| rc==ERR_INT_ERROR || rc==ERR_BASE_DIR_LOST || rc==ERR_CONN_LOST )
+		return false;
+	else
+		return true;
+}
+
+void ServerDownloadThread::hashFile(std::wstring dstpath, std::wstring hashpath, IFile *fd, IFile *hashoutput, std::string old_file, int64 t_filesize, const FileMetadata& metadata, const FileMetadata& parent_metadata)
+{
+	int l_backup_id=backupid;
+
+	CWData data;
+	data.addString(Server->ConvertToUTF8(fd->getFilenameW()));
+	data.addInt(l_backup_id);
+	data.addInt(r_incremental==true?1:0);
+	data.addString(Server->ConvertToUTF8(dstpath));
+	data.addString(Server->ConvertToUTF8(hashpath));
+	if(hashoutput!=NULL)
+	{
+		data.addString(Server->ConvertToUTF8(hashoutput->getFilenameW()));
+	}
+	else
+	{
+		data.addString("");
+	}
+
+	data.addString(old_file);
+	data.addInt64(t_filesize);
+	metadata.serialize(data);
+	parent_metadata.serialize(data);
+
+	ServerLogger::Log(clientid, "GT: Loaded file \""+ExtractFileName(Server->ConvertToUTF8(dstpath))+"\"", LL_DEBUG);
+
+	Server->destroy(fd);
+	if(hashoutput!=NULL)
+	{
+		Server->destroy(hashoutput);
+	}
+	hashpipe_prepare->Write(data.getDataPtr(), data.getDataSize() );
+}
+
+bool ServerDownloadThread::isOffline()
+{
+	IScopedLock lock(mutex);
+	return is_offline;
+}
+
+void ServerDownloadThread::queueStop(bool immediately)
+{
+	SQueueItem ni;
+	ni.action = EQueueAction_Quit;
+
+	IScopedLock lock(mutex);
+	if(immediately)
+	{
+		dl_queue.push_front(ni);
+	}
+	else
+	{
+		dl_queue.push_back(ni);
+	}
+	cond->notify_one();
+}
+
+bool ServerDownloadThread::isDownloadOk( size_t id )
+{
+	return !std::binary_search(download_nok_ids.begin(), download_nok_ids.end(),
+		id);
+}
+
+
+bool ServerDownloadThread::isDownloadPartial( size_t id )
+{
+	return !download_partial_ids.empty() && 
+		std::binary_search(download_partial_ids.begin(), download_partial_ids.end(), id);
+}
+
+
+size_t ServerDownloadThread::getMaxOkId()
+{
+	return max_ok_id;
+}
+
+std::string ServerDownloadThread::getQueuedFileFull(bool& metadata)
+{
+	IScopedLock lock(mutex);
+	for(std::deque<SQueueItem>::iterator it=dl_queue.begin();
+		it!=dl_queue.end();++it)
+	{
+		if(it->action==EQueueAction_Fileclient && 
+			!it->queued && it->fileclient==EFileClient_Full
+			&& it->predicted_filesize>0)
+		{
+			it->queued=true;
+			metadata=false;
+			return Server->ConvertToUTF8(getDLPath(*it));
+		}
+	}
+
+	return std::string();
+}
+
+std::wstring ServerDownloadThread::getDLPath( SQueueItem todl )
+{
+	std::wstring cfn=todl.curr_path+L"/"+todl.fn;
+	if(cfn[0]=='/')
+		cfn.erase(0,1);
+
+	if(!server_token.empty())
+	{
+		cfn=widen(server_token)+L"|"+cfn;
+	}
+
+	return cfn;
+}
+
+void ServerDownloadThread::resetQueueFull()
+{
+	IScopedLock lock(mutex);
+	for(std::deque<SQueueItem>::iterator it=dl_queue.begin();
+		it!=dl_queue.end();++it)
+	{
+		if(it->action==EQueueAction_Fileclient && 
+			it->fileclient==EFileClient_Full)
+		{
+			it->queued=false;
+		}
+	}
+}
+
+bool ServerDownloadThread::getQueuedFileChunked( std::string& remotefn, IFile*& orig_file, IFile*& patchfile, IFile*& chunkhashes, IFile*& hashoutput, _i64& predicted_filesize )
+{
+	IScopedLock lock(mutex);
+	for(std::deque<SQueueItem>::iterator it=dl_queue.begin();
+		it!=dl_queue.end();++it)
+	{
+		if(it->action==EQueueAction_Fileclient && 
+			!it->queued && it->fileclient==EFileClient_Chunked
+			&& it->predicted_filesize>0)
+		{
+			if(it->patch_dl_files.prepare_error)
+			{
+				continue;
+			}
+			
+			remotefn = Server->ConvertToUTF8(getDLPath(*it));
+
+
+			if(!it->patch_dl_files.prepared)
+			{
+				bool full_dl;
+				it->patch_dl_files = preparePatchDownloadFiles(*it, full_dl);
+
+				if(it->patch_dl_files.orig_file==NULL &&
+					full_dl)
+				{
+					it->fileclient=EFileClient_Full;
+					queue_size-=queue_items_chunked-queue_items_full;
+					continue;
+				}
+			}
+
+			if(it->patch_dl_files.prepared)
+			{
+				it->queued=true;
+				orig_file = it->patch_dl_files.orig_file;
+				patchfile = it->patch_dl_files.patchfile;
+				chunkhashes = it->patch_dl_files.chunkhashes;
+				hashoutput = it->patch_dl_files.hashoutput;
+				predicted_filesize = it->predicted_filesize;
+				return true;
+			}
+		}
+	}
+
+	return false;
+}
+
+void ServerDownloadThread::resetQueueChunked()
+{
+	IScopedLock lock(mutex);
+	for(std::deque<SQueueItem>::iterator it=dl_queue.begin();
+		it!=dl_queue.end();++it)
+	{
+		if(it->action==EQueueAction_Fileclient && it->fileclient==EFileClient_Chunked)
+		{
+			it->queued=false;
+		}
+	}
+}
+
+SPatchDownloadFiles ServerDownloadThread::preparePatchDownloadFiles( SQueueItem todl, bool& full_dl )
+{
+	SPatchDownloadFiles dlfiles = {};
+	dlfiles.prepare_error=true;
+	full_dl=false;
+
+	std::wstring cfn=todl.curr_path+L"/"+todl.fn;
+	if(cfn[0]=='/')
+		cfn.erase(0,1);
+
+	std::wstring cfn_short=todl.os_path+L"/"+todl.short_fn;
+	if(cfn_short[0]=='/')
+		cfn_short.erase(0,1);
+
+	std::wstring dstpath=backuppath+os_file_sep()+BackupServerGet::convertToOSPathFromFileClient(cfn_short);
+	std::wstring hashpath=backuppath_hashes+os_file_sep()+BackupServerGet::convertToOSPathFromFileClient(cfn_short);
+	std::wstring hashpath_old=last_backuppath+os_file_sep()+L".hashes"+os_file_sep()+BackupServerGet::convertToOSPathFromFileClient(cfn_short);
+	std::wstring filepath_old=last_backuppath+os_file_sep()+BackupServerGet::convertToOSPathFromFileClient(cfn_short);
+
+	std::auto_ptr<IFile> file_old(Server->openFile(os_file_prefix(filepath_old), MODE_READ));
+
+	if(file_old.get()==NULL)
+	{
+		if(!last_backuppath_complete.empty())
+		{
+			filepath_old=last_backuppath_complete+os_file_sep()+BackupServerGet::convertToOSPathFromFileClient(cfn_short);
+			file_old.reset(Server->openFile(os_file_prefix(filepath_old), MODE_READ));
+		}
+		if(file_old.get()==NULL)
+		{
+			ServerLogger::Log(clientid, L"No old file for \""+todl.fn+L"\"", LL_DEBUG);
+			full_dl=true;
+			return dlfiles;
+		}
+		hashpath_old=last_backuppath_complete+os_file_sep()+L".hashes"+os_file_sep()+BackupServerGet::convertToOSPathFromFileClient(cfn_short);
+	}
+
+	IFile *pfd=BackupServerGet::getTemporaryFileRetry(use_tmpfiles, tmpfile_path, clientid);
+	if(pfd==NULL)
+	{
+		ServerLogger::Log(clientid, L"Error creating temporary file 'pfd' in load_file_patch", LL_ERROR);
+		return dlfiles;
+	}
+	ScopedDeleteFile pfd_delete(pfd);
+	IFile *hash_tmp=BackupServerGet::getTemporaryFileRetry(use_tmpfiles, tmpfile_path, clientid);
+	if(hash_tmp==NULL)
+	{
+		ServerLogger::Log(clientid, L"Error creating temporary file 'hash_tmp' in load_file_patch", LL_ERROR);
+		return dlfiles;
+	}
+	ScopedDeleteFile hash_tmp_delete(pfd);
+
+	if(!server_token.empty())
+	{
+		cfn=widen(server_token)+L"|"+cfn;
+	}
+
+	std::auto_ptr<IFile> hashfile_old(Server->openFile(os_file_prefix(hashpath_old), MODE_READ));
+
+	dlfiles.delete_chunkhashes=false;
+	if( (hashfile_old.get()==NULL ||
+		hashfile_old->Size()==0  ||
+		is_metadata_only(hashfile_old.get()) ) 
+		  && file_old.get()!=NULL )
+	{
+		ServerLogger::Log(clientid, L"Hashes for file \""+filepath_old+L"\" not available. Calulating hashes...", LL_DEBUG);
+		hashfile_old.reset(BackupServerGet::getTemporaryFileRetry(use_tmpfiles, tmpfile_path, clientid));
+		if(hashfile_old.get()==NULL)
+		{
+			ServerLogger::Log(clientid, L"Error creating temporary file 'hashfile_old' in load_file_patch", LL_ERROR);
+			return dlfiles;
+		}
+		dlfiles.delete_chunkhashes=true;
+		BackupServerPrepareHash::build_chunk_hashs(file_old.get(), hashfile_old.get(), NULL, false, NULL, false);
+		hashfile_old->Seek(0);
+	}
+
+	dlfiles.orig_file=file_old.release();
+	dlfiles.patchfile=pfd;
+	pfd_delete.release();
+	dlfiles.chunkhashes=hashfile_old.release();
+	dlfiles.hashoutput=hash_tmp;
+	hash_tmp_delete.release();
+	dlfiles.hashpath = hashpath;
+	dlfiles.filepath_old = filepath_old;
+	dlfiles.prepared=true;
+	dlfiles.prepare_error=false;
+
+	return dlfiles;
+}
+
+void ServerDownloadThread::start_shadowcopy(const std::string &path)
+{
+	server_get->sendClientMessage("START SC \""+path+"\"#token="+server_token, "DONE", L"Activating shadow copy on \""+clientname+L"\" for path \""+Server->ConvertToUnicode(path)+L"\" failed", shadow_copy_timeout);
+}
+
+void ServerDownloadThread::stop_shadowcopy(const std::string &path)
+{
+	server_get->sendClientMessage("STOP SC \""+path+"\"#token="+server_token, "DONE", L"Removing shadow copy on \""+clientname+L"\" for path \""+Server->ConvertToUnicode(path)+L"\" failed", shadow_copy_timeout);
+}
+
+void ServerDownloadThread::sleepQueue(IScopedLock& lock)
+{
+	while(queue_size>max_queue_size)
+	{
+		lock.relock(NULL);
+		Server->wait(1000);
+		lock.relock(mutex);
+	}
+}
+
+void ServerDownloadThread::queueSkip()
+{
+	SQueueItem ni;
+	ni.action = EQueueAction_Skip;
+
+	IScopedLock lock(mutex);
+	dl_queue.push_front(ni);
+	cond->notify_one();
+}
+
+void ServerDownloadThread::unqueueFileFull( const std::string& fn )
+{
+	IScopedLock lock(mutex);
+	for(std::deque<SQueueItem>::iterator it=dl_queue.begin();
+		it!=dl_queue.end();++it)
+	{
+		if(it->action==EQueueAction_Fileclient && 
+			it->queued && it->fileclient==EFileClient_Full
+			&& Server->ConvertToUTF8(getDLPath(*it)) == fn)
+		{
+			it->queued=false;
+			return;
+		}
+	}
+}
+
+void ServerDownloadThread::unqueueFileChunked( const std::string& remotefn )
+{
+	IScopedLock lock(mutex);
+	for(std::deque<SQueueItem>::iterator it=dl_queue.begin();
+		it!=dl_queue.end();++it)
+	{
+		if(it->action==EQueueAction_Fileclient && 
+			it->queued && it->fileclient==EFileClient_Chunked
+			&& Server->ConvertToUTF8(getDLPath(*it)) == remotefn )
+		{
+			it->queued=false;
+			return;
+		}
+	}
+}
+
+bool ServerDownloadThread::touch_file( SQueueItem todl )
+{
+	std::wstring cfn_short=todl.os_path+L"/"+todl.short_fn;
+	if(cfn_short[0]=='/')
+		cfn_short.erase(0,1);
+
+	std::wstring os_curr_path=BackupServerGet::convertToOSPathFromFileClient(cfn_short);		
+	std::wstring dstpath=backuppath+os_file_sep()+os_curr_path;
+	std::wstring hashpath=backuppath_hashes+os_file_sep()+os_curr_path;
+
+	ServerLogger::Log(clientid, L"GT: Touching file \""+dstpath+L"\"", LL_DEBUG);
+
+	IFile* f = Server->openFile(os_file_prefix(dstpath), MODE_WRITE);
+	if(f!=NULL)
+	{
+		if(todl.id>max_ok_id)
+		{
+			max_ok_id=todl.id;
+		}
+		Server->destroy(f);
+
+		if(!write_file_metadata(hashpath, server_get, todl.metadata))
+		{
+			ServerLogger::Log(clientid, L"GT: Error writing file metadata to \""+hashpath+L"\"", LL_ERROR);
+			return false;
+		}
+
+		return true;
+	}
+	else
+	{
+		{
+			IScopedLock lock(mutex);
+			all_downloads_ok=false;
+		}
+
+		download_nok_ids.push_back(todl.id);
+		ServerLogger::Log(clientid, L"GT: Error creating file \""+dstpath+L"\"", LL_ERROR);
+		return false;
+	}
+}
+
+bool ServerDownloadThread::isAllDownloadsOk()
+{
+	IScopedLock lock(mutex);
+	return all_downloads_ok;
+}