/*************************************************************************
*    UrBackup - Client/Server backup system
*    Copyright (C) 2011-2015 Martin Raiber
*
*    This program is free software: you can redistribute it and/or modify
*    it under the terms of the GNU Affero General Public License as published by
*    the Free Software Foundation, either version 3 of the License, or
*    (at your option) any later version.
*
*    This program is distributed in the hope that it will be useful,
*    but WITHOUT ANY WARRANTY; without even the implied warranty of
*    MERCHANTABILITY or FITNESS FOR A PARTICULAR PURPOSE.  See the
*    GNU Affero General Public License for more details.
*
*    You should have received a copy of the GNU Affero General Public License
*    along with this program.  If not, see <http://www.gnu.org/licenses/>.
**************************************************************************/
#include "server_writer.h"
#include "../Interface/Mutex.h"
#include "../Interface/Condition.h"
#include "../Interface/Server.h"
#include "../fsimageplugin/IVHDFile.h"
#include "../fsimageplugin/IFSImageFactory.h"
#include "../stringtools.h"
#include "../urbackupcommon/os_functions.h"
#include "server_log.h"
#include "server_cleanup.h"
#include "ClientMain.h"
#include "zero_hash.h"

extern IFSImageFactory *image_fak;
const size_t free_space_lim=1000*1024*1024; //1000MB
const uint64 filebuf_lim=1000*1024*1024; //1000MB
const unsigned int sha_size=32;

ServerVHDWriter::ServerVHDWriter(IVHDFile *pVHD, unsigned int blocksize, unsigned int nbufs,
		int pClientid, bool use_tmpfiles, int64 mbr_offset, IFile* hashfile, int64 vhd_blocksize, logid_t logid)
 : mbr_offset(mbr_offset), do_trim(false), hashfile(hashfile), vhd_blocksize(vhd_blocksize), do_make_full(false),
   logid(logid)
{
	filebuffer=use_tmpfiles;

	clientid=pClientid;
	vhd=pVHD;
	if(filebuffer)
	{
		bufmgr=new CBufMgr2(nbufs, sizeof(FileBufferVHDItem)+blocksize);
	}
	else
	{
		bufmgr=new CBufMgr2(nbufs, blocksize);
	}

	if(filebuffer)
	{
		filebuf=new CFileBufMgr(false);
		filebuf_writer=new ServerFileBufferWriter(this, blocksize);
		filebuf_writer_ticket=Server->getThreadPool()->execute(filebuf_writer);
		currfile=filebuf->getBuffer();
		currfile_size=0;
	}

	mutex=Server->createMutex();
	vhd_mutex=Server->createMutex();
	cond=Server->createCondition();
	exit=false;
	exit_now=false;
	has_error=false;
	written=free_space_lim;
}

ServerVHDWriter::~ServerVHDWriter(void)
{
	delete bufmgr;

	if(filebuffer)
	{
		delete filebuf_writer;
		delete filebuf;
	}

	Server->destroy(mutex);
	Server->destroy(vhd_mutex);
	Server->destroy(cond);
}

void ServerVHDWriter::operator()(void)
{
	{
		while(!exit_now)
		{
			BufferVHDItem item;
			bool has_item=false;
			bool do_exit;
			{
				IScopedLock lock(mutex);
				if(tqueue.empty() && exit==false)
				{
					cond->wait(&lock);
				}
				do_exit=exit;
				if(!tqueue.empty())
				{
					item=tqueue.front();
					tqueue.pop();
					has_item=true;
				}
			}
			if(has_item)
			{
				if(!has_error)
				{
					if(!filebuffer)
					{
						writeVHD(item.pos, item.buf, item.bsize);
					}
					else
					{
						FileBufferVHDItem *fbi=(FileBufferVHDItem*)(item.buf-sizeof(FileBufferVHDItem));
						fbi->pos=item.pos;
						fbi->bsize=item.bsize;
						writeRetry(currfile, (char*)fbi, sizeof(FileBufferVHDItem)+item.bsize);
						currfile_size+=item.bsize+sizeof(FileBufferVHDItem);

						if(currfile_size>filebuf_lim)
						{
							filebuf_writer->writeBuffer(currfile);
							currfile=filebuf->getBuffer();
							currfile_size=0;
						}
					}
				}

				freeBuffer(item.buf);
			}
			else if(do_exit)
			{
				break;
			}

			if(!filebuffer && written>=free_space_lim/2)
			{
				written=0;
				checkFreeSpaceAndCleanup();
			}
		}
	}
	if(filebuffer)
	{
		filebuf_writer->writeBuffer(currfile);

		if(!exit_now)
			filebuf_writer->doExit();
		else
			filebuf_writer->doExitNow();

		Server->getThreadPool()->waitFor(filebuf_writer_ticket);
	}

	if(do_trim)
	{
		ServerLogger::Log(logid, "Starting trimming image file (if possible)", LL_DEBUG);
		if(!vhd->trimUnused(mbr_offset, this))
		{
			ServerLogger::Log(logid, "Trimming file failed. Image backup may use too much storage.", LL_WARNING);
		}
		else
		{
			ServerLogger::Log(logid, "Trimmed "+PrettyPrintBytes(trimmed_bytes), LL_DEBUG);
		}
	}

	if(do_make_full)
	{
		ServerLogger::Log(logid, "Converting incremental image file to full image file...", LL_DEBUG);

		if(!vhd->makeFull(mbr_offset, this))
		{
			ServerLogger::Log(logid, "Covnerting incremental image to full image failed", LL_ERROR);
		}
	}

	if(!vhd->finish())
	{
		checkFreeSpaceAndCleanup();
		if(!vhd->finish())
		{
			ServerLogger::Log(logid, "FATAL: Writing failed after cleanup", LL_ERROR);
			has_error=true;
		}
	}

	image_fak->destroyVHDFile(vhd);
}

void ServerVHDWriter::checkFreeSpaceAndCleanup(void)
{
	std::wstring p;
	{
		IScopedLock lock(vhd_mutex);
		p=ExtractFilePath(vhd->getFilenameW());
	}
	int64 fs=os_free_space(os_file_prefix(p));
	if(fs!=-1 && fs <= free_space_lim )
	{
		Server->Log("Not enough free space. Waiting for cleanup...");
		if(!cleanupSpace())
		{
			Server->Log("Not enough free space.", LL_WARNING);
		}
	}
}

bool ServerVHDWriter::writeVHD(uint64 pos, char *buf, unsigned int bsize)
{
	IScopedLock lock(vhd_mutex);
	vhd->Seek(pos);
	bool b=vhd->Write(buf, bsize)!=0;
	written+=bsize;
	if(!b)
	{
		int retry=3;
		for(int i=0;i<retry;++i)
		{
			Server->wait(100);
			Server->Log("Retrying writing to VHD file...");
			vhd->Seek(pos);
			if(vhd->Write(buf, bsize)==0)
			{
				Server->Log("Writing to VHD file failed");
			}
			else
			{
				return true;
			}
		}

		std::wstring p=ExtractFilePath(vhd->getFilenameW());
		int64 fs=os_free_space(os_file_prefix(p));
		if(fs!=-1 && fs <= free_space_lim )
		{
			Server->Log("Not enough free space. Waiting for cleanup...");
			if(cleanupSpace())
			{
				vhd->Seek(pos);
				if(vhd->Write(buf, bsize)==0)
				{
					retry=3;
					for(int i=0;i<retry;++i)
					{
						Server->wait(100);
						Server->Log("Retrying writing to VHD file...");
						vhd->Seek(pos);
						if(vhd->Write(buf, bsize)==0)
						{
							Server->Log("Writing to VHD file failed");
						}
						else
						{
							return true;
						}
					}

#ifdef _WIN32
					if(GetLastError()==ERROR_FILE_SYSTEM_LIMITATION)
					{
<<<<<<< HEAD
						ServerLogger::Log(logid, "FATAL: The filesystem is returning the error code ERROR_FILE_SYSTEM_LIMITATION."
=======
						ServerLogger::Log(clientid, "FATAL: The filesystem is returning the error code ERROR_FILE_SYSTEM_LIMITATION."
>>>>>>> 05978932
							" This may be caused by the file being too fragmented (try defragmenting or freeing space). This can also be caused by the file being compressed and too large. In this case you have to disable NTFS compression."
							" See https://support.microsoft.com/kb/2891967 for details.", LL_ERROR);
					}
#endif

<<<<<<< HEAD
					ServerLogger::Log(logid, "FATAL: Writing failed after cleanup", LL_ERROR);
					
					ClientMain::sendMailToAdmins("Fatal error occured during image backup", ServerLogger::getWarningLevelTextLogdata(logid));
=======
					ServerLogger::Log(clientid, "FATAL: Writing failed after cleanup", LL_ERROR);
					
					BackupServerGet::sendMailToAdmins("Fatal error occured during image backup", ServerLogger::getWarningLevelTextLogdata(clientid));
>>>>>>> 05978932
					has_error=true;
				}
			}
			else
			{
				has_error=true;
				Server->Log("FATAL: NOT ENOUGH free space. Cleanup failed.", LL_ERROR);
				ClientMain::sendMailToAdmins("Fatal error occured during image backup", ServerLogger::getWarningLevelTextLogdata(logid));
			}
		}
		else
		{			
			has_error=true;
			ServerLogger::Log(logid, "FATAL: Error writing to VHD-File.", LL_ERROR);
			ClientMain::sendMailToAdmins("Fatal error occured during image backup", ServerLogger::getWarningLevelTextLogdata(logid));
		}
	}

	return !has_error;
}

char *ServerVHDWriter::getBuffer(void)
{
	if(filebuffer)
	{
		char *buf=bufmgr->getBuffer();
		if(buf!=NULL)
		{
			return buf+sizeof(FileBufferVHDItem);
		}
		else
		{
			return buf;
		}
	}
	else
	{
		return bufmgr->getBuffer();
	}
}

void ServerVHDWriter::writeBuffer(uint64 pos, char *buf, unsigned int bsize)
{
	IScopedLock lock(mutex);
	BufferVHDItem item;
	item.pos=pos;
	item.buf=buf;
	item.bsize=bsize;
	tqueue.push(item);
	cond->notify_all();
}

void ServerVHDWriter::freeBuffer(char *buf)
{
	if(filebuffer)
		bufmgr->releaseBuffer(buf-sizeof(FileBufferVHDItem));
	else
		bufmgr->releaseBuffer(buf);
}

void ServerVHDWriter::doExit(void)
{
	IScopedLock lock(mutex);
	exit=true;
	finish=true;
	cond->notify_all();
}

void ServerVHDWriter::doExitNow(void)
{
	IScopedLock lock(mutex);
	exit=true;
	exit_now=true;
	finish=true;
	cond->notify_all();
}

void ServerVHDWriter::doFinish(void)
{
	IScopedLock lock(mutex);
	finish=true;
	cond->notify_all();
}

size_t ServerVHDWriter::getQueueSize(void)
{
	IScopedLock lock(mutex);
	return tqueue.size();
}

bool ServerVHDWriter::hasError(void)
{
	return has_error;
}

void ServerVHDWriter::setHasError(bool b)
{
	has_error=b;
}

IMutex * ServerVHDWriter::getVHDMutex(void)
{
	return vhd_mutex;
}

IVHDFile* ServerVHDWriter::getVHD(void)
{
	return vhd;
}

bool ServerVHDWriter::cleanupSpace(void)
{
	ServerLogger::Log(logid, "Not enough free space. Cleaning up.", LL_INFO);
	if(!ServerCleanupThread::cleanupSpace(free_space_lim) )
	{
		ServerLogger::Log(logid, "Could not free space for image. NOT ENOUGH FREE SPACE.", LL_ERROR);
		return false;
	}
	return true;
}

void ServerVHDWriter::freeFile(IFile *buf)
{
	filebuf->releaseBuffer(buf);
}

void ServerVHDWriter::writeRetry(IFile *f, char *buf, unsigned int bsize)
{
	unsigned int off=0;
	while( off<bsize && !has_error)
	{
		unsigned int r=f->Write(buf+off, bsize-off);
		off+=r;
		if(off<bsize)
		{
			Server->Log("Error writing to file \""+f->getFilename()+"\". Retrying", LL_WARNING);
			Server->wait(10000);
		}
	}
}

void ServerVHDWriter::setDoTrim(bool b)
{
	do_trim = b;
}

void ServerVHDWriter::setMbrOffset(int64 offset)
{
	mbr_offset = offset;
}

void ServerVHDWriter::trimmed(_i64 trim_start, _i64 trim_stop)
{
	_i64 block_start = trim_start/vhd_blocksize;
	if(trim_start%vhd_blocksize!=0)
	{
		++block_start;
	}

	_i64 block_end = trim_stop/vhd_blocksize;

	for(;block_start<block_end;++block_start)
	{
		if(hashfile->Seek(block_start*sha_size) )
		{
			if(hashfile->Write(reinterpret_cast<const char*>(zero_hash), sha_size)!=sha_size)
			{
				Server->Log("Error writing to hashfile while trimming.", LL_WARNING);
			}
		}
		else
		{
			Server->Log("Error seeking in hashfile while trimming.", LL_WARNING);
		}
	}

	trimmed_bytes+=trim_stop-trim_start;
}

void ServerVHDWriter::setDoMakeFull( bool b )
{
	do_make_full=b;
}

//-------------FilebufferWriter-----------------

ServerFileBufferWriter::ServerFileBufferWriter(ServerVHDWriter *pParent, unsigned int pBlocksize) : parent(pParent), blocksize(pBlocksize)
{
	mutex=Server->createMutex();
	cond=Server->createCondition();
	exit=false;
	exit_now=false;
	written=free_space_lim;
}

ServerFileBufferWriter::~ServerFileBufferWriter(void)
{
	while(!fb_queue.empty())
	{
		parent->freeFile(fb_queue.front());
		fb_queue.pop();
	}
	Server->destroy(mutex);
	Server->destroy(cond);
}

void ServerFileBufferWriter::operator()(void)
{
	char *blockbuf=new char[blocksize+sizeof(FileBufferVHDItem)];
	unsigned int blockbuf_size=blocksize+sizeof(FileBufferVHDItem);

	while(!exit_now)
	{
		IFile* tmp;
		bool do_exit;
		bool has_item=false;
		{
			IScopedLock lock(mutex);
			while(fb_queue.empty() && exit==false)
			{
				cond->wait(&lock);
			}
			do_exit=exit;
			if(!fb_queue.empty())
			{
				has_item=true;
				tmp=fb_queue.front();
				fb_queue.pop();
			}
		}

		if(has_item)
		{
			tmp->Seek(0);
			uint64 tpos=0;
			uint64 tsize=tmp->Size();
			while(tpos<tsize)
			{
				if(exit_now)
					break;

				if(!parent->hasError())
				{
					unsigned int tw=blockbuf_size;
					bool old_method=false;
					if(tw<sizeof(FileBufferVHDItem) || tmp->Read(blockbuf, tw)!=tw)
					{
						old_method=true;
					}
					else
					{
						FileBufferVHDItem *item=(FileBufferVHDItem*)blockbuf;
						if(tw==item->bsize+sizeof(FileBufferVHDItem) )
						{
							parent->writeVHD(item->pos, blockbuf+sizeof(FileBufferVHDItem), item->bsize);
							written+=item->bsize;
							tpos+=item->bsize+sizeof(FileBufferVHDItem);
						}
						else
						{
							old_method=true;
						}
					}

					if(old_method==true)
					{
						tmp->Seek(tpos);
						FileBufferVHDItem item;
						if(tmp->Read((char*)&item, sizeof(FileBufferVHDItem))!=sizeof(FileBufferVHDItem))
						{
							Server->Log("Error reading FileBufferVHDItem", LL_ERROR);
							exit_now=true;
							parent->setHasError(true);
							break;
						}
						tpos+=sizeof(FileBufferVHDItem);
						unsigned int tw=item.bsize;
						if(tpos+tw>tsize)
						{
							Server->Log("Size field is wrong", LL_ERROR);
							exit_now=true;
							parent->setHasError(true);
							break;
						}
						if(tw>blockbuf_size)
						{
							delete []blockbuf;
							blockbuf=new char[tw+sizeof(FileBufferVHDItem)];
							blockbuf_size=tw+sizeof(FileBufferVHDItem);
						}
						if(tmp->Read(blockbuf, tw)!=tw)
						{
							Server->Log("Error reading from tmp.f", LL_ERROR);
							exit_now=true;
							parent->setHasError(true);
							break;
						}
						parent->writeVHD(item.pos, blockbuf, tw);
						written+=tw;
						tpos+=item.bsize;
					}

					if( written>=free_space_lim/2)
					{
						written=0;
						parent->checkFreeSpaceAndCleanup();
					}
				}
				else
				{
					break;
				}
			}
			parent->freeFile(tmp);
		}
		else if(do_exit)
		{
			break;
		}
	}

	delete []blockbuf;
}

void ServerFileBufferWriter::doExit(void)
{
	IScopedLock lock(mutex);
	exit=true;
	cond->notify_all();
}

void ServerFileBufferWriter::doExitNow(void)
{
	IScopedLock lock(mutex);
	exit_now=true;
	exit=true;
	cond->notify_all();
}

void ServerFileBufferWriter::writeBuffer(IFile *buf)
{
	IScopedLock lock(mutex);
	fb_queue.push(buf);
	cond->notify_all();
}
<|MERGE_RESOLUTION|>--- conflicted
+++ resolved
@@ -1,630 +1,621 @@
-/*************************************************************************
-*    UrBackup - Client/Server backup system
-*    Copyright (C) 2011-2015 Martin Raiber
-*
-*    This program is free software: you can redistribute it and/or modify
-*    it under the terms of the GNU Affero General Public License as published by
-*    the Free Software Foundation, either version 3 of the License, or
-*    (at your option) any later version.
-*
-*    This program is distributed in the hope that it will be useful,
-*    but WITHOUT ANY WARRANTY; without even the implied warranty of
-*    MERCHANTABILITY or FITNESS FOR A PARTICULAR PURPOSE.  See the
-*    GNU Affero General Public License for more details.
-*
-*    You should have received a copy of the GNU Affero General Public License
-*    along with this program.  If not, see <http://www.gnu.org/licenses/>.
-**************************************************************************/
-#include "server_writer.h"
-#include "../Interface/Mutex.h"
-#include "../Interface/Condition.h"
-#include "../Interface/Server.h"
-#include "../fsimageplugin/IVHDFile.h"
-#include "../fsimageplugin/IFSImageFactory.h"
-#include "../stringtools.h"
-#include "../urbackupcommon/os_functions.h"
-#include "server_log.h"
-#include "server_cleanup.h"
-#include "ClientMain.h"
-#include "zero_hash.h"
-
-extern IFSImageFactory *image_fak;
-const size_t free_space_lim=1000*1024*1024; //1000MB
-const uint64 filebuf_lim=1000*1024*1024; //1000MB
-const unsigned int sha_size=32;
-
-ServerVHDWriter::ServerVHDWriter(IVHDFile *pVHD, unsigned int blocksize, unsigned int nbufs,
-		int pClientid, bool use_tmpfiles, int64 mbr_offset, IFile* hashfile, int64 vhd_blocksize, logid_t logid)
- : mbr_offset(mbr_offset), do_trim(false), hashfile(hashfile), vhd_blocksize(vhd_blocksize), do_make_full(false),
-   logid(logid)
-{
-	filebuffer=use_tmpfiles;
-
-	clientid=pClientid;
-	vhd=pVHD;
-	if(filebuffer)
-	{
-		bufmgr=new CBufMgr2(nbufs, sizeof(FileBufferVHDItem)+blocksize);
-	}
-	else
-	{
-		bufmgr=new CBufMgr2(nbufs, blocksize);
-	}
-
-	if(filebuffer)
-	{
-		filebuf=new CFileBufMgr(false);
-		filebuf_writer=new ServerFileBufferWriter(this, blocksize);
-		filebuf_writer_ticket=Server->getThreadPool()->execute(filebuf_writer);
-		currfile=filebuf->getBuffer();
-		currfile_size=0;
-	}
-
-	mutex=Server->createMutex();
-	vhd_mutex=Server->createMutex();
-	cond=Server->createCondition();
-	exit=false;
-	exit_now=false;
-	has_error=false;
-	written=free_space_lim;
-}
-
-ServerVHDWriter::~ServerVHDWriter(void)
-{
-	delete bufmgr;
-
-	if(filebuffer)
-	{
-		delete filebuf_writer;
-		delete filebuf;
-	}
-
-	Server->destroy(mutex);
-	Server->destroy(vhd_mutex);
-	Server->destroy(cond);
-}
-
-void ServerVHDWriter::operator()(void)
-{
-	{
-		while(!exit_now)
-		{
-			BufferVHDItem item;
-			bool has_item=false;
-			bool do_exit;
-			{
-				IScopedLock lock(mutex);
-				if(tqueue.empty() && exit==false)
-				{
-					cond->wait(&lock);
-				}
-				do_exit=exit;
-				if(!tqueue.empty())
-				{
-					item=tqueue.front();
-					tqueue.pop();
-					has_item=true;
-				}
-			}
-			if(has_item)
-			{
-				if(!has_error)
-				{
-					if(!filebuffer)
-					{
-						writeVHD(item.pos, item.buf, item.bsize);
-					}
-					else
-					{
-						FileBufferVHDItem *fbi=(FileBufferVHDItem*)(item.buf-sizeof(FileBufferVHDItem));
-						fbi->pos=item.pos;
-						fbi->bsize=item.bsize;
-						writeRetry(currfile, (char*)fbi, sizeof(FileBufferVHDItem)+item.bsize);
-						currfile_size+=item.bsize+sizeof(FileBufferVHDItem);
-
-						if(currfile_size>filebuf_lim)
-						{
-							filebuf_writer->writeBuffer(currfile);
-							currfile=filebuf->getBuffer();
-							currfile_size=0;
-						}
-					}
-				}
-
-				freeBuffer(item.buf);
-			}
-			else if(do_exit)
-			{
-				break;
-			}
-
-			if(!filebuffer && written>=free_space_lim/2)
-			{
-				written=0;
-				checkFreeSpaceAndCleanup();
-			}
-		}
-	}
-	if(filebuffer)
-	{
-		filebuf_writer->writeBuffer(currfile);
-
-		if(!exit_now)
-			filebuf_writer->doExit();
-		else
-			filebuf_writer->doExitNow();
-
-		Server->getThreadPool()->waitFor(filebuf_writer_ticket);
-	}
-
-	if(do_trim)
-	{
-		ServerLogger::Log(logid, "Starting trimming image file (if possible)", LL_DEBUG);
-		if(!vhd->trimUnused(mbr_offset, this))
-		{
-			ServerLogger::Log(logid, "Trimming file failed. Image backup may use too much storage.", LL_WARNING);
-		}
-		else
-		{
-			ServerLogger::Log(logid, "Trimmed "+PrettyPrintBytes(trimmed_bytes), LL_DEBUG);
-		}
-	}
-
-	if(do_make_full)
-	{
-		ServerLogger::Log(logid, "Converting incremental image file to full image file...", LL_DEBUG);
-
-		if(!vhd->makeFull(mbr_offset, this))
-		{
-			ServerLogger::Log(logid, "Covnerting incremental image to full image failed", LL_ERROR);
-		}
-	}
-
-	if(!vhd->finish())
-	{
-		checkFreeSpaceAndCleanup();
-		if(!vhd->finish())
-		{
-			ServerLogger::Log(logid, "FATAL: Writing failed after cleanup", LL_ERROR);
-			has_error=true;
-		}
-	}
-
-	image_fak->destroyVHDFile(vhd);
-}
-
-void ServerVHDWriter::checkFreeSpaceAndCleanup(void)
-{
-	std::wstring p;
-	{
-		IScopedLock lock(vhd_mutex);
-		p=ExtractFilePath(vhd->getFilenameW());
-	}
-	int64 fs=os_free_space(os_file_prefix(p));
-	if(fs!=-1 && fs <= free_space_lim )
-	{
-		Server->Log("Not enough free space. Waiting for cleanup...");
-		if(!cleanupSpace())
-		{
-			Server->Log("Not enough free space.", LL_WARNING);
-		}
-	}
-}
-
-bool ServerVHDWriter::writeVHD(uint64 pos, char *buf, unsigned int bsize)
-{
-	IScopedLock lock(vhd_mutex);
-	vhd->Seek(pos);
-	bool b=vhd->Write(buf, bsize)!=0;
-	written+=bsize;
-	if(!b)
-	{
-		int retry=3;
-		for(int i=0;i<retry;++i)
-		{
-			Server->wait(100);
-			Server->Log("Retrying writing to VHD file...");
-			vhd->Seek(pos);
-			if(vhd->Write(buf, bsize)==0)
-			{
-				Server->Log("Writing to VHD file failed");
-			}
-			else
-			{
-				return true;
-			}
-		}
-
-		std::wstring p=ExtractFilePath(vhd->getFilenameW());
-		int64 fs=os_free_space(os_file_prefix(p));
-		if(fs!=-1 && fs <= free_space_lim )
-		{
-			Server->Log("Not enough free space. Waiting for cleanup...");
-			if(cleanupSpace())
-			{
-				vhd->Seek(pos);
-				if(vhd->Write(buf, bsize)==0)
-				{
-					retry=3;
-					for(int i=0;i<retry;++i)
-					{
-						Server->wait(100);
-						Server->Log("Retrying writing to VHD file...");
-						vhd->Seek(pos);
-						if(vhd->Write(buf, bsize)==0)
-						{
-							Server->Log("Writing to VHD file failed");
-						}
-						else
-						{
-							return true;
-						}
-					}
-
-#ifdef _WIN32
-					if(GetLastError()==ERROR_FILE_SYSTEM_LIMITATION)
-					{
-<<<<<<< HEAD
-						ServerLogger::Log(logid, "FATAL: The filesystem is returning the error code ERROR_FILE_SYSTEM_LIMITATION."
-=======
-						ServerLogger::Log(clientid, "FATAL: The filesystem is returning the error code ERROR_FILE_SYSTEM_LIMITATION."
->>>>>>> 05978932
-							" This may be caused by the file being too fragmented (try defragmenting or freeing space). This can also be caused by the file being compressed and too large. In this case you have to disable NTFS compression."
-							" See https://support.microsoft.com/kb/2891967 for details.", LL_ERROR);
-					}
-#endif
-
-<<<<<<< HEAD
-					ServerLogger::Log(logid, "FATAL: Writing failed after cleanup", LL_ERROR);
-					
-					ClientMain::sendMailToAdmins("Fatal error occured during image backup", ServerLogger::getWarningLevelTextLogdata(logid));
-=======
-					ServerLogger::Log(clientid, "FATAL: Writing failed after cleanup", LL_ERROR);
-					
-					BackupServerGet::sendMailToAdmins("Fatal error occured during image backup", ServerLogger::getWarningLevelTextLogdata(clientid));
->>>>>>> 05978932
-					has_error=true;
-				}
-			}
-			else
-			{
-				has_error=true;
-				Server->Log("FATAL: NOT ENOUGH free space. Cleanup failed.", LL_ERROR);
-				ClientMain::sendMailToAdmins("Fatal error occured during image backup", ServerLogger::getWarningLevelTextLogdata(logid));
-			}
-		}
-		else
-		{			
-			has_error=true;
-			ServerLogger::Log(logid, "FATAL: Error writing to VHD-File.", LL_ERROR);
-			ClientMain::sendMailToAdmins("Fatal error occured during image backup", ServerLogger::getWarningLevelTextLogdata(logid));
-		}
-	}
-
-	return !has_error;
-}
-
-char *ServerVHDWriter::getBuffer(void)
-{
-	if(filebuffer)
-	{
-		char *buf=bufmgr->getBuffer();
-		if(buf!=NULL)
-		{
-			return buf+sizeof(FileBufferVHDItem);
-		}
-		else
-		{
-			return buf;
-		}
-	}
-	else
-	{
-		return bufmgr->getBuffer();
-	}
-}
-
-void ServerVHDWriter::writeBuffer(uint64 pos, char *buf, unsigned int bsize)
-{
-	IScopedLock lock(mutex);
-	BufferVHDItem item;
-	item.pos=pos;
-	item.buf=buf;
-	item.bsize=bsize;
-	tqueue.push(item);
-	cond->notify_all();
-}
-
-void ServerVHDWriter::freeBuffer(char *buf)
-{
-	if(filebuffer)
-		bufmgr->releaseBuffer(buf-sizeof(FileBufferVHDItem));
-	else
-		bufmgr->releaseBuffer(buf);
-}
-
-void ServerVHDWriter::doExit(void)
-{
-	IScopedLock lock(mutex);
-	exit=true;
-	finish=true;
-	cond->notify_all();
-}
-
-void ServerVHDWriter::doExitNow(void)
-{
-	IScopedLock lock(mutex);
-	exit=true;
-	exit_now=true;
-	finish=true;
-	cond->notify_all();
-}
-
-void ServerVHDWriter::doFinish(void)
-{
-	IScopedLock lock(mutex);
-	finish=true;
-	cond->notify_all();
-}
-
-size_t ServerVHDWriter::getQueueSize(void)
-{
-	IScopedLock lock(mutex);
-	return tqueue.size();
-}
-
-bool ServerVHDWriter::hasError(void)
-{
-	return has_error;
-}
-
-void ServerVHDWriter::setHasError(bool b)
-{
-	has_error=b;
-}
-
-IMutex * ServerVHDWriter::getVHDMutex(void)
-{
-	return vhd_mutex;
-}
-
-IVHDFile* ServerVHDWriter::getVHD(void)
-{
-	return vhd;
-}
-
-bool ServerVHDWriter::cleanupSpace(void)
-{
-	ServerLogger::Log(logid, "Not enough free space. Cleaning up.", LL_INFO);
-	if(!ServerCleanupThread::cleanupSpace(free_space_lim) )
-	{
-		ServerLogger::Log(logid, "Could not free space for image. NOT ENOUGH FREE SPACE.", LL_ERROR);
-		return false;
-	}
-	return true;
-}
-
-void ServerVHDWriter::freeFile(IFile *buf)
-{
-	filebuf->releaseBuffer(buf);
-}
-
-void ServerVHDWriter::writeRetry(IFile *f, char *buf, unsigned int bsize)
-{
-	unsigned int off=0;
-	while( off<bsize && !has_error)
-	{
-		unsigned int r=f->Write(buf+off, bsize-off);
-		off+=r;
-		if(off<bsize)
-		{
-			Server->Log("Error writing to file \""+f->getFilename()+"\". Retrying", LL_WARNING);
-			Server->wait(10000);
-		}
-	}
-}
-
-void ServerVHDWriter::setDoTrim(bool b)
-{
-	do_trim = b;
-}
-
-void ServerVHDWriter::setMbrOffset(int64 offset)
-{
-	mbr_offset = offset;
-}
-
-void ServerVHDWriter::trimmed(_i64 trim_start, _i64 trim_stop)
-{
-	_i64 block_start = trim_start/vhd_blocksize;
-	if(trim_start%vhd_blocksize!=0)
-	{
-		++block_start;
-	}
-
-	_i64 block_end = trim_stop/vhd_blocksize;
-
-	for(;block_start<block_end;++block_start)
-	{
-		if(hashfile->Seek(block_start*sha_size) )
-		{
-			if(hashfile->Write(reinterpret_cast<const char*>(zero_hash), sha_size)!=sha_size)
-			{
-				Server->Log("Error writing to hashfile while trimming.", LL_WARNING);
-			}
-		}
-		else
-		{
-			Server->Log("Error seeking in hashfile while trimming.", LL_WARNING);
-		}
-	}
-
-	trimmed_bytes+=trim_stop-trim_start;
-}
-
-void ServerVHDWriter::setDoMakeFull( bool b )
-{
-	do_make_full=b;
-}
-
-//-------------FilebufferWriter-----------------
-
-ServerFileBufferWriter::ServerFileBufferWriter(ServerVHDWriter *pParent, unsigned int pBlocksize) : parent(pParent), blocksize(pBlocksize)
-{
-	mutex=Server->createMutex();
-	cond=Server->createCondition();
-	exit=false;
-	exit_now=false;
-	written=free_space_lim;
-}
-
-ServerFileBufferWriter::~ServerFileBufferWriter(void)
-{
-	while(!fb_queue.empty())
-	{
-		parent->freeFile(fb_queue.front());
-		fb_queue.pop();
-	}
-	Server->destroy(mutex);
-	Server->destroy(cond);
-}
-
-void ServerFileBufferWriter::operator()(void)
-{
-	char *blockbuf=new char[blocksize+sizeof(FileBufferVHDItem)];
-	unsigned int blockbuf_size=blocksize+sizeof(FileBufferVHDItem);
-
-	while(!exit_now)
-	{
-		IFile* tmp;
-		bool do_exit;
-		bool has_item=false;
-		{
-			IScopedLock lock(mutex);
-			while(fb_queue.empty() && exit==false)
-			{
-				cond->wait(&lock);
-			}
-			do_exit=exit;
-			if(!fb_queue.empty())
-			{
-				has_item=true;
-				tmp=fb_queue.front();
-				fb_queue.pop();
-			}
-		}
-
-		if(has_item)
-		{
-			tmp->Seek(0);
-			uint64 tpos=0;
-			uint64 tsize=tmp->Size();
-			while(tpos<tsize)
-			{
-				if(exit_now)
-					break;
-
-				if(!parent->hasError())
-				{
-					unsigned int tw=blockbuf_size;
-					bool old_method=false;
-					if(tw<sizeof(FileBufferVHDItem) || tmp->Read(blockbuf, tw)!=tw)
-					{
-						old_method=true;
-					}
-					else
-					{
-						FileBufferVHDItem *item=(FileBufferVHDItem*)blockbuf;
-						if(tw==item->bsize+sizeof(FileBufferVHDItem) )
-						{
-							parent->writeVHD(item->pos, blockbuf+sizeof(FileBufferVHDItem), item->bsize);
-							written+=item->bsize;
-							tpos+=item->bsize+sizeof(FileBufferVHDItem);
-						}
-						else
-						{
-							old_method=true;
-						}
-					}
-
-					if(old_method==true)
-					{
-						tmp->Seek(tpos);
-						FileBufferVHDItem item;
-						if(tmp->Read((char*)&item, sizeof(FileBufferVHDItem))!=sizeof(FileBufferVHDItem))
-						{
-							Server->Log("Error reading FileBufferVHDItem", LL_ERROR);
-							exit_now=true;
-							parent->setHasError(true);
-							break;
-						}
-						tpos+=sizeof(FileBufferVHDItem);
-						unsigned int tw=item.bsize;
-						if(tpos+tw>tsize)
-						{
-							Server->Log("Size field is wrong", LL_ERROR);
-							exit_now=true;
-							parent->setHasError(true);
-							break;
-						}
-						if(tw>blockbuf_size)
-						{
-							delete []blockbuf;
-							blockbuf=new char[tw+sizeof(FileBufferVHDItem)];
-							blockbuf_size=tw+sizeof(FileBufferVHDItem);
-						}
-						if(tmp->Read(blockbuf, tw)!=tw)
-						{
-							Server->Log("Error reading from tmp.f", LL_ERROR);
-							exit_now=true;
-							parent->setHasError(true);
-							break;
-						}
-						parent->writeVHD(item.pos, blockbuf, tw);
-						written+=tw;
-						tpos+=item.bsize;
-					}
-
-					if( written>=free_space_lim/2)
-					{
-						written=0;
-						parent->checkFreeSpaceAndCleanup();
-					}
-				}
-				else
-				{
-					break;
-				}
-			}
-			parent->freeFile(tmp);
-		}
-		else if(do_exit)
-		{
-			break;
-		}
-	}
-
-	delete []blockbuf;
-}
-
-void ServerFileBufferWriter::doExit(void)
-{
-	IScopedLock lock(mutex);
-	exit=true;
-	cond->notify_all();
-}
-
-void ServerFileBufferWriter::doExitNow(void)
-{
-	IScopedLock lock(mutex);
-	exit_now=true;
-	exit=true;
-	cond->notify_all();
-}
-
-void ServerFileBufferWriter::writeBuffer(IFile *buf)
-{
-	IScopedLock lock(mutex);
-	fb_queue.push(buf);
-	cond->notify_all();
-}
+/*************************************************************************
+*    UrBackup - Client/Server backup system
+*    Copyright (C) 2011-2015 Martin Raiber
+*
+*    This program is free software: you can redistribute it and/or modify
+*    it under the terms of the GNU Affero General Public License as published by
+*    the Free Software Foundation, either version 3 of the License, or
+*    (at your option) any later version.
+*
+*    This program is distributed in the hope that it will be useful,
+*    but WITHOUT ANY WARRANTY; without even the implied warranty of
+*    MERCHANTABILITY or FITNESS FOR A PARTICULAR PURPOSE.  See the
+*    GNU Affero General Public License for more details.
+*
+*    You should have received a copy of the GNU Affero General Public License
+*    along with this program.  If not, see <http://www.gnu.org/licenses/>.
+**************************************************************************/
+#include "server_writer.h"
+#include "../Interface/Mutex.h"
+#include "../Interface/Condition.h"
+#include "../Interface/Server.h"
+#include "../fsimageplugin/IVHDFile.h"
+#include "../fsimageplugin/IFSImageFactory.h"
+#include "../stringtools.h"
+#include "../urbackupcommon/os_functions.h"
+#include "server_log.h"
+#include "server_cleanup.h"
+#include "ClientMain.h"
+#include "zero_hash.h"
+
+extern IFSImageFactory *image_fak;
+const size_t free_space_lim=1000*1024*1024; //1000MB
+const uint64 filebuf_lim=1000*1024*1024; //1000MB
+const unsigned int sha_size=32;
+
+ServerVHDWriter::ServerVHDWriter(IVHDFile *pVHD, unsigned int blocksize, unsigned int nbufs,
+		int pClientid, bool use_tmpfiles, int64 mbr_offset, IFile* hashfile, int64 vhd_blocksize, logid_t logid)
+ : mbr_offset(mbr_offset), do_trim(false), hashfile(hashfile), vhd_blocksize(vhd_blocksize), do_make_full(false),
+   logid(logid)
+{
+	filebuffer=use_tmpfiles;
+
+	clientid=pClientid;
+	vhd=pVHD;
+	if(filebuffer)
+	{
+		bufmgr=new CBufMgr2(nbufs, sizeof(FileBufferVHDItem)+blocksize);
+	}
+	else
+	{
+		bufmgr=new CBufMgr2(nbufs, blocksize);
+	}
+
+	if(filebuffer)
+	{
+		filebuf=new CFileBufMgr(false);
+		filebuf_writer=new ServerFileBufferWriter(this, blocksize);
+		filebuf_writer_ticket=Server->getThreadPool()->execute(filebuf_writer);
+		currfile=filebuf->getBuffer();
+		currfile_size=0;
+	}
+
+	mutex=Server->createMutex();
+	vhd_mutex=Server->createMutex();
+	cond=Server->createCondition();
+	exit=false;
+	exit_now=false;
+	has_error=false;
+	written=free_space_lim;
+}
+
+ServerVHDWriter::~ServerVHDWriter(void)
+{
+	delete bufmgr;
+
+	if(filebuffer)
+	{
+		delete filebuf_writer;
+		delete filebuf;
+	}
+
+	Server->destroy(mutex);
+	Server->destroy(vhd_mutex);
+	Server->destroy(cond);
+}
+
+void ServerVHDWriter::operator()(void)
+{
+	{
+		while(!exit_now)
+		{
+			BufferVHDItem item;
+			bool has_item=false;
+			bool do_exit;
+			{
+				IScopedLock lock(mutex);
+				if(tqueue.empty() && exit==false)
+				{
+					cond->wait(&lock);
+				}
+				do_exit=exit;
+				if(!tqueue.empty())
+				{
+					item=tqueue.front();
+					tqueue.pop();
+					has_item=true;
+				}
+			}
+			if(has_item)
+			{
+				if(!has_error)
+				{
+					if(!filebuffer)
+					{
+						writeVHD(item.pos, item.buf, item.bsize);
+					}
+					else
+					{
+						FileBufferVHDItem *fbi=(FileBufferVHDItem*)(item.buf-sizeof(FileBufferVHDItem));
+						fbi->pos=item.pos;
+						fbi->bsize=item.bsize;
+						writeRetry(currfile, (char*)fbi, sizeof(FileBufferVHDItem)+item.bsize);
+						currfile_size+=item.bsize+sizeof(FileBufferVHDItem);
+
+						if(currfile_size>filebuf_lim)
+						{
+							filebuf_writer->writeBuffer(currfile);
+							currfile=filebuf->getBuffer();
+							currfile_size=0;
+						}
+					}
+				}
+
+				freeBuffer(item.buf);
+			}
+			else if(do_exit)
+			{
+				break;
+			}
+
+			if(!filebuffer && written>=free_space_lim/2)
+			{
+				written=0;
+				checkFreeSpaceAndCleanup();
+			}
+		}
+	}
+	if(filebuffer)
+	{
+		filebuf_writer->writeBuffer(currfile);
+
+		if(!exit_now)
+			filebuf_writer->doExit();
+		else
+			filebuf_writer->doExitNow();
+
+		Server->getThreadPool()->waitFor(filebuf_writer_ticket);
+	}
+
+	if(do_trim)
+	{
+		ServerLogger::Log(logid, "Starting trimming image file (if possible)", LL_DEBUG);
+		if(!vhd->trimUnused(mbr_offset, this))
+		{
+			ServerLogger::Log(logid, "Trimming file failed. Image backup may use too much storage.", LL_WARNING);
+		}
+		else
+		{
+			ServerLogger::Log(logid, "Trimmed "+PrettyPrintBytes(trimmed_bytes), LL_DEBUG);
+		}
+	}
+
+	if(do_make_full)
+	{
+		ServerLogger::Log(logid, "Converting incremental image file to full image file...", LL_DEBUG);
+
+		if(!vhd->makeFull(mbr_offset, this))
+		{
+			ServerLogger::Log(logid, "Covnerting incremental image to full image failed", LL_ERROR);
+		}
+	}
+
+	if(!vhd->finish())
+	{
+		checkFreeSpaceAndCleanup();
+		if(!vhd->finish())
+		{
+			ServerLogger::Log(logid, "FATAL: Writing failed after cleanup", LL_ERROR);
+			has_error=true;
+		}
+	}
+
+	image_fak->destroyVHDFile(vhd);
+}
+
+void ServerVHDWriter::checkFreeSpaceAndCleanup(void)
+{
+	std::wstring p;
+	{
+		IScopedLock lock(vhd_mutex);
+		p=ExtractFilePath(vhd->getFilenameW());
+	}
+	int64 fs=os_free_space(os_file_prefix(p));
+	if(fs!=-1 && fs <= free_space_lim )
+	{
+		Server->Log("Not enough free space. Waiting for cleanup...");
+		if(!cleanupSpace())
+		{
+			Server->Log("Not enough free space.", LL_WARNING);
+		}
+	}
+}
+
+bool ServerVHDWriter::writeVHD(uint64 pos, char *buf, unsigned int bsize)
+{
+	IScopedLock lock(vhd_mutex);
+	vhd->Seek(pos);
+	bool b=vhd->Write(buf, bsize)!=0;
+	written+=bsize;
+	if(!b)
+	{
+		int retry=3;
+		for(int i=0;i<retry;++i)
+		{
+			Server->wait(100);
+			Server->Log("Retrying writing to VHD file...");
+			vhd->Seek(pos);
+			if(vhd->Write(buf, bsize)==0)
+			{
+				Server->Log("Writing to VHD file failed");
+			}
+			else
+			{
+				return true;
+			}
+		}
+
+		std::wstring p=ExtractFilePath(vhd->getFilenameW());
+		int64 fs=os_free_space(os_file_prefix(p));
+		if(fs!=-1 && fs <= free_space_lim )
+		{
+			Server->Log("Not enough free space. Waiting for cleanup...");
+			if(cleanupSpace())
+			{
+				vhd->Seek(pos);
+				if(vhd->Write(buf, bsize)==0)
+				{
+					retry=3;
+					for(int i=0;i<retry;++i)
+					{
+						Server->wait(100);
+						Server->Log("Retrying writing to VHD file...");
+						vhd->Seek(pos);
+						if(vhd->Write(buf, bsize)==0)
+						{
+							Server->Log("Writing to VHD file failed");
+						}
+						else
+						{
+							return true;
+						}
+					}
+
+#ifdef _WIN32
+					if(GetLastError()==ERROR_FILE_SYSTEM_LIMITATION)
+					{
+						ServerLogger::Log(logid, "FATAL: The filesystem is returning the error code ERROR_FILE_SYSTEM_LIMITATION."
+							" This may be caused by the file being too fragmented (try defragmenting or freeing space). This can also be caused by the file being compressed and too large. In this case you have to disable NTFS compression."
+							" See https://support.microsoft.com/kb/2891967 for details.", LL_ERROR);
+					}
+#endif
+
+					ServerLogger::Log(logid, "FATAL: Writing failed after cleanup", LL_ERROR);
+					
+					ClientMain::sendMailToAdmins("Fatal error occured during image backup", ServerLogger::getWarningLevelTextLogdata(logid));
+					has_error=true;
+				}
+			}
+			else
+			{
+				has_error=true;
+				Server->Log("FATAL: NOT ENOUGH free space. Cleanup failed.", LL_ERROR);
+				ClientMain::sendMailToAdmins("Fatal error occured during image backup", ServerLogger::getWarningLevelTextLogdata(logid));
+			}
+		}
+		else
+		{			
+			has_error=true;
+			ServerLogger::Log(logid, "FATAL: Error writing to VHD-File.", LL_ERROR);
+			ClientMain::sendMailToAdmins("Fatal error occured during image backup", ServerLogger::getWarningLevelTextLogdata(logid));
+		}
+	}
+
+	return !has_error;
+}
+
+char *ServerVHDWriter::getBuffer(void)
+{
+	if(filebuffer)
+	{
+		char *buf=bufmgr->getBuffer();
+		if(buf!=NULL)
+		{
+			return buf+sizeof(FileBufferVHDItem);
+		}
+		else
+		{
+			return buf;
+		}
+	}
+	else
+	{
+		return bufmgr->getBuffer();
+	}
+}
+
+void ServerVHDWriter::writeBuffer(uint64 pos, char *buf, unsigned int bsize)
+{
+	IScopedLock lock(mutex);
+	BufferVHDItem item;
+	item.pos=pos;
+	item.buf=buf;
+	item.bsize=bsize;
+	tqueue.push(item);
+	cond->notify_all();
+}
+
+void ServerVHDWriter::freeBuffer(char *buf)
+{
+	if(filebuffer)
+		bufmgr->releaseBuffer(buf-sizeof(FileBufferVHDItem));
+	else
+		bufmgr->releaseBuffer(buf);
+}
+
+void ServerVHDWriter::doExit(void)
+{
+	IScopedLock lock(mutex);
+	exit=true;
+	finish=true;
+	cond->notify_all();
+}
+
+void ServerVHDWriter::doExitNow(void)
+{
+	IScopedLock lock(mutex);
+	exit=true;
+	exit_now=true;
+	finish=true;
+	cond->notify_all();
+}
+
+void ServerVHDWriter::doFinish(void)
+{
+	IScopedLock lock(mutex);
+	finish=true;
+	cond->notify_all();
+}
+
+size_t ServerVHDWriter::getQueueSize(void)
+{
+	IScopedLock lock(mutex);
+	return tqueue.size();
+}
+
+bool ServerVHDWriter::hasError(void)
+{
+	return has_error;
+}
+
+void ServerVHDWriter::setHasError(bool b)
+{
+	has_error=b;
+}
+
+IMutex * ServerVHDWriter::getVHDMutex(void)
+{
+	return vhd_mutex;
+}
+
+IVHDFile* ServerVHDWriter::getVHD(void)
+{
+	return vhd;
+}
+
+bool ServerVHDWriter::cleanupSpace(void)
+{
+	ServerLogger::Log(logid, "Not enough free space. Cleaning up.", LL_INFO);
+	if(!ServerCleanupThread::cleanupSpace(free_space_lim) )
+	{
+		ServerLogger::Log(logid, "Could not free space for image. NOT ENOUGH FREE SPACE.", LL_ERROR);
+		return false;
+	}
+	return true;
+}
+
+void ServerVHDWriter::freeFile(IFile *buf)
+{
+	filebuf->releaseBuffer(buf);
+}
+
+void ServerVHDWriter::writeRetry(IFile *f, char *buf, unsigned int bsize)
+{
+	unsigned int off=0;
+	while( off<bsize && !has_error)
+	{
+		unsigned int r=f->Write(buf+off, bsize-off);
+		off+=r;
+		if(off<bsize)
+		{
+			Server->Log("Error writing to file \""+f->getFilename()+"\". Retrying", LL_WARNING);
+			Server->wait(10000);
+		}
+	}
+}
+
+void ServerVHDWriter::setDoTrim(bool b)
+{
+	do_trim = b;
+}
+
+void ServerVHDWriter::setMbrOffset(int64 offset)
+{
+	mbr_offset = offset;
+}
+
+void ServerVHDWriter::trimmed(_i64 trim_start, _i64 trim_stop)
+{
+	_i64 block_start = trim_start/vhd_blocksize;
+	if(trim_start%vhd_blocksize!=0)
+	{
+		++block_start;
+	}
+
+	_i64 block_end = trim_stop/vhd_blocksize;
+
+	for(;block_start<block_end;++block_start)
+	{
+		if(hashfile->Seek(block_start*sha_size) )
+		{
+			if(hashfile->Write(reinterpret_cast<const char*>(zero_hash), sha_size)!=sha_size)
+			{
+				Server->Log("Error writing to hashfile while trimming.", LL_WARNING);
+			}
+		}
+		else
+		{
+			Server->Log("Error seeking in hashfile while trimming.", LL_WARNING);
+		}
+	}
+
+	trimmed_bytes+=trim_stop-trim_start;
+}
+
+void ServerVHDWriter::setDoMakeFull( bool b )
+{
+	do_make_full=b;
+}
+
+//-------------FilebufferWriter-----------------
+
+ServerFileBufferWriter::ServerFileBufferWriter(ServerVHDWriter *pParent, unsigned int pBlocksize) : parent(pParent), blocksize(pBlocksize)
+{
+	mutex=Server->createMutex();
+	cond=Server->createCondition();
+	exit=false;
+	exit_now=false;
+	written=free_space_lim;
+}
+
+ServerFileBufferWriter::~ServerFileBufferWriter(void)
+{
+	while(!fb_queue.empty())
+	{
+		parent->freeFile(fb_queue.front());
+		fb_queue.pop();
+	}
+	Server->destroy(mutex);
+	Server->destroy(cond);
+}
+
+void ServerFileBufferWriter::operator()(void)
+{
+	char *blockbuf=new char[blocksize+sizeof(FileBufferVHDItem)];
+	unsigned int blockbuf_size=blocksize+sizeof(FileBufferVHDItem);
+
+	while(!exit_now)
+	{
+		IFile* tmp;
+		bool do_exit;
+		bool has_item=false;
+		{
+			IScopedLock lock(mutex);
+			while(fb_queue.empty() && exit==false)
+			{
+				cond->wait(&lock);
+			}
+			do_exit=exit;
+			if(!fb_queue.empty())
+			{
+				has_item=true;
+				tmp=fb_queue.front();
+				fb_queue.pop();
+			}
+		}
+
+		if(has_item)
+		{
+			tmp->Seek(0);
+			uint64 tpos=0;
+			uint64 tsize=tmp->Size();
+			while(tpos<tsize)
+			{
+				if(exit_now)
+					break;
+
+				if(!parent->hasError())
+				{
+					unsigned int tw=blockbuf_size;
+					bool old_method=false;
+					if(tw<sizeof(FileBufferVHDItem) || tmp->Read(blockbuf, tw)!=tw)
+					{
+						old_method=true;
+					}
+					else
+					{
+						FileBufferVHDItem *item=(FileBufferVHDItem*)blockbuf;
+						if(tw==item->bsize+sizeof(FileBufferVHDItem) )
+						{
+							parent->writeVHD(item->pos, blockbuf+sizeof(FileBufferVHDItem), item->bsize);
+							written+=item->bsize;
+							tpos+=item->bsize+sizeof(FileBufferVHDItem);
+						}
+						else
+						{
+							old_method=true;
+						}
+					}
+
+					if(old_method==true)
+					{
+						tmp->Seek(tpos);
+						FileBufferVHDItem item;
+						if(tmp->Read((char*)&item, sizeof(FileBufferVHDItem))!=sizeof(FileBufferVHDItem))
+						{
+							Server->Log("Error reading FileBufferVHDItem", LL_ERROR);
+							exit_now=true;
+							parent->setHasError(true);
+							break;
+						}
+						tpos+=sizeof(FileBufferVHDItem);
+						unsigned int tw=item.bsize;
+						if(tpos+tw>tsize)
+						{
+							Server->Log("Size field is wrong", LL_ERROR);
+							exit_now=true;
+							parent->setHasError(true);
+							break;
+						}
+						if(tw>blockbuf_size)
+						{
+							delete []blockbuf;
+							blockbuf=new char[tw+sizeof(FileBufferVHDItem)];
+							blockbuf_size=tw+sizeof(FileBufferVHDItem);
+						}
+						if(tmp->Read(blockbuf, tw)!=tw)
+						{
+							Server->Log("Error reading from tmp.f", LL_ERROR);
+							exit_now=true;
+							parent->setHasError(true);
+							break;
+						}
+						parent->writeVHD(item.pos, blockbuf, tw);
+						written+=tw;
+						tpos+=item.bsize;
+					}
+
+					if( written>=free_space_lim/2)
+					{
+						written=0;
+						parent->checkFreeSpaceAndCleanup();
+					}
+				}
+				else
+				{
+					break;
+				}
+			}
+			parent->freeFile(tmp);
+		}
+		else if(do_exit)
+		{
+			break;
+		}
+	}
+
+	delete []blockbuf;
+}
+
+void ServerFileBufferWriter::doExit(void)
+{
+	IScopedLock lock(mutex);
+	exit=true;
+	cond->notify_all();
+}
+
+void ServerFileBufferWriter::doExitNow(void)
+{
+	IScopedLock lock(mutex);
+	exit_now=true;
+	exit=true;
+	cond->notify_all();
+}
+
+void ServerFileBufferWriter::writeBuffer(IFile *buf)
+{
+	IScopedLock lock(mutex);
+	fb_queue.push(buf);
+	cond->notify_all();
+}
+