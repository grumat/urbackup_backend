/*************************************************************************
*    UrBackup - Client/Server backup system
*    Copyright (C) 2011  Martin Raiber
*
*    This program is free software: you can redistribute it and/or modify
*    it under the terms of the GNU General Public License as published by
*    the Free Software Foundation, either version 3 of the License, or
*    (at your option) any later version.
*
*    This program is distributed in the hope that it will be useful,
*    but WITHOUT ANY WARRANTY; without even the implied warranty of
*    MERCHANTABILITY or FITNESS FOR A PARTICULAR PURPOSE.  See the
*    GNU General Public License for more details.
*
*    You should have received a copy of the GNU General Public License
*    along with this program.  If not, see <http://www.gnu.org/licenses/>.
**************************************************************************/
#include "server_get.h"
#include "server_ping.h"
#include "database.h"
#include "../stringtools.h"
#include "fileclient/FileClient.h"
#include "../Interface/Server.h"
#include "../Interface/ThreadPool.h"
#include "../urbackupcommon/fileclient/tcpstack.h"
#include "../common/data.h"
#include "../urbackupcommon/settingslist.h"
#include "server_channel.h"
#include "server_log.h"
#include "InternetServiceConnector.h"
#include "server_update_stats.h"
#include "../urbackupcommon/escape.h"
#include "server_running.h"
#include "server_cleanup.h"
#include "treediff/TreeDiff.h"
#include "../urlplugin/IUrlFactory.h"
#include "../urbackupcommon/mbrdata.h"
#include "../Interface/PipeThrottler.h"
#include "snapshot_helper.h"
#include "server.h"
#include <algorithm>
#include <memory.h>
#include <time.h>
#include <stdio.h>
#include <limits.h>
#ifndef NAME_MAX
#define NAME_MAX _POSIX_NAME_MAX
#endif

extern IUrlFactory *url_fak;
extern std::string server_identity;
extern std::string server_token;

const unsigned short serviceport=35623;
const unsigned int full_backup_construct_timeout=4*60*60*1000;
const unsigned int shadow_copy_timeout=30*60*1000;
const unsigned int check_time_intervall_tried_backup=30*60*1000;
const unsigned int check_time_intervall=5*60*1000;
const unsigned int status_update_intervall=1000;
const size_t minfreespace_min=50*1024*1024;
const unsigned int curr_image_version=1;
const unsigned int ident_err_retry_time=10*60*1000;
const unsigned int c_filesrv_connect_timeout=10000;
const unsigned int c_internet_fileclient_timeout=30*60*1000;


int BackupServerGet::running_backups=0;
int BackupServerGet::running_file_backups=0;
IMutex *BackupServerGet::running_backup_mutex=NULL;
IMutex *BackupServerGet::tmpfile_mutex=NULL;
size_t BackupServerGet::tmpfile_num=0;

BackupServerGet::BackupServerGet(IPipe *pPipe, sockaddr_in pAddr, const std::wstring &pName,
	     bool internet_connection, bool use_snapshots, bool use_reflink)
	: internet_connection(internet_connection), server_settings(NULL), client_throttler(NULL),
	  use_snapshots(use_snapshots), use_reflink(use_reflink), local_hash(NULL)
{
	q_update_lastseen=NULL;
	pipe=pPipe;
	clientaddr=pAddr;
	clientaddr_mutex=Server->createMutex();
	clientname=pName;
	clientid=0;

	hashpipe=Server->createMemoryPipe();
	hashpipe_prepare=Server->createMemoryPipe();
	exitpipe=Server->createMemoryPipe();
	exitpipe_prepare=Server->createMemoryPipe();

	do_full_backup_now=false;
	do_incr_backup_now=false;
	do_update_settings=false;
	do_full_image_now=false;
	do_incr_image_now=false;
	
	can_backup_images=true;

	filesrv_protocol_version=0;
	file_protocol_version=1;
	image_protocol_version=0;
	update_version=0;

	set_settings_version=0;
	tcpstack.setAddChecksum(internet_connection);

	settings=NULL;
	settings_client=NULL;
}

BackupServerGet::~BackupServerGet(void)
{
	if(q_update_lastseen!=NULL)
		unloadSQL();

	Server->destroy(clientaddr_mutex);

	if(client_throttler!=NULL)
	{
		Server->destroy(client_throttler);
	}

	if(settings!=NULL) Server->destroy(settings);
	if(settings_client!=NULL) Server->destroy(settings_client);

	if(local_hash!=NULL)
	{
		local_hash->deinitDatabase();
		delete local_hash;
	}
}

void BackupServerGet::init_mutex(void)
{
	running_backup_mutex=Server->createMutex();
	tmpfile_mutex=Server->createMutex();
}

void BackupServerGet::destroy_mutex(void)
{
	Server->destroy(running_backup_mutex);
	Server->destroy(tmpfile_mutex);
}

void BackupServerGet::unloadSQL(void)
{
	db->destroyQuery(q_update_lastseen);
	db->destroyQuery(q_update_full);
	db->destroyQuery(q_update_incr);
	db->destroyQuery(q_create_backup);
	db->destroyQuery(q_get_last_incremental);
	db->destroyQuery(q_get_last_incremental_complete);
	db->destroyQuery(q_set_last_backup);
	db->destroyQuery(q_update_setting);
	db->destroyQuery(q_insert_setting);
	db->destroyQuery(q_set_complete);
	db->destroyQuery(q_update_image_full);
	db->destroyQuery(q_update_image_incr);
	db->destroyQuery(q_create_backup_image);
	db->destroyQuery(q_set_image_complete);
	db->destroyQuery(q_set_last_image_backup);
	db->destroyQuery(q_get_last_incremental_image);
	db->destroyQuery(q_set_image_size);
	db->destroyQuery(q_update_running_file);
	db->destroyQuery(q_update_running_image);
	db->destroyQuery(q_update_images_size);
	db->destroyQuery(q_set_done);
	db->destroyQuery(q_save_logdata);
	db->destroyQuery(q_get_unsent_logdata);
	db->destroyQuery(q_set_logdata_sent);
	db->destroyQuery(q_save_image_assoc);
	db->destroyQuery(q_get_users);
	db->destroyQuery(q_get_rights);
	db->destroyQuery(q_get_report_settings);
	db->destroyQuery(q_format_unixtime);
}

void BackupServerGet::operator ()(void)
{
	{
		bool c=true;
		while(c)
		{
			c=false;
			bool b=sendClientMessage("ADD IDENTITY", "OK", L"Sending Identity to client \""+clientname+L"\" failed. Retrying in 10min...", 10000, false, LL_INFO);
			if(!b)
			{
				ServerStatus::setWrongIdent(clientname, true);

				c=true;
				std::string msg;
				pipe->Read(&msg, ident_err_retry_time);
				if(msg=="exit" || msg=="exitnow")
				{
					pipe->Write("ok");
					Server->Log(L"server_get Thread for client \""+clientname+L"\" finished and the identity was not recognized", LL_INFO);

					cleanup_pipes();
					delete this;
					return;
				}
			}
		}
	}

	if( clientname.find(L"##restore##")==0 )
	{
		ServerChannelThread channel_thread(this, -1, internet_connection);
		THREADPOOL_TICKET channel_thread_id=Server->getThreadPool()->execute(&channel_thread);

		while(true)
		{
			std::string msg;
			pipe->Read(&msg);
			if(msg=="exit" || msg=="exitnow" )
				break;
		}

		channel_thread.doExit();
		Server->getThreadPool()->waitFor(channel_thread_id);

		pipe->Write("ok");
		Server->Log(L"server_get Thread for client "+clientname+L" finished, restore thread");
		cleanup_pipes();
		delete this;
		return;
	}

	db=Server->getDatabase(Server->getThreadID(), URBACKUPDB_SERVER);

	server_settings=new ServerSettings(db);

	clientid=getClientID(db, clientname, server_settings, NULL);

	if(clientid==-1)
	{
		pipe->Write("ok");
		Server->Log(L"server_get Thread for client "+clientname+L" finished, because there were too many clients", LL_INFO);

		ServerStatus::setTooManyClients(clientname, true);
		ServerLogger::reset(clientid);
		delete server_settings;
		cleanup_pipes();
		delete this;
		return;
	}

	settings=Server->createDBSettingsReader(db, "settings", "SELECT value FROM settings_db.settings WHERE key=? AND clientid=0");
	settings_client=Server->createDBSettingsReader(db, "settings", "SELECT value FROM settings_db.settings WHERE key=? AND clientid="+nconvert(clientid));

	delete server_settings;
	server_settings=new ServerSettings(db, clientid);
	std::wstring backupfolder=server_settings->getSettings()->backupfolder;
	if(!os_create_dir(os_file_prefix(backupfolder+os_file_sep()+clientname)) && !os_directory_exists(os_file_prefix(backupfolder+os_file_sep()+clientname)) )
	{
		Server->Log(L"Could not create or read directory for client \""+clientname+L"\"", LL_ERROR);
		pipe->Write("ok");
		delete server_settings;
		cleanup_pipes();
		delete this;
		return;
	}

	prepareSQL();

	updateLastseen();	
	
	if(!updateCapabilities())
	{
		Server->Log(L"Could not get client capabilities", LL_ERROR);
		pipe->Write("ok");
		delete server_settings;
		cleanup_pipes();
		delete this;
		return;
	}

	status.client=clientname;
	status.clientid=clientid;
	ServerStatus::setServerStatus(status);

	bool use_reflink=false;
#ifndef _WIN32
	if( use_snapshots )
		use_reflink=true;
#endif
	use_tmpfiles=server_settings->getSettings()->use_tmpfiles;
	use_tmpfiles_images=server_settings->getSettings()->use_tmpfiles_images;
	if(!use_tmpfiles)
	{
		tmpfile_path=server_settings->getSettings()->backupfolder+os_file_sep()+L"urbackup_tmp_files";
		os_create_dir(tmpfile_path);
		if(!os_directory_exists(tmpfile_path))
		{
			Server->Log("Could not create or see temporary folder in backuppath", LL_ERROR);
			use_tmpfiles=true;
		}
	}

	bsh=new BackupServerHash(hashpipe, exitpipe, clientid, use_snapshots, use_reflink, use_tmpfiles);
	bsh_prepare=new BackupServerPrepareHash(hashpipe_prepare, exitpipe_prepare, hashpipe, exitpipe, clientid);
	Server->getThreadPool()->execute(bsh);
	Server->getThreadPool()->execute(bsh_prepare);
	ServerChannelThread channel_thread(this, clientid, internet_connection);
	THREADPOOL_TICKET channel_thread_id=Server->getThreadPool()->execute(&channel_thread);

	if(internet_connection && server_settings->getSettings()->internet_calculate_filehashes_on_client)
	{
		local_hash=new BackupServerHash(NULL, NULL, clientid, use_snapshots, use_reflink, use_tmpfiles);
		local_hash->setupDatabase();
	}

	sendSettings();

	ServerLogger::Log(clientid, "Getting client settings...", LL_DEBUG);
	if(server_settings->getSettings()->allow_overwrite && !getClientSettings())
	{
		ServerLogger::Log(clientid, "Getting client settings failed. Retrying...", LL_INFO);
		Server->wait(200000);
		if(!getClientSettings())
		{
			ServerLogger::Log(clientid, "Getting client settings failed -1", LL_ERROR);
		}
	}

	ServerLogger::Log(clientid, "Sending backup incr intervall...", LL_DEBUG);
	sendClientBackupIncrIntervall();

	if(server_settings->getSettings()->autoupdate_clients)
	{
		checkClientVersion();
	}

	sendClientLogdata();

	update_sql_intervals(false);

	ServerStatus::setCommPipe(clientname, pipe);

	bool skip_checking=false;

	if( server_settings->getSettings()->startup_backup_delay>0 )
	{
		pipe->isReadable(server_settings->getSettings()->startup_backup_delay*1000);
		skip_checking=true;
	}

	ServerSettings server_settings_updated(db);

	bool do_exit_now=false;
	bool tried_backup=false;
	bool file_backup_err=false;
	
	while(true)
	{
		if(!skip_checking)
		{
			{
				bool settings_updated=false;
				server_settings_updated.getSettings(&settings_updated);
				if(do_update_settings || settings_updated)
				{
					ServerLogger::Log(clientid, "Getting client settings...", LL_DEBUG);
					do_update_settings=false;
					if(server_settings->getSettings()->allow_overwrite && !getClientSettings())
					{
						ServerLogger::Log(clientid, "Getting client settings failed -2", LL_ERROR);
					}
				}

				if(settings_updated)
				{
					sendSettings();
				}
			}

			update_sql_intervals(true);

			tried_backup=false;
			unsigned int ttime=Server->getTimeMS();
			status.starttime=ttime;
			has_error=false;
			bool hbu=false;
			bool r_success=false;
			bool r_image=false;
			bool disk_error=false;
			bool log_backup=true;
			r_incremental=false;
			pingthread=NULL;
			pingthread_ticket=ILLEGAL_THREADPOOL_TICKET;
			status.pcdone=0;
			status.hashqueuesize=0;
			status.prepare_hashqueuesize=0;
			backupid=-1;
			ServerStatus::setServerStatus(status);

			bool internet_no_full_file=(internet_connection && !server_settings->getSettings()->internet_full_file_backups );
			bool internet_no_images=(internet_connection && !server_settings->getSettings()->internet_image_backups );

			if(do_incr_image_now)
			{
				if(!can_backup_images)
					Server->Log("Cannot do image backup because can_backup_images=false", LL_DEBUG);
				if(server_settings->getSettings()->no_images)
					Server->Log("Cannot do image backup because no_images=true", LL_DEBUG);
				if(!isBackupsRunningOkay(false, false))
					Server->Log("Cannot do image backup because isBackupsRunningOkay()=false", LL_DEBUG);
				if(!internet_no_images )
					Server->Log("Cannot do image backup because internet_no_images=true", LL_DEBUG);
			}

			if(do_incr_backup_now)
			{
				if(file_backup_err)
					Server->Log("Cannot do incremental file backup because file_backup_err=true", LL_DEBUG);
				if(server_settings->getSettings()->no_file_backups)
					Server->Log("Cannot do incremental file backup because no_file_backups=true", LL_DEBUG);
				if(!isBackupsRunningOkay(false, true))
					Server->Log("Cannot do incremental file backup because isBackupsRunningOkay()=false", LL_DEBUG);
			}

			bool image_hashed_transfer;
			if(internet_connection)
			{
				image_hashed_transfer= (server_settings->getSettings()->internet_image_transfer_mode=="hashed");
				Server->Log("Image transfer hashed="+nconvert(image_hashed_transfer), LL_DEBUG);
			}
			else
			{
				image_hashed_transfer= (server_settings->getSettings()->local_image_transfer_mode=="hashed");
				Server->Log("Image transfer hashed="+nconvert(image_hashed_transfer), LL_DEBUG);
			}

			ServerStatus::stopBackup(clientname, false);

			bool with_hashes=false;

			if( server_settings->getSettings()->internet_mode_enabled )
			{
				if( server_settings->getSettings()->internet_incr_file_transfer_mode=="blockhash")
					with_hashes=true;
			}

			if( server_settings->getSettings()->local_incr_file_transfer_mode=="blockhash")
				with_hashes=true;

			if( !file_backup_err && !server_settings->getSettings()->no_file_backups && !internet_no_full_file && ( (isUpdateFull() && isInBackupWindow(server_settings->getBackupWindow())) || do_full_backup_now ) && isBackupsRunningOkay(true, true) )
			{
				hbu=true;
				ScopedActiveThread sat;

				status.statusaction=sa_full_file;
				ServerStatus::setServerStatus(status, true);

				ServerLogger::Log(clientid, "Starting full file backup...", LL_INFO);

				if(!constructBackupPath(with_hashes, use_snapshots, true))
				{
					ServerLogger::Log(clientid, "Cannot create Directory for backup (Server error)", LL_ERROR);
					r_success=false;
				}
				else
				{
					pingthread=new ServerPingThread(this);
					pingthread_ticket=Server->getThreadPool()->execute(pingthread);

					r_success=doFullBackup(with_hashes, disk_error, log_backup);

					if(do_full_backup_now)
					{
						log_backup=true;
					}
				}

				do_full_backup_now=false;
			}
			else if( !file_backup_err && !server_settings->getSettings()->no_file_backups && ( (isUpdateIncr() && isInBackupWindow(server_settings->getBackupWindow())) || do_incr_backup_now ) && isBackupsRunningOkay(true, true) )
			{
				hbu=true;
				ScopedActiveThread sat;

				status.statusaction=sa_incr_file;
				ServerStatus::setServerStatus(status, true);

				ServerLogger::Log(clientid, "Starting incremental file backup...", LL_INFO);
				
				r_incremental=true;
				if(!constructBackupPath(with_hashes, use_snapshots, false))
				{
					ServerLogger::Log(clientid, "Cannot create Directory for backup (Server error)", LL_ERROR);
					r_success=false;
				}
				else
				{
					pingthread=new ServerPingThread(this);
					pingthread_ticket=Server->getThreadPool()->execute(pingthread);

					bool intra_file_diffs;
					if(internet_connection)
					{
						intra_file_diffs=(server_settings->getSettings()->internet_incr_file_transfer_mode=="blockhash");
					}
					else
					{
						intra_file_diffs=(server_settings->getSettings()->local_incr_file_transfer_mode=="blockhash");
					}

					r_success=doIncrBackup(with_hashes, intra_file_diffs, use_snapshots, disk_error, log_backup);

					if(do_incr_backup_now)
					{
						log_backup=true;
					}
				}

				do_incr_backup_now=false;
			}
			else if(can_backup_images && !server_settings->getSettings()->no_images && !internet_no_images && ( (isUpdateFullImage() && isInBackupWindow(server_settings->getBackupWindow())) || do_full_image_now) && isBackupsRunningOkay(true, false) )
			{
				ScopedActiveThread sat;

				status.statusaction=sa_full_image;
				ServerStatus::setServerStatus(status, true);

				ServerLogger::Log(clientid, "Starting full image backup...", LL_INFO);
				
				r_image=true;

				pingthread=new ServerPingThread(this);
				pingthread_ticket=Server->getThreadPool()->execute(pingthread);

				r_success=true;
				std::vector<std::string> vols=server_settings->getBackupVolumes();
				for(size_t i=0;i<vols.size();++i)
				{
					if(isUpdateFullImage(vols[i]+":") || do_full_image_now)
					{
						int sysvol_id=-1;
						if(strlower(vols[i])=="c")
						{
							ServerLogger::Log(clientid, "Backing up SYSVOL...", LL_DEBUG);
				
							if(doImage("SYSVOL", L"", 0, 0, image_protocol_version>0))
							{
								sysvol_id=backupid;
							}
							ServerLogger::Log(clientid, "Backing up SYSVOL done.", LL_DEBUG);
						}
						bool b=doImage(vols[i]+":", L"", 0, 0, image_protocol_version>0);
						if(!b)
						{
							r_success=false;
							break;
						}
						else if(sysvol_id!=-1)
						{
							saveImageAssociation(backupid, sysvol_id);
						}
					}
				}

				do_full_image_now=false;
			}
			else if(can_backup_images && !server_settings->getSettings()->no_images && !internet_no_images && ( (isUpdateIncrImage() && isInBackupWindow(server_settings->getBackupWindow())) || do_incr_image_now) && isBackupsRunningOkay(true, false) )
			{
				ScopedActiveThread sat;

				status.statusaction=sa_incr_image;
				ServerStatus::setServerStatus(status, true);

				ServerLogger::Log(clientid, "Starting incremental image backup...", LL_INFO);

				r_image=true;
				r_incremental=true;
			
				pingthread=new ServerPingThread(this);
				pingthread_ticket=Server->getThreadPool()->execute(pingthread);

				std::vector<std::string> vols=server_settings->getBackupVolumes();
				for(size_t i=0;i<vols.size();++i)
				{
					std::string letter=vols[i]+":";
					if(isUpdateIncrImage(letter) || do_incr_image_now)
					{
						int sysvol_id=-1;
						if(strlower(letter)=="c:")
						{
							ServerLogger::Log(clientid, "Backing up SYSVOL...", LL_DEBUG);
							if(doImage("SYSVOL", L"", 0, 0, image_protocol_version>0))
							{
								sysvol_id=backupid;
							}
							ServerLogger::Log(clientid, "Backing up SYSVOL done.", LL_DEBUG);
						}
						SBackup last=getLastIncrementalImage(letter);
						if(last.incremental==-2)
						{
							ServerLogger::Log(clientid, "Error retrieving last backup.", LL_ERROR);
							r_success=false;
							break;
						}
						else
						{
							r_success=doImage(letter, last.path, last.incremental+1, last.incremental_ref, image_hashed_transfer);
						}

						if(r_success && sysvol_id!=-1)
						{
							saveImageAssociation(backupid, sysvol_id);
						}

						if(!r_success)
							break;
					}
				}

				do_incr_image_now=false;
			}

			file_backup_err=false;

			if(local_hash!=NULL)
			{
				local_hash->copyFromTmpTable(true);
			}

			if(hbu)
			{
				if(disk_error)
				{
					has_error=true;
					r_success=false;

					ServerLogger::Log(clientid, "FATAL: Backup failed because of disk problems", LL_ERROR);
					sendMailToAdmins("Fatal error occured during backup", Server->ConvertToUTF8(ServerLogger::getWarningLevelTextLogdata(clientid)));
				}
			}

			if(hbu && !has_error)
			{
				if(!r_success)
				{
					sendBackupOkay(false);
				}
			}
			else if(hbu && has_error)
			{
				ServerLogger::Log(clientid, "Backup had errors. Deleting partial backup.", LL_ERROR);
				file_backup_err=true;
				if(backupid==-1)
				{
					if(use_snapshots)
					{
						if(!SnapshotHelper::removeFilesystem(clientname, backuppath_single) )
						{
							os_remove_nonempty_dir(backuppath);
						}
					}
					else
					{
						os_remove_nonempty_dir(backuppath);
					}	
				}
				else
				{				
					Server->getThreadPool()->executeWait(new ServerCleanupThread(CleanupAction(backupfolder, clientid, backupid, true) ) );
				}
				tried_backup=true;
			}

			status.action_done=false;
			status.statusaction=sa_none;
			status.pcdone=100;
			

			ServerStatus::setServerStatus(status);

			unsigned int ptime=Server->getTimeMS()-ttime;
			if(hbu && !has_error)
			{
				ServerLogger::Log(clientid, L"Time taken for backing up client "+clientname+L": "+widen(PrettyPrintTime(ptime)), LL_INFO);
				if(!r_success)
				{
					ServerLogger::Log(clientid, "Backup not complete because of connection problems", LL_ERROR);
				}
				else
				{
					updateLastBackup();
					setBackupComplete();
				}
				status.pcdone=100;
				ServerStatus::setServerStatus(status, true);
			}

			if( r_image )
			{
				ServerLogger::Log(clientid, L"Time taken for creating image of client "+clientname+L": "+widen(PrettyPrintTime(ptime)), LL_INFO);
				if(!r_success)
				{
					ServerLogger::Log(clientid, "Backup not complete because of connection problems", LL_ERROR);
				}
				else
				{
					updateLastImageBackup();
				}
				status.pcdone=100;
				ServerStatus::setServerStatus(status, true);
			}

			if(hbu || r_image)
			{
				stopBackupRunning(!r_image);

				if(log_backup)
				{
					saveClientLogdata(r_image?1:0, r_incremental?1:0, r_success && !has_error);
					sendClientLogdata();
				}
				else
				{
					ServerLogger::reset(clientid);
				}
			}
			if(hbu)
			{
				ServerCleanupThread::updateStats(true);
			}

			if(pingthread!=NULL)
			{
				pingthread->setStop(true);
				Server->getThreadPool()->waitFor(pingthread_ticket);
				pingthread=NULL;
			}

			/* Predict sleep time -- 
			unsigned int wtime;
			if((unsigned int)update_freq_incr*1000>ptime)
			{
				wtime=update_freq_incr*1000-ptime;
			}
			else
			{
				wtime=0;
			}
			wtime+=60000;*/
		}

		std::string msg;
		if(file_backup_err)
			pipe->Read(&msg, 0);
		else if(tried_backup)
			pipe->Read(&msg, skip_checking?0:check_time_intervall_tried_backup);
		else
			pipe->Read(&msg, skip_checking?0:check_time_intervall);
		
		skip_checking=false;
		if(msg=="exit")
			break;
		else if(msg=="exitnow")
		{
			do_exit_now=true;
			break;
		}
		else if(msg=="START BACKUP INCR") do_incr_backup_now=true;
		else if(msg=="START BACKUP FULL") do_full_backup_now=true;
		else if(msg=="UPDATE SETTINGS") do_update_settings=true;
		else if(msg=="START IMAGE INCR") do_incr_image_now=true;
		else if(msg=="START IMAGE FULL") do_full_image_now=true;
		else if(msg.find("address")==0)
		{
			IScopedLock lock(clientaddr_mutex);
			memcpy(&clientaddr, &msg[7], sizeof(sockaddr_in) );
			internet_connection=(msg[7+sizeof(sockaddr_in)]==0)?false:true;
		}

		Server->Log("msg="+msg, LL_DEBUG);
	}

	//destroy channel
	{
		Server->Log("Stopping channel...", LL_DEBUG);
		channel_thread.doExit();
		Server->getThreadPool()->waitFor(channel_thread_id);
	}

	if(do_exit_now)
	{
		hashpipe_prepare->Write("exitnow");
		std::string msg;
		exitpipe_prepare->Read(&msg);
		Server->destroy(exitpipe_prepare);
	}
	else
	{
		hashpipe_prepare->Write("exit");
	}
	
	
	Server->destroy(settings);
	settings=NULL;
	Server->destroy(settings_client);
	settings_client=NULL;
	delete server_settings;
	pipe->Write("ok");
	Server->Log(L"server_get Thread for client "+clientname+L" finished");

	delete this;
}

void BackupServerGet::prepareSQL(void)
{
	SSettings *s=server_settings->getSettings();
	q_update_lastseen=db->Prepare("UPDATE clients SET lastseen=CURRENT_TIMESTAMP WHERE id=?", false);
	q_update_full=db->Prepare("SELECT id FROM backups WHERE datetime('now','-"+nconvert(s->update_freq_full)+" seconds')<backuptime AND clientid=? AND incremental=0 AND done=1", false);
	q_update_incr=db->Prepare("SELECT id FROM backups WHERE datetime('now','-"+nconvert(s->update_freq_incr)+" seconds')<backuptime AND clientid=? AND complete=1 AND done=1", false);
	q_create_backup=db->Prepare("INSERT INTO backups (incremental, clientid, path, complete, running, size_bytes, done, archived) VALUES (?, ?, ?, 0, CURRENT_TIMESTAMP, -1, 0, 0)", false);
	q_get_last_incremental=db->Prepare("SELECT incremental,path FROM backups WHERE clientid=? AND done=1 ORDER BY backuptime DESC LIMIT 1", false);
	q_get_last_incremental_complete=db->Prepare("SELECT incremental,path FROM backups WHERE clientid=? AND done=1 AND complete=1 ORDER BY backuptime DESC LIMIT 1", false);
	q_set_last_backup=db->Prepare("UPDATE clients SET lastbackup=CURRENT_TIMESTAMP WHERE id=?", false);
	q_update_setting=db->Prepare("UPDATE settings_db.settings SET value=? WHERE key=? AND clientid=?", false);
	q_insert_setting=db->Prepare("INSERT INTO settings_db.settings (key, value, clientid) VALUES (?,?,?)", false);
	q_set_complete=db->Prepare("UPDATE backups SET complete=1 WHERE id=?", false);
	q_update_image_full=db->Prepare("SELECT id FROM backup_images WHERE datetime('now','-"+nconvert(s->update_freq_image_full)+" seconds')<backuptime AND clientid=? AND incremental=0 AND complete=1 AND version="+nconvert(curr_image_version)+" AND letter=?", false);
	q_update_image_incr=db->Prepare("SELECT id FROM backup_images WHERE datetime('now','-"+nconvert(s->update_freq_image_incr)+" seconds')<backuptime AND clientid=? AND complete=1 AND version="+nconvert(curr_image_version)+" AND letter=?", false); 
	q_create_backup_image=db->Prepare("INSERT INTO backup_images (clientid, path, incremental, incremental_ref, complete, running, size_bytes, version, letter) VALUES (?, ?, ?, ?, 0, CURRENT_TIMESTAMP, 0, "+nconvert(curr_image_version)+",?)", false);
	q_set_image_size=db->Prepare("UPDATE backup_images SET size_bytes=? WHERE id=?", false);
	q_set_image_complete=db->Prepare("UPDATE backup_images SET complete=1 WHERE id=?", false);
	q_set_last_image_backup=db->Prepare("UPDATE clients SET lastbackup_image=CURRENT_TIMESTAMP WHERE id=?", false);
	q_get_last_incremental_image=db->Prepare("SELECT id,incremental,path FROM backup_images WHERE clientid=? AND incremental=0 AND complete=1 AND version="+nconvert(curr_image_version)+" AND letter=? ORDER BY backuptime DESC LIMIT 1", false);
	q_update_running_file=db->Prepare("UPDATE backups SET running=CURRENT_TIMESTAMP WHERE id=?", false);
	q_update_running_image=db->Prepare("UPDATE backup_images SET running=CURRENT_TIMESTAMP WHERE id=?", false);
	q_update_images_size=db->Prepare("UPDATE clients SET bytes_used_images=(SELECT bytes_used_images FROM clients WHERE id=?)+? WHERE id=?", false);
	q_set_done=db->Prepare("UPDATE backups SET done=1 WHERE id=?", false);
	q_save_logdata=db->Prepare("INSERT INTO logs (clientid, logdata, errors, warnings, infos, image, incremental) VALUES (?,?,?,?,?,?,?)", false);
	q_get_unsent_logdata=db->Prepare("SELECT id, strftime('%s', created) AS created, logdata FROM logs WHERE sent=0 AND clientid=?", false);
	q_set_logdata_sent=db->Prepare("UPDATE logs SET sent=1 WHERE id=?", false);
	q_save_image_assoc=db->Prepare("INSERT INTO assoc_images (img_id, assoc_id) VALUES (?,?)", false);
	q_get_users=db->Prepare("SELECT id FROM settings_db.si_users WHERE report_mail IS NOT NULL AND report_mail<>''", false);
	q_get_rights=db->Prepare("SELECT t_right FROM settings_db.si_permissions WHERE clientid=? AND t_domain=?", false);
	q_get_report_settings=db->Prepare("SELECT report_mail, report_loglevel, report_sendonly FROM settings_db.si_users WHERE id=?", false);
	q_format_unixtime=db->Prepare("SELECT datetime(?, 'unixepoch', 'localtime') AS time", false);
}

int BackupServerGet::getClientID(IDatabase *db, const std::wstring &clientname, ServerSettings *server_settings, bool *new_client)
{
	if(new_client!=NULL)
		*new_client=false;

	IQuery *q=db->Prepare("SELECT id FROM clients WHERE name=?",false);
	q->Bind(clientname);
	db_results res=q->Read();
	db->destroyQuery(q);

	if(res.size()>0)
		return watoi(res[0][L"id"]);
	else
	{
		IQuery *q_get_num_clients=db->Prepare("SELECT count(*) AS c FROM clients WHERE lastseen > date('now', '-2 month')", false);
		db_results res_r=q_get_num_clients->Read();
		q_get_num_clients->Reset();
		int c_clients=-1;
		if(!res_r.empty()) c_clients=watoi(res_r[0][L"c"]);

		db->destroyQuery(q_get_num_clients);

		if(server_settings==NULL || c_clients<server_settings->getSettings()->max_active_clients)
		{
			IQuery *q_insert_newclient=db->Prepare("INSERT INTO clients (name, lastseen,bytes_used_files,bytes_used_images) VALUES (?, CURRENT_TIMESTAMP, 0, 0)", false);
			q_insert_newclient->Bind(clientname);
			q_insert_newclient->Write();
			int rid=(int)db->getLastInsertID();
			q_insert_newclient->Reset();
			db->destroyQuery(q_insert_newclient);

			IQuery *q_insert_authkey=db->Prepare("INSERT INTO settings_db.settings (key,value, clientid) VALUES ('internet_authkey',?,?)", false);
			q_insert_authkey->Bind(ServerSettings::generateRandomAuthKey());
			q_insert_authkey->Bind(rid);
			q_insert_authkey->Write();
			q_insert_authkey->Reset();
			db->destroyQuery(q_insert_authkey);

			if(new_client!=NULL)
				*new_client=true;

			return rid;
		}
		else
		{
			Server->Log(L"Too many clients. Didn't accept client '"+clientname+L"'", LL_INFO);
			return -1;
		}
	}
}

SBackup BackupServerGet::getLastIncremental(void)
{
	q_get_last_incremental->Bind(clientid);
	db_results res=q_get_last_incremental->Read();
	q_get_last_incremental->Reset();
	if(res.size()>0)
	{
		SBackup b;
		b.incremental=watoi(res[0][L"incremental"]);
		b.path=res[0][L"path"];

		q_get_last_incremental_complete->Bind(clientid);
		res=q_get_last_incremental_complete->Read();
		q_get_last_incremental_complete->Reset();

		if(res.size()>0)
		{
			b.complete=res[0][L"path"];
		}

		return b;
	}
	else
	{
		SBackup b;
		b.incremental=-2;
		return b;
	}
}

SBackup BackupServerGet::getLastIncrementalImage(const std::string &letter)
{
	q_get_last_incremental_image->Bind(clientid);
	q_get_last_incremental_image->Bind(letter);
	db_results res=q_get_last_incremental_image->Read();
	q_get_last_incremental_image->Reset();
	if(res.size()>0)
	{
		SBackup b;
		b.incremental=watoi(res[0][L"incremental"]);
		b.path=res[0][L"path"];
		b.incremental_ref=watoi(res[0][L"id"]);
		return b;
	}
	else
	{
		SBackup b;
		b.incremental=-2;
		return b;
	}
}

int BackupServerGet::createBackupSQL(int incremental, int clientid, std::wstring path)
{
	q_create_backup->Bind(incremental);
	q_create_backup->Bind(clientid);
	q_create_backup->Bind(path);
	q_create_backup->Write();
	q_create_backup->Reset();
	return (int)db->getLastInsertID();
}

int BackupServerGet::createBackupImageSQL(int incremental, int incremental_ref, int clientid, std::wstring path, std::string letter)
{
	q_create_backup_image->Bind(clientid);
	q_create_backup_image->Bind(path);
	q_create_backup_image->Bind(incremental);
	q_create_backup_image->Bind(incremental_ref);
	q_create_backup_image->Bind(letter);
	q_create_backup_image->Write();
	q_create_backup_image->Reset();
	return (int)db->getLastInsertID();
}

void BackupServerGet::updateLastseen(void)
{
	q_update_lastseen->Bind(clientid);
	q_update_lastseen->Write();
	q_update_lastseen->Reset();
}

bool BackupServerGet::isUpdateFull(void)
{
	if( server_settings->getSettings()->update_freq_full<0 )
		return false;

	q_update_full->Bind(clientid);
	db_results res=q_update_full->Read();
	q_update_full->Reset();
	return res.empty();
}

bool BackupServerGet::isUpdateIncr(void)
{
	if( server_settings->getSettings()->update_freq_incr<0 )
		return false;

	q_update_incr->Bind(clientid);
	db_results res=q_update_incr->Read();
	q_update_incr->Reset();
	return res.empty();
}

bool BackupServerGet::isUpdateFullImage(const std::string &letter)
{
	if( server_settings->getSettings()->update_freq_image_full<0 )
		return false;

	q_update_image_full->Bind(clientid);
	q_update_image_full->Bind(letter);
	db_results res=q_update_image_full->Read();
	q_update_image_full->Reset();
	return res.empty();
}

bool BackupServerGet::isUpdateFullImage(void)
{
	std::vector<std::string> vols=server_settings->getBackupVolumes();
	for(size_t i=0;i<vols.size();++i)
	{
		if( isUpdateFullImage(vols[i]+":") )
		{
			return true;
		}
	}
	return false;
}

bool BackupServerGet::isUpdateIncrImage(void)
{
	std::vector<std::string> vols=server_settings->getBackupVolumes();
	for(size_t i=0;i<vols.size();++i)
	{
		if( isUpdateIncrImage(vols[i]+":") )
		{
			return true;
		}
	}
	return false;
}

bool BackupServerGet::isUpdateIncrImage(const std::string &letter)
{
	if( server_settings->getSettings()->update_freq_image_full<=0 || server_settings->getSettings()->update_freq_incr<=0 )
		return false;

	q_update_image_incr->Bind(clientid);
	q_update_image_incr->Bind(letter);
	db_results res=q_update_image_incr->Read();
	q_update_image_incr->Reset();
	return res.empty();
}

void BackupServerGet::updateRunning(bool image)
{
	if(image)
	{
		q_update_running_image->Bind(backupid);
		q_update_running_image->Write();
		q_update_running_image->Reset();
	}
	else
	{
		q_update_running_file->Bind(backupid);
		q_update_running_file->Write();
		q_update_running_file->Reset();
	}
}

void BackupServerGet::saveImageAssociation(int image_id, int assoc_id)
{
	q_save_image_assoc->Bind(image_id);
	q_save_image_assoc->Bind(assoc_id);
	q_save_image_assoc->Write();
	q_save_image_assoc->Reset();
}

bool BackupServerGet::getNextEntry(char ch, SFile &data, std::map<std::wstring, std::wstring>* extra)
{
	switch(state)
	{
	case 0:
		if(ch=='f')
			data.isdir=false;
		else if(ch=='d')
			data.isdir=true;
		else
			ServerLogger::Log(clientid, "Error parsing file BackupServerGet::getNextEntry - 1", LL_ERROR);
		state=1;
		break;
	case 1:
		//"
		state=2;
		break;
	case 3:
		if(ch!='"')
		{
			t_name.erase(t_name.size()-1,1);
			data.name=Server->ConvertToUnicode(t_name);
			t_name="";
			if(data.isdir)
			{
				resetEntryState();
				return true;
			}
			else
				state=4;
		}
	case 2:
		if(state==2 && ch=='"')
			state=3;
		else if(state==3)
			state=2;
		
		t_name+=ch;
		break;
	case 4:
		if(ch!=' ')
		{
			t_name+=ch;
		}
		else
		{
			data.size=os_atoi64(t_name);
			t_name="";
			state=5;
		}
		break;
	case 5:
		if(ch!='\n' && ch!='#')
		{
			t_name+=ch;
		}
		else
		{
			data.last_modified=os_atoi64(t_name);
			if(ch=='\n')
			{
				resetEntryState();
				return true;
			}
			else
			{
				t_name="";
				state=6;
			}
		}
		break;
	case 6:
		if(ch!='\n')
		{
			t_name+=ch;
		}
		else
		{
			if(extra!=NULL)
			{
				ParseParamStr(t_name, extra, false);
			}
			resetEntryState();
			return true;
		}
		break;
	}
	return false;
}

void BackupServerGet::resetEntryState(void)
{
	t_name="";
	state=0;
}

bool BackupServerGet::request_filelist_construct(bool full, bool with_token, bool *no_backup_dirs)
{
	if(server_settings->getSettings()->end_to_end_file_backup_verification)
	{
		sendClientMessage("ENABLE END TO END FILE BACKUP VERIFICATION", "OK", L"Enabling end to end file backup verficiation on client failed.", 10000);
	}

	unsigned int timeout_time=full_backup_construct_timeout;
	if(file_protocol_version>=2)
	{
		timeout_time=120000;
	}

	CTCPStack tcpstack(internet_connection);

	Server->Log(clientname+L": Connecting for filelist...", LL_DEBUG);
	IPipe *cc=getClientCommandConnection(10000);
	if(cc==NULL)
	{
		ServerLogger::Log(clientid, L"Connecting to ClientService of \""+clientname+L"\" failed - CONNECT error during filelist construction", LL_ERROR);
		return false;
	}

	std::string pver="";
	if(file_protocol_version==2) pver="2";

	std::string start_backup_cmd=server_identity+pver;

	if(full)
	{
		start_backup_cmd+="START FULL BACKUP";
	}
	else
	{
		start_backup_cmd+="START BACKUP";
	}

	if(with_token)
	{
		start_backup_cmd+="#token="+server_token;
	}

	tcpstack.Send(cc, start_backup_cmd);

	Server->Log(clientname+L": Waiting for filelist", LL_DEBUG);
	std::string ret;
	unsigned int starttime=Server->getTimeMS();
	while(Server->getTimeMS()-starttime<=timeout_time)
	{
		size_t rc=cc->Read(&ret, 60000);
		if(rc==0)
		{			
			if(file_protocol_version<2 && Server->getTimeMS()-starttime<=20000 && with_token==true) //Compatibility with older clients
			{
				Server->destroy(cc);
				Server->Log(clientname+L": Trying old filelist request", LL_WARNING);
				return request_filelist_construct(full, false, no_backup_dirs);
			}
			else
			{
				if(file_protocol_version>=2 || pingthread->isTimeout() )
				{
					ServerLogger::Log(clientid, L"Constructing of filelist of \""+clientname+L"\" failed - TIMEOUT(1)", LL_ERROR);
					break;
				}
				else
				{
					continue;
				}
			}
		}
		tcpstack.AddData((char*)ret.c_str(), ret.size());

		size_t packetsize;
		char *pck=tcpstack.getPacket(&packetsize);
		if(pck!=NULL && packetsize>0)
		{
			ret=pck;
			delete [] pck;
			if(ret!="DONE")
			{
				if(ret=="BUSY")
				{
					starttime=Server->getTimeMS();
				}
				else if(ret!="no backup dirs")
				{
					logVssLogdata();
					ServerLogger::Log(clientid, L"Constructing of filelist of \""+clientname+L"\" failed: "+widen(ret), LL_ERROR);
					break;
				}
				else
				{
					ServerLogger::Log(clientid, L"Constructing of filelist of \""+clientname+L"\" failed: "+widen(ret)+L". Please add paths to backup on the client (via tray icon) or configure default paths to backup.", LL_ERROR);
					if(no_backup_dirs!=NULL)
					{
						*no_backup_dirs=true;
					}
					break;
				}				
			}
			else
			{
				logVssLogdata();
				Server->destroy(cc);
				return true;
			}
		}
	}
	Server->destroy(cc);
	return false;
}

bool BackupServerGet::doFullBackup(bool with_hashes, bool &disk_error, bool &log_backup)
{
	if(!handle_not_enough_space(L""))
		return false;
	
	bool no_backup_dirs=false;
	bool b=request_filelist_construct(true, true, &no_backup_dirs);
	if(!b)
	{
		has_error=true;

		if(no_backup_dirs)
		{
			log_backup=false;
		}
		else
		{
			log_backup=true;
		}

		return false;
	}

	bool hashed_transfer=true;

	if(internet_connection)
	{
		if(server_settings->getSettings()->internet_full_file_transfer_mode=="raw")
			hashed_transfer=false;
	}
	else
	{
		if(server_settings->getSettings()->local_full_file_transfer_mode=="raw")
			hashed_transfer=false;
	}

	if(hashed_transfer)
	{
		Server->Log(clientname+L": Doing backup with hashed transfer...", LL_DEBUG);
	}
	else
	{
		Server->Log(clientname+L": Doing backup without hashed transfer...", LL_DEBUG);
	}

	FileClient fc(filesrv_protocol_version, internet_connection, this, use_tmpfiles?NULL:this);
	_u32 rc=getClientFilesrvConnection(&fc, 10000);
	if(rc!=ERR_CONNECTED)
	{
		ServerLogger::Log(clientid, L"Full Backup of "+clientname+L" failed - CONNECT error", LL_ERROR);
		has_error=true;
		log_backup=false;
		return false;
	}
	
	IFile *tmp=getTemporaryFileRetry();;
	if(tmp==NULL) 
	{
		ServerLogger::Log(clientid, L"Error creating temporary file in ::doFullBackup", LL_ERROR);
		return false;
	}

	unsigned int full_backup_starttime=Server->getTimeMS();

	rc=fc.GetFile("urbackup/filelist.ub", tmp, hashed_transfer);
	if(rc!=ERR_SUCCESS)
	{
		ServerLogger::Log(clientid, L"Error getting filelist of "+clientname+L". Errorcode: "+widen(fc.getErrorString(rc))+L" ("+convert(rc)+L")", LL_ERROR);
		has_error=true;
		return false;
	}

	backupid=createBackupSQL(0, clientid, backuppath_single);
	
	tmp->Seek(0);
	
	resetEntryState();

	IFile *clientlist=Server->openFile("urbackup/clientlist_"+nconvert(clientid)+"_new.ub", MODE_WRITE);

	if(clientlist==NULL )
	{
		ServerLogger::Log(clientid, L"Error creating clientlist for client "+clientname, LL_ERROR);
		has_error=true;
		return false;
	}

	if(ServerStatus::isBackupStopped(clientname))
	{
		ServerLogger::Log(clientid, L"Server admin stopped backup. -1", LL_WARNING);
		has_error=true;
		return false;
	}

	_i64 filelist_size=tmp->Size();

	char buffer[4096];
	_u32 read;
	_i64 filelist_currpos=0;
	std::wstring curr_path;
	std::wstring curr_os_path;
	SFile cf;
	int depth=0;
	bool r_done=false;
	unsigned int laststatsupdate=0;
	ServerStatus::setServerStatus(status, true);
	ServerRunningUpdater *running_updater=new ServerRunningUpdater(backupid, false);
	Server->getThreadPool()->execute(running_updater);

	std::vector<size_t> diffs;
	_i64 files_size=getIncrementalSize(tmp, diffs, true);
	_i64 transferred=0;

	tmp->Seek(0);
	
	bool c_has_error=false;

	while( (read=tmp->Read(buffer, 4096))>0 && r_done==false && c_has_error==false)
	{
		if(ServerStatus::isBackupStopped(clientname))
		{
			r_done=true;
			ServerLogger::Log(clientid, L"Server admin stopped backup.", LL_WARNING);
			break;
		}
		filelist_currpos+=read;
		for(size_t i=0;i<read;++i)
		{
			unsigned int ctime=Server->getTimeMS();
			if(ctime-laststatsupdate>status_update_intervall)
			{
				laststatsupdate=ctime;
				if(files_size==0)
				{
					status.pcdone=100;
				}
				else
				{
					status.pcdone=(std::min)(100,(int)(((float)transferred)/((float)files_size/100.f)+0.5f));
				}
				status.hashqueuesize=(_u32)hashpipe->getNumElements();
				status.prepare_hashqueuesize=(_u32)hashpipe_prepare->getNumElements();
				ServerStatus::setServerStatus(status, true);
			}
			std::map<std::wstring, std::wstring> extra_params;
			bool b=getNextEntry(buffer[i], cf, &extra_params);
			if(b)
			{
				std::wstring short_name=shortenFilename(cf.name);
				if(cf.isdir==true)
				{
					if(cf.name!=L"..")
					{
						curr_path+=L"/"+cf.name;
						curr_os_path+=L"/"+short_name;
						std::wstring local_curr_os_path=convertToOSPathFromFileClient(curr_os_path);

						if(!os_create_dir(os_file_prefix(backuppath+local_curr_os_path)))
						{
							ServerLogger::Log(clientid, L"Creating directory  \""+backuppath+local_curr_os_path+L"\" failed.", LL_ERROR);
							c_has_error=true;
							break;
						}
						if(with_hashes && !os_create_dir(os_file_prefix(backuppath_hashes+local_curr_os_path)))
						{
							ServerLogger::Log(clientid, L"Creating directory  \""+backuppath_hashes+local_curr_os_path+L"\" failed.", LL_ERROR);
							c_has_error=true;
							break;
						}
						++depth;
						if(depth==1)
						{
							std::wstring t=curr_path;
							t.erase(0,1);
							ServerLogger::Log(clientid, L"Starting shadowcopy \""+t+L"\".", LL_INFO);
							start_shadowcopy(Server->ConvertToUTF8(t));
							Server->wait(10000);
						}
					}
					else
					{
						--depth;
						if(depth==0)
						{
							std::wstring t=curr_path;
							t.erase(0,1);
							ServerLogger::Log(clientid, L"Stoping shadowcopy \""+t+L"\".", LL_INFO);
							stop_shadowcopy(Server->ConvertToUTF8(t));
						}
						curr_path=ExtractFilePath(curr_path);
						curr_os_path=ExtractFilePath(curr_os_path);
					}
					writeFileRepeat(clientlist, "d\""+Server->ConvertToUTF8(cf.name)+"\"\n");
				}
				else
				{
					bool file_ok=false;
					std::map<std::wstring, std::wstring>::iterator hash_it=( (local_hash==NULL)?extra_params.end():extra_params.find(L"sha512") );
					if( hash_it!=extra_params.end())
					{
						if(link_file(cf.name, short_name, curr_path, curr_os_path, with_hashes, base64_decode(wnarrow(hash_it->second)), cf.size, true))
						{
							transferred+=cf.size;
							file_ok=true;
						}
					}
					if(!file_ok)
					{
						bool b=load_file(cf.name, short_name, curr_path, curr_os_path, fc, with_hashes, L"", L"", file_ok, hashed_transfer);
						if(!b)
						{
							ServerLogger::Log(clientid, L"Client "+clientname+L" went offline.", LL_ERROR);
							r_done=true;
							break;
						}
						
						transferred+=cf.size;
					}
					if( file_ok )
					{
						writeFileRepeat(clientlist, "f\""+Server->ConvertToUTF8(cf.name)+"\" "+nconvert(cf.size)+" "+nconvert(cf.last_modified)+"\n");
					}
				}
			}
		}

		if(read<4096)
			break;
	}
	if(r_done==false && c_has_error==false)
	{
		sendBackupOkay(true);
	}
	else
	{
		sendBackupOkay(false);
	}


	running_updater->stop();
	updateRunning(false);
	Server->destroy(clientlist);

	waitForFileThreads();

	if( bsh->hasError() || bsh_prepare->hasError() )
	{
		disk_error=true;
	}
	else
	{
		db->BeginTransaction();
		if(!os_rename_file(L"urbackup/clientlist_"+convert(clientid)+L"_new.ub", L"urbackup/clientlist_"+convert(clientid)+L".ub") )
		{
			ServerLogger::Log(clientid, "Renaming new client file list to destination failed", LL_ERROR);
		}
		setBackupDone();
		db->EndTransaction();
	}

	if( r_done==false && c_has_error==false && disk_error==false) 
	{
		std::wstring backupfolder=server_settings->getSettings()->backupfolder;
		std::wstring currdir=backupfolder+os_file_sep()+clientname+os_file_sep()+L"current";
		os_remove_symlink_dir(os_file_prefix(currdir));
		os_link_symbolic(os_file_prefix(backuppath), os_file_prefix(currdir));

		currdir=backupfolder+os_file_sep()+L"clients";
		if(!os_create_dir(os_file_prefix(currdir)) && !os_directory_exists(os_file_prefix(currdir)))
		{
			Server->Log("Error creating \"clients\" dir for symbolic links", LL_ERROR);
		}
		currdir+=os_file_sep()+clientname;
		Server->deleteFile(os_file_prefix(currdir));
		os_link_symbolic(os_file_prefix(backuppath), os_file_prefix(currdir));

		if(server_settings->getSettings()->end_to_end_file_backup_verification && !verify_file_backup(tmp))
		{
			ServerLogger::Log(clientid, "Backup verification failed", LL_ERROR);
			c_has_error=true;
		}
	}

	{
		std::wstring tmp_fn=tmp->getFilenameW();
		Server->destroy(tmp);
		Server->deleteFile(os_file_prefix(tmp_fn));
	}

	_i64 transferred_bytes=fc.getTransferredBytes();
	unsigned int passed_time=Server->getTimeMS()-full_backup_starttime;
	if(passed_time==0) passed_time=1;

	ServerLogger::Log(clientid, "Transferred "+PrettyPrintBytes(transferred_bytes)+" - Average speed: "+PrettyPrintSpeed((size_t)((transferred_bytes*1000)/(passed_time)) ), LL_INFO );
	
	if(c_has_error)
		return false;

	return !r_done;
}

bool BackupServerGet::load_file_patch(const std::wstring &fn, const std::wstring &short_fn, const std::wstring &curr_path, const std::wstring &os_path,
	const std::wstring &last_backuppath, const std::wstring &last_backuppath_complete, FileClientChunked &fc, FileClient &fc_normal, bool &download_ok)
{
	std::wstring cfn=curr_path+L"/"+fn;
	if(cfn[0]=='/')
		cfn.erase(0,1);

	std::wstring cfn_short=os_path+L"/"+short_fn;
	if(cfn_short[0]=='/')
		cfn_short.erase(0,1);

	std::wstring dstpath=backuppath+os_file_sep()+convertToOSPathFromFileClient(cfn_short);
	std::wstring hashpath=backuppath_hashes+os_file_sep()+convertToOSPathFromFileClient(cfn_short);
	std::wstring hashpath_old=last_backuppath+os_file_sep()+L".hashes"+os_file_sep()+convertToOSPathFromFileClient(cfn_short);
	std::wstring filepath_old=last_backuppath+os_file_sep()+convertToOSPathFromFileClient(cfn_short);

	IFile *file_old=Server->openFile(os_file_prefix(filepath_old), MODE_READ);

	if(file_old==NULL)
	{
		if(!last_backuppath_complete.empty())
		{
			filepath_old=last_backuppath_complete+os_file_sep()+convertToOSPathFromFileClient(cfn_short);
			file_old=Server->openFile(os_file_prefix(filepath_old), MODE_READ);
		}
		if(file_old==NULL)
		{
			ServerLogger::Log(clientid, L"No old file for \""+fn+L"\"", LL_DEBUG);
			return load_file(fn, short_fn, curr_path, os_path, fc_normal, true, last_backuppath, last_backuppath_complete, download_ok, true);
		}
		hashpath_old=last_backuppath_complete+os_file_sep()+L".hashes"+os_file_sep()+convertToOSPathFromFileClient(cfn_short);
	}

	ServerLogger::Log(clientid, L"Loading file patch for \""+fn+L"\"", LL_DEBUG);
	IFile *pfd=getTemporaryFileRetry();
	IFile *hash_tmp=getTemporaryFileRetry();

	if(!server_token.empty())
	{
		cfn=widen(server_token)+L"|"+cfn;
	}

	IFile *hashfile_old=Server->openFile(os_file_prefix(hashpath_old), MODE_READ);
	
	bool delete_hashfile=false;

	if( (hashfile_old==NULL || hashfile_old->Size()==0 ) && file_old!=NULL )
	{
		ServerLogger::Log(clientid, L"Hashes for file \""+filepath_old+L"\" not available. Calulating hashes...", LL_DEBUG);
		hashfile_old=getTemporaryFileRetry();
		delete_hashfile=true;
		BackupServerPrepareHash::build_chunk_hashs(file_old, hashfile_old, NULL, false, NULL, false);
		hashfile_old->Seek(0);
	}

	_u32 rc=fc.GetFilePatch(Server->ConvertToUTF8(cfn), file_old, pfd, hashfile_old, hash_tmp);
	if(rc!=ERR_SUCCESS)
	{
		download_ok=false;

		ServerLogger::Log(clientid, L"Error getting file \""+cfn+L"\" from "+clientname+L". Errorcode: "+widen(FileClient::getErrorString(rc))+L" ("+convert(rc)+L")", LL_ERROR);
		destroyTemporaryFile(pfd);
		destroyTemporaryFile(hash_tmp);
	}
	else
	{
		download_ok=true;

		std::wstring os_curr_path=convertToOSPathFromFileClient(os_path+L"/"+short_fn);		
		std::wstring dstpath=backuppath+os_curr_path;

		hashFile(dstpath, hashpath, pfd, hash_tmp, Server->ConvertToUTF8(filepath_old));
	}

	if(delete_hashfile)
		destroyTemporaryFile(hashfile_old);
	else
		Server->destroy(hashfile_old);

	Server->destroy(file_old);

	if(rc==ERR_TIMEOUT || rc==ERR_ERROR || rc==ERR_SOCKET_ERROR
		|| rc==ERR_INT_ERROR || rc==ERR_BASE_DIR_LOST || rc==ERR_CONN_LOST )
		return false;
	else
		return true;
}

bool BackupServerGet::link_file(const std::wstring &fn, const std::wstring &short_fn, const std::wstring &curr_path, const std::wstring &os_path, bool with_hashes, const std::string& sha2, _i64 filesize, bool add_sql)
{
	std::wstring os_curr_path=convertToOSPathFromFileClient(os_path+L"/"+short_fn);
	std::wstring dstpath=backuppath+os_curr_path;
	std::wstring hashpath;
	std::wstring filepath_old;
	if(with_hashes)
	{
		hashpath=backuppath_hashes+os_curr_path;
	}

	bool tries_once;
	std::wstring ff_last;
	bool ok=local_hash->findFileAndLink(dstpath, NULL, hashpath, sha2, true, filesize, std::string(), tries_once, ff_last);

	if(ok && add_sql)
	{
		local_hash->addFileSQL(backupid, 0, dstpath, hashpath, sha2, filesize, 0);
		local_hash->copyFromTmpTable(false);
	}
	
	return ok;
}

bool BackupServerGet::load_file(const std::wstring &fn, const std::wstring &short_fn, const std::wstring &curr_path, const std::wstring &os_path,
	FileClient &fc, bool with_hashes, const std::wstring &last_backuppath, const std::wstring &last_backuppath_complete, bool &download_ok, bool hashed_transfer)
{
	ServerLogger::Log(clientid, L"Loading file \""+fn+L"\"", LL_DEBUG);
	IFile *fd=getTemporaryFileRetry();

	std::wstring cfn=curr_path+L"/"+fn;
	if(cfn[0]=='/')
		cfn.erase(0,1);

	if(!server_token.empty())
	{
		cfn=widen(server_token)+L"|"+cfn;
	}
	
	_u32 rc=fc.GetFile(Server->ConvertToUTF8(cfn), fd, hashed_transfer);
	if(rc!=ERR_SUCCESS)
	{
		download_ok=false;
		ServerLogger::Log(clientid, L"Error getting file \""+cfn+L"\" from "+clientname+L". Errorcode: "+widen(fc.getErrorString(rc))+L" ("+convert(rc)+L")", LL_ERROR);
		destroyTemporaryFile(fd);
		if(rc==ERR_TIMEOUT || rc==ERR_ERROR || rc==ERR_BASE_DIR_LOST)
			return false;
	}
	else
	{
		download_ok=true;

		std::wstring os_curr_path=convertToOSPathFromFileClient(os_path+L"/"+short_fn);		
		std::wstring dstpath=backuppath+os_curr_path;
		std::wstring hashpath;
		std::wstring filepath_old;
		if(with_hashes)
		{
			hashpath=backuppath_hashes+os_curr_path;
		}
		if( use_reflink && (!last_backuppath.empty() || !last_backuppath_complete.empty() ) )
		{
			std::wstring cfn_short=os_path+L"/"+short_fn;
			if(cfn_short[0]=='/')
				cfn_short.erase(0,1);

			filepath_old=last_backuppath+os_file_sep()+convertToOSPathFromFileClient(cfn_short);

			IFile *file_old=Server->openFile(os_file_prefix(filepath_old), MODE_READ);

			if(file_old==NULL)
			{
				if(!last_backuppath_complete.empty())
				{
					filepath_old=last_backuppath_complete+os_file_sep()+convertToOSPathFromFileClient(cfn_short);
					file_old=Server->openFile(os_file_prefix(filepath_old), MODE_READ);
				}
				if(file_old==NULL)
				{
					ServerLogger::Log(clientid, L"No old file for \""+fn+L"\"", LL_DEBUG);
					filepath_old.clear();
				}
			}

			if(file_old!=NULL)
			{
				Server->destroy(file_old);
			}
		}

		hashFile(dstpath, hashpath, fd, NULL, Server->ConvertToUTF8(filepath_old));
	}
	return true;
}

_i64 BackupServerGet::getIncrementalSize(IFile *f, const std::vector<size_t> &diffs, bool all)
{
	f->Seek(0);
	_i64 rsize=0;
	resetEntryState();
	SFile cf;
	bool indirchange=false;
	size_t read;
	size_t line=0;
	char buffer[4096];
	int indir_currdepth=0;
	int depth=0;
	int indir_curr_depth=0;
	int changelevel=0;

	if(all)
	{
		indirchange=true;
	}

	while( (read=f->Read(buffer, 4096))>0 )
	{
		for(size_t i=0;i<read;++i)
		{
			bool b=getNextEntry(buffer[i], cf, NULL);
			if(b)
			{
				if(cf.isdir==true)
				{
					if(indirchange==false && hasChange(line, diffs) )
					{
						indirchange=true;
						changelevel=depth;
						indir_currdepth=0;
					}
					else if(indirchange==true)
					{
						if(cf.name!=L"..")
							++indir_currdepth;
						else
							--indir_currdepth;
					}

					if(cf.name==L".." && indir_currdepth>0)
					{
						--indir_currdepth;
					}

					if(cf.name!=L"..")
					{
						++depth;
					}
					else
					{
						--depth;
						if(indirchange==true && depth==changelevel)
						{
							if(!all)
							{
								indirchange=false;
							}
						}
					}
				}
				else
				{
					if(indirchange==true || hasChange(line, diffs))
					{
						rsize+=cf.size;
					}
				}
				++line;
			}
		}

		if(read<4096)
			break;
	}

	return rsize;
}

bool BackupServerGet::doIncrBackup(bool with_hashes, bool intra_file_diffs, bool on_snapshot, bool &disk_error, bool &log_backup)
{
	int64 free_space=os_free_space(os_file_prefix(server_settings->getSettings()->backupfolder));
	if(free_space!=-1 && free_space<minfreespace_min)
	{
		Server->Log("No space for directory entries. Freeing space", LL_WARNING);

		if(!ServerCleanupThread::cleanupSpace(minfreespace_min) )
		{
			ServerLogger::Log(clientid, "Could not free space for directory entries. NOT ENOUGH FREE SPACE.", LL_ERROR);
			return false;
		}
	}

	if(with_hashes)
	{
		Server->Log(clientname+L": Doing backup with hashes...", LL_DEBUG);
	}

	if(intra_file_diffs)
	{
		Server->Log(clientname+L": Doing backup with intra file diffs...", LL_DEBUG);
	}

	SBackup last=getLastIncremental();
	if(last.incremental==-2)
	{
		ServerLogger::Log(clientid, "Cannot retrieve last file backup when doing incremental backup. Doing full backup now...", LL_WARNING);

		if(on_snapshot)
		{
			bool b=SnapshotHelper::createEmptyFilesystem(clientname, backuppath_single)  && (!with_hashes || os_create_dir(os_file_prefix(backuppath_hashes)));

			if(!b)
			{
				ServerLogger::Log(clientid, "Cannot filesystem for backup", LL_ERROR);
				return false;
			}
		}

		return doFullBackup(with_hashes, disk_error, log_backup);
	}
	
	bool no_backup_dirs=false;
	bool b=request_filelist_construct(false, true, &no_backup_dirs);
	if(!b)
	{
		has_error=true;

		if(no_backup_dirs)
		{
			log_backup=false;
		}
		else
		{
			log_backup=true;
		}

		return false;
	}

	bool hashed_transfer=true;

	if(internet_connection)
	{
		if(server_settings->getSettings()->internet_incr_file_transfer_mode=="raw")
			hashed_transfer=false;
	}
	else
	{
		if(server_settings->getSettings()->local_incr_file_transfer_mode=="raw")
			hashed_transfer=false;
	}

	if(hashed_transfer)
	{
		Server->Log(clientname+L": Doing backup with hashed transfer...", LL_DEBUG);
	}
	else
	{
		Server->Log(clientname+L": Doing backup without hashed transfer...", LL_DEBUG);
	}

	Server->Log(clientname+L": Connecting to client...", LL_DEBUG);
	FileClient fc(filesrv_protocol_version, internet_connection, this, use_tmpfiles?NULL:this);
	FileClientChunked fc_chunked;
	if(intra_file_diffs)
	{
		fc_chunked=getClientChunkedFilesrvConnection(10000);
		fc_chunked.setDestroyPipe(true);
		if(fc_chunked.hasError())
		{
			ServerLogger::Log(clientid, L"Incremental Backup of "+clientname+L" failed - CONNECT error -1", LL_ERROR);
			has_error=true;
			log_backup=false;
			return false;
		}
	}
	_u32 rc=getClientFilesrvConnection(&fc, 10000);
	if(rc!=ERR_CONNECTED)
	{
		ServerLogger::Log(clientid, L"Incremental Backup of "+clientname+L" failed - CONNECT error -2", LL_ERROR);
		has_error=true;
		log_backup=false;
		return false;
	}
	
	Server->Log(clientname+L": Loading filelist...", LL_DEBUG);
	IFile *tmp=getTemporaryFileRetry();
	if(tmp==NULL)
	{
		ServerLogger::Log(clientid, L"Error creating temporary file in ::doIncrBackup", LL_ERROR);
		return false;
	}

	unsigned int incr_backup_starttime=Server->getTimeMS();
	unsigned int incr_backup_stoptime=0;

	rc=fc.GetFile("urbackup/filelist.ub", tmp, hashed_transfer);
	if(rc!=ERR_SUCCESS)
	{
		ServerLogger::Log(clientid, L"Error getting filelist of "+clientname+L". Errorcode: "+widen(fc.getErrorString(rc))+L" ("+convert(rc)+L")", LL_ERROR);
		has_error=true;
		return false;
	}
	
	Server->Log(clientname+L" Starting incremental backup...", LL_DEBUG);

	
	backupid=createBackupSQL(last.incremental+1, clientid, backuppath_single);

	std::wstring backupfolder=server_settings->getSettings()->backupfolder;
	std::wstring last_backuppath=backupfolder+os_file_sep()+clientname+os_file_sep()+last.path;
	std::wstring last_backuppath_hashes=backupfolder+os_file_sep()+clientname+os_file_sep()+last.path+os_file_sep()+L".hashes";
	std::wstring last_backuppath_complete=backupfolder+os_file_sep()+clientname+os_file_sep()+last.complete;

	std::wstring tmpfilename=tmp->getFilenameW();
	Server->destroy(tmp);

	Server->Log(clientname+L": Calculating file tree differences...", LL_DEBUG);

	bool error=false;
	std::vector<size_t> deleted_ids;
	std::vector<size_t> *deleted_ids_ref=NULL;
	if(on_snapshot) deleted_ids_ref=&deleted_ids;

	std::vector<size_t> diffs=TreeDiff::diffTrees("urbackup/clientlist_"+nconvert(clientid)+".ub", wnarrow(tmpfilename), error, deleted_ids_ref);

	if(error)
	{
		if(!internet_connection)
		{
			ServerLogger::Log(clientid, "Error while calculating tree diff. Doing full backup.", LL_ERROR);
			return doFullBackup(with_hashes, disk_error, log_backup);
		}
		else
		{
			ServerLogger::Log(clientid, "Error while calculating tree diff. Not doing full backup because of internet connection.", LL_ERROR);
			has_error=true;
			return false;
		}
	}

	if(on_snapshot)
	{
		Server->Log(clientname+L": Creating snapshot...", LL_DEBUG);
		if(!SnapshotHelper::snapshotFileSystem(clientname, last.path, backuppath_single)
			|| !SnapshotHelper::isSubvolume(clientname, backuppath_single) )
		{
			ServerLogger::Log(clientid, "Creating new snapshot failed (Server error)", LL_WARNING);
			
			if(!SnapshotHelper::createEmptyFilesystem(clientname, backuppath_single) )
			{
				ServerLogger::Log(clientid, "Creating empty filesystem failed (Server error)", LL_ERROR);
				has_error=true;
				return false;
			}
			if(with_hashes)
			{
				if(!os_create_dir(os_file_prefix(backuppath_hashes)) )
				{
					ServerLogger::Log(clientid, "Cannot create hash path (Server error)", LL_ERROR);
					has_error=true;
					return false;
				}
			}
			
			on_snapshot=false;
		}
		
		if(on_snapshot)
		{
			Server->Log(clientname+L": Deleting files in snapshot... ("+convert(deleted_ids.size())+L")", LL_DEBUG);
			if(!deleteFilesInSnapshot("urbackup/clientlist_"+nconvert(clientid)+".ub", deleted_ids, backuppath, false) )
			{
				ServerLogger::Log(clientid, "Deleting files in snapshot failed (Server error)", LL_ERROR);
				has_error=true;
				return false;
			}

			if(with_hashes)
			{
				Server->Log(clientname+L": Deleting files in hash snapshot...", LL_DEBUG);
				deleteFilesInSnapshot("urbackup/clientlist_"+nconvert(clientid)+".ub", deleted_ids, backuppath_hashes, true);
			}
		}
	}

	IFile *clientlist=Server->openFile("urbackup/clientlist_"+nconvert(clientid)+"_new.ub", MODE_WRITE);

	tmp=Server->openFile(tmpfilename, MODE_READ);

	ServerRunningUpdater *running_updater=new ServerRunningUpdater(backupid, false);
	Server->getThreadPool()->execute(running_updater);
	
	resetEntryState();
	
	char buffer[4096];
	_u32 read;
	std::wstring curr_path;
	std::wstring curr_os_path;
	std::wstring curr_hash_path;
	SFile cf;
	int depth=0;
	int line=0;
	link_logcnt=0;
	bool indirchange=false;
	int changelevel;
	bool r_offline=false;
	_i64 filelist_size=tmp->Size();
	_i64 filelist_currpos=0;
	int indir_currdepth=0;
	
	Server->Log(clientname+L": Calculating tree difference size...", LL_DEBUG);
	_i64 files_size=getIncrementalSize(tmp, diffs);
	tmp->Seek(0);
	_i64 transferred=0;
	
	unsigned int laststatsupdate=0;
	ServerStatus::setServerStatus(status, true);
	
	Server->Log(clientname+L": Linking unchanged and loading new files...", LL_DEBUG);
	
	bool c_has_error=false;
	bool backup_stopped=false;

	while( (read=tmp->Read(buffer, 4096))>0 )
	{
		if(!backup_stopped)
		{
			if(ServerStatus::isBackupStopped(clientname))
			{
				r_offline=true;
				backup_stopped=true;
				ServerLogger::Log(clientid, L"Server admin stopped backup.", LL_WARNING);
			}
		}

		filelist_currpos+=read;

		for(size_t i=0;i<read;++i)
		{
			std::map<std::wstring, std::wstring> extra_params;
			bool b=getNextEntry(buffer[i], cf, &extra_params);
			if(b)
			{
				unsigned int ctime=Server->getTimeMS();
				if(ctime-laststatsupdate>status_update_intervall)
				{
					laststatsupdate=ctime;
					if(files_size==0)
					{
						status.pcdone=100;
					}
					else
					{
						status.pcdone=(std::min)(100,(int)(((float)transferred)/((float)files_size/100.f)+0.5f));
					}
					status.hashqueuesize=(_u32)hashpipe->getNumElements();
					status.prepare_hashqueuesize=(_u32)hashpipe_prepare->getNumElements();
					ServerStatus::setServerStatus(status, true);
				}

				std::wstring short_name=shortenFilename(cf.name);				
				if(cf.isdir==true)
				{
					if(indirchange==false && hasChange(line, diffs) )
					{
						indirchange=true;
						changelevel=depth;
						indir_currdepth=0;

						if(cf.name!=L"..")
						{
							if(r_offline==false )
								indir_currdepth=1;
						}
						else
						{
							--changelevel;
						}
					}
					else if(indirchange==true && r_offline==false)
					{
						if(cf.name!=L"..")
							++indir_currdepth;
						else
							--indir_currdepth;
					}

					if(indirchange==false || r_offline==false )
					{
						writeFileRepeat(clientlist, "d\""+Server->ConvertToUTF8(cf.name)+"\"\n");
					}
					else if(cf.name==L".." && indir_currdepth>0)
					{
						--indir_currdepth;
						writeFileRepeat(clientlist, "d\"..\"\n");
					}

					if(cf.name!=L"..")
					{
						curr_path+=L"/"+cf.name;
						curr_os_path+=L"/"+short_name;
						std::wstring local_curr_os_path=convertToOSPathFromFileClient(curr_os_path);

						if(!on_snapshot || (indirchange && !r_offline) )
						{
							if(!os_create_dir(os_file_prefix(backuppath+local_curr_os_path)))
							{
								if(!os_directory_exists(os_file_prefix(backuppath+local_curr_os_path)))
								{
									ServerLogger::Log(clientid, L"Creating directory  \""+backuppath+local_curr_os_path+L"\" failed.", LL_ERROR);
									c_has_error=true;
									break;
								}
								else
								{
									ServerLogger::Log(clientid, L"Directory \""+backuppath+local_curr_os_path+L"\" does already exist.", LL_WARNING);
								}
							}
							if(with_hashes && !os_create_dir(os_file_prefix(backuppath_hashes+local_curr_os_path)))
							{
								if(!os_directory_exists(os_file_prefix(backuppath_hashes+local_curr_os_path)))
								{
									ServerLogger::Log(clientid, L"Creating directory  \""+backuppath_hashes+local_curr_os_path+L"\" failed.", LL_ERROR);
									c_has_error=true;
									break;
								}
								else
								{
									ServerLogger::Log(clientid, L"Directory  \""+backuppath_hashes+local_curr_os_path+L"\" does already exist.", LL_WARNING);
								}
							}
						}
						++depth;
						if(depth==1)
						{
							std::wstring t=curr_path;
							t.erase(0,1);
							if(r_offline==false)
							{
								start_shadowcopy(Server->ConvertToUTF8(t));
							}
						}
					}
					else
					{
						--depth;
						if(indirchange==true && depth==changelevel)
						{
							indirchange=false;
						}
						if(depth==0)
						{
							std::wstring t=curr_path;
							t.erase(0,1);
							if(r_offline==false)
							{
								stop_shadowcopy(Server->ConvertToUTF8(t));
							}
						}
						curr_path=ExtractFilePath(curr_path);
						curr_os_path=ExtractFilePath(curr_os_path);
					}
				}
				else //is file
				{
					std::wstring local_curr_os_path=convertToOSPathFromFileClient(curr_os_path+L"/"+short_name);
					
					bool f_ok=false;

					if(indirchange==true || hasChange(line, diffs)) //is changed
					{
						std::map<std::wstring, std::wstring>::iterator hash_it=( (local_hash==NULL)?extra_params.end():extra_params.find(L"sha512") );

						if(r_offline==false && hash_it!=extra_params.end())
						{
							if(link_file(cf.name, short_name, curr_path, curr_os_path, with_hashes, base64_decode(wnarrow(hash_it->second)), cf.size, false))
							{
								transferred+=cf.size;
								f_ok=true;
							}
						}

						if(r_offline==false && !f_ok)
						{
							bool b;
							bool download_ok;
							if(intra_file_diffs)
								b=load_file_patch(cf.name, short_name, curr_path, curr_os_path, last_backuppath, last_backuppath_complete, fc_chunked, fc, download_ok);
							else
								b=load_file(cf.name, short_name, curr_path, curr_os_path, fc, with_hashes, last_backuppath, last_backuppath_complete, download_ok, hashed_transfer);

							if(!b)
							{
								ServerLogger::Log(clientid, L"Client "+clientname+L" went offline.", LL_ERROR);
								r_offline=true;
								incr_backup_stoptime=Server->getTimeMS();
							}
							else
							{
								if(download_ok)
								{
									transferred+=cf.size;
									f_ok=true;
								}
							}
						}
					}
					else if(!on_snapshot) //is not changed
					{			
						f_ok=true;
						std::wstring srcpath=last_backuppath+local_curr_os_path;
						bool b=os_create_hardlink(os_file_prefix(backuppath+local_curr_os_path), os_file_prefix(srcpath), use_snapshots);
						if(!b)
						{
							if(link_logcnt<5)
							{
								ServerLogger::Log(clientid, L"Creating hardlink from \""+srcpath+L"\" to \""+backuppath+local_curr_os_path+L"\" failed. Loading file...", LL_WARNING);
							}
							else if(link_logcnt==5)
							{
								ServerLogger::Log(clientid, L"More warnings of kind: Creating hardlink from \""+srcpath+L"\" to \""+backuppath+local_curr_os_path+L"\" failed. Loading file... Skipping.", LL_WARNING);
							}
							else
							{
								Server->Log(L"Creating hardlink from \""+srcpath+L"\" to \""+backuppath+local_curr_os_path+L"\" failed. Loading file...", LL_WARNING);
							}
							++link_logcnt;

							std::map<std::wstring, std::wstring>::iterator hash_it=( (local_hash==NULL)?extra_params.end():extra_params.find(L"sha512") );

							if(r_offline==false && hash_it!=extra_params.end())
							{
								if(link_file(cf.name, short_name, curr_path, curr_os_path, with_hashes, base64_decode(wnarrow(hash_it->second)), cf.size, false))
								{
									f_ok=true;
								}
							}

							if(r_offline==false && !f_ok)
							{
								bool download_ok;
								bool b2;
								if(intra_file_diffs)
									b2=load_file_patch(cf.name, short_name, curr_path, curr_os_path, last_backuppath, last_backuppath_complete, fc_chunked, fc, download_ok);
								else
									b2=load_file(cf.name, short_name, curr_path, curr_os_path, fc, with_hashes, last_backuppath, last_backuppath_complete, download_ok, hashed_transfer);

								if(!b2)
								{
									ServerLogger::Log(clientid, L"Client "+clientname+L" went offline.", LL_ERROR);
									r_offline=true;
									incr_backup_stoptime=Server->getTimeMS();
									f_ok=false;
								}
								else
								{
									f_ok=download_ok;
								}
							}
							else
							{
								f_ok=false;
							}
						}
						else if(with_hashes)
						{
							os_create_hardlink(os_file_prefix(backuppath_hashes+local_curr_os_path), os_file_prefix(last_backuppath_hashes+local_curr_os_path), use_snapshots);
						}
					}
					else
					{
						f_ok=true;
					}
					
					if(f_ok)
					{
						writeFileRepeat(clientlist, "f\""+Server->ConvertToUTF8(cf.name)+"\" "+nconvert(cf.size)+" "+nconvert(cf.last_modified)+"\n");
					}
				}
				++line;
			}
		}
		
		if(c_has_error)
			break;

		if(read<4096)
			break;
	}
	status.pcdone=100;
	ServerStatus::setServerStatus(status, true);
	Server->destroy(clientlist);

	sendBackupOkay(r_offline==false && c_has_error==false);

	waitForFileThreads();

	if( bsh->hasError() || bsh_prepare->hasError() )
	{
		disk_error=true;
	}
	
	if(r_offline==false && c_has_error==false && disk_error==false)
	{
		std::wstring dst_file=L"urbackup/clientlist_"+convert(clientid)+L"_new.ub";

		db->BeginTransaction();
		bool b=os_rename_file(dst_file, L"urbackup/clientlist_"+convert(clientid)+L".ub");
		if(b)
		{
			setBackupDone();
		}
		db->EndTransaction();

		if(b && server_settings->getSettings()->end_to_end_file_backup_verification && !verify_file_backup(tmp))
		{
			ServerLogger::Log(clientid, "Backup verification failed", LL_ERROR);
			c_has_error=true;
		}

		if(b)
		{
			Server->Log("Creating symbolic links. -1", LL_DEBUG);

			std::wstring backupfolder=server_settings->getSettings()->backupfolder;
			std::wstring currdir=backupfolder+os_file_sep()+clientname+os_file_sep()+L"current";

			os_remove_symlink_dir(os_file_prefix(currdir));		
			os_link_symbolic(os_file_prefix(backuppath), os_file_prefix(currdir));

			Server->Log("Creating symbolic links. -2", LL_DEBUG);

			currdir=backupfolder+os_file_sep()+L"clients";
			if(!os_create_dir(os_file_prefix(currdir)) && !os_directory_exists(os_file_prefix(currdir)))
			{
				Server->Log("Error creating \"clients\" dir for symbolic links", LL_ERROR);
			}
			currdir+=os_file_sep()+clientname;
			os_remove_symlink_dir(os_file_prefix(currdir));
			os_link_symbolic(os_file_prefix(backuppath), os_file_prefix(currdir));

			Server->Log("Symbolic links created.", LL_DEBUG);
		}
		else
		{
			ServerLogger::Log(clientid, "Fatal error renaming clientlist.", LL_ERROR);
			sendMailToAdmins("Fatal error occured during incremental file backup", Server->ConvertToUTF8(ServerLogger::getWarningLevelTextLogdata(clientid)));
		}
	}
	else if(!c_has_error && !disk_error)
	{
		Server->Log("Client disconnected while backing up. Copying partial file...", LL_DEBUG);
		db->BeginTransaction();
		moveFile(L"urbackup/clientlist_"+convert(clientid)+L"_new.ub", L"urbackup/clientlist_"+convert(clientid)+L".ub");
		setBackupDone();
		db->EndTransaction();
	}
	else
	{
		ServerLogger::Log(clientid, "Fatal error during backup. Backup not completed", LL_ERROR);
		sendMailToAdmins("Fatal error occured during incremental file backup", Server->ConvertToUTF8(ServerLogger::getWarningLevelTextLogdata(clientid)));
	}

	running_updater->stop();
	updateRunning(false);
	Server->destroy(tmp);
	Server->deleteFile(tmpfilename);

	if(incr_backup_stoptime==0)
	{
		incr_backup_stoptime=Server->getTimeMS();
	}

	_i64 transferred_bytes=fc.getTransferredBytes()+fc_chunked.getTransferredBytes();
	unsigned int passed_time=incr_backup_stoptime-incr_backup_starttime;
	ServerLogger::Log(clientid, "Transferred "+PrettyPrintBytes(transferred_bytes)+" - Average speed: "+PrettyPrintSpeed((size_t)((transferred_bytes*1000)/(passed_time)) ), LL_INFO );

	if(c_has_error) return false;
	
	return !r_offline;
}

void BackupServerGet::sendBackupOkay(bool b_okay)
{
	if(b_okay)
	{
		notifyClientBackupSuccessfull();
	}
	else
	{
		if(pingthread!=NULL)
		{
			pingthread->setStop(true);
			Server->getThreadPool()->waitFor(pingthread_ticket);
		}
		pingthread=NULL;
	}
}

void BackupServerGet::waitForFileThreads(void)
{
	SStatus status=ServerStatus::getStatus(clientname);
	hashpipe->Write("flush");
	hashpipe_prepare->Write("flush");
	status.hashqueuesize=(_u32)hashpipe->getNumElements()+(bsh->isWorking()?1:0);
	status.prepare_hashqueuesize=(_u32)hashpipe_prepare->getNumElements()+(bsh_prepare->isWorking()?1:0);
	while(status.hashqueuesize>0 || status.prepare_hashqueuesize>0)
	{
		ServerStatus::setServerStatus(status, true);
		Server->wait(1000);
		status.hashqueuesize=(_u32)hashpipe->getNumElements()+(bsh->isWorking()?1:0);
		status.prepare_hashqueuesize=(_u32)hashpipe_prepare->getNumElements()+(bsh_prepare->isWorking()?1:0);
	}
	{
		hashpipe->Write("flush");
		Server->wait(1000);
		while(bsh->isWorking()) Server->wait(1000);
	}
}

bool BackupServerGet::deleteFilesInSnapshot(const std::string clientlist_fn, const std::vector<size_t> &deleted_ids, std::wstring snapshot_path, bool no_error)
{
	resetEntryState();

	IFile *tmp=Server->openFile(clientlist_fn, MODE_READ);
	if(tmp==NULL)
	{
		ServerLogger::Log(clientid, "Could not open clientlist in ::deleteFilesInSnapshot", LL_ERROR);
		return false;
	}

	char buffer[4096];
	size_t read;
	SFile curr_file;
	size_t line=0;
	std::wstring curr_path=snapshot_path;
	std::wstring curr_os_path=snapshot_path;
	bool curr_dir_exists=true;

	while( (read=tmp->Read(buffer, 4096))>0 )
	{
		for(size_t i=0;i<read;++i)
		{
			if(getNextEntry(buffer[i], curr_file, NULL))
			{
				if(curr_file.isdir)
				{
					if(curr_file.name==L"..")
					{
						curr_path=ExtractFilePath(curr_path);
						curr_os_path=ExtractFilePath(curr_os_path);
						if(!curr_dir_exists)
						{
							curr_dir_exists=os_directory_exists(curr_path);
						}
					}
				}

				if( hasChange(line, deleted_ids) )
				{
					std::wstring short_fn=shortenFilename(curr_file.name);
					std::wstring curr_fn=convertToOSPathFromFileClient(curr_os_path+os_file_sep()+short_fn);
					if(curr_file.isdir)
					{
						if(curr_dir_exists)
						{
							if(!os_remove_nonempty_dir(curr_fn) )
							{
								if(!no_error)
								{
									ServerLogger::Log(clientid, L"Could not remove directory \""+curr_fn+L"\" in ::deleteFilesInSnapshot", LL_ERROR);
									Server->destroy(tmp);
									return false;
								}
							}
						}
						curr_path+=os_file_sep()+curr_file.name;
						curr_os_path+=os_file_sep()+short_fn;
						curr_dir_exists=false;
					}
					else
					{
						if( curr_dir_exists )
						{
							if( !Server->deleteFile(curr_fn) )
							{
								if(!no_error)
								{
									ServerLogger::Log(clientid, L"Could not remove file \""+curr_fn+L"\" in ::deleteFilesInSnapshot", LL_ERROR);
									Server->destroy(tmp);
									return false;
								}
							}
						}
					}
				}
				else if( curr_file.isdir && curr_file.name!=L".." )
				{
					curr_path+=os_file_sep()+curr_file.name;
					curr_os_path+=os_file_sep()+shortenFilename(curr_file.name);
				}
				++line;
			}
		}
	}

	Server->destroy(tmp);
	return true;
}

bool BackupServerGet::hasChange(size_t line, const std::vector<size_t> &diffs)
{
	return std::binary_search(diffs.begin(), diffs.end(), line);
}

void BackupServerGet::hashFile(std::wstring dstpath, std::wstring hashpath, IFile *fd, IFile *hashoutput, std::string old_file)
{
	int l_backup_id=backupid;

	CWData data;
	data.addString(Server->ConvertToUTF8(fd->getFilenameW()));
	data.addInt(l_backup_id);
	data.addChar(r_incremental==true?1:0);
	data.addString(Server->ConvertToUTF8(dstpath));
	data.addString(Server->ConvertToUTF8(hashpath));
	if(hashoutput!=NULL)
	{
		data.addString(Server->ConvertToUTF8(hashoutput->getFilenameW()));
	}
	else
	{
		data.addString("");
	}

	data.addString(old_file);

	ServerLogger::Log(clientid, "GT: Loaded file \""+ExtractFileName(Server->ConvertToUTF8(dstpath))+"\"", LL_DEBUG);

	Server->destroy(fd);
	if(hashoutput!=NULL)
	{
		Server->destroy(hashoutput);
	}
	hashpipe_prepare->Write(data.getDataPtr(), data.getDataSize() );
}

bool BackupServerGet::constructBackupPath(bool with_hashes, bool on_snapshot, bool create_fs)
{
	time_t tt=time(NULL);
#ifdef _WIN32
	tm lt;
	tm *t=&lt;
	localtime_s(t, &tt);
#else
	tm *t=localtime(&tt);
#endif
	char buffer[500];
	strftime(buffer, 500, "%y%m%d-%H%M", t);
	backuppath_single=widen((std::string)buffer);
	std::wstring backupfolder=server_settings->getSettings()->backupfolder;
	backuppath=backupfolder+os_file_sep()+clientname+os_file_sep()+backuppath_single;
	if(with_hashes)
		backuppath_hashes=backupfolder+os_file_sep()+clientname+os_file_sep()+backuppath_single+os_file_sep()+L".hashes";
	else
		backuppath_hashes.clear();

	if(on_snapshot)
	{
		if(create_fs)
		{
			return SnapshotHelper::createEmptyFilesystem(clientname, backuppath_single)  && (!with_hashes || os_create_dir(os_file_prefix(backuppath_hashes)));
		}
		else
		{
			return true;
		}
	}
	else
	{
		return os_create_dir(os_file_prefix(backuppath)) && (!with_hashes || os_create_dir(os_file_prefix(backuppath_hashes)));	
	}
}

std::wstring BackupServerGet::constructImagePath(const std::wstring &letter)
{
	time_t tt=time(NULL);
#ifdef _WIN32
	tm lt;
	tm *t=&lt;
	localtime_s(t, &tt);
#else
	tm *t=localtime(&tt);
#endif
	char buffer[500];
	strftime(buffer, 500, "%y%m%d-%H%M", t);
	std::wstring backupfolder_uncompr=server_settings->getSettings()->backupfolder_uncompr;
	return backupfolder_uncompr+os_file_sep()+clientname+os_file_sep()+L"Image_"+letter+L"_"+widen((std::string)buffer)+L".vhd";
}

void BackupServerGet::updateLastBackup(void)
{
	q_set_last_backup->Bind(clientid);
	q_set_last_backup->Write();
	q_set_last_backup->Reset();
}

void BackupServerGet::updateLastImageBackup(void)
{
	q_set_last_image_backup->Bind(clientid);
	q_set_last_image_backup->Write();
	q_set_last_image_backup->Reset();
}

std::string BackupServerGet::sendClientMessage(const std::string &msg, const std::wstring &errmsg, unsigned int timeout, bool logerr, int max_loglevel)
{
	CTCPStack tcpstack(internet_connection);
	IPipe *cc=getClientCommandConnection(10000);
	if(cc==NULL)
	{
		if(logerr)
			ServerLogger::Log(clientid, L"Connecting to ClientService of \""+clientname+L"\" failed: "+errmsg, max_loglevel);
		else
			Server->Log(L"Connecting to ClientService of \""+clientname+L"\" failed: "+errmsg, max_loglevel);
		return "";
	}

	tcpstack.Send(cc, server_identity+msg);

	std::string ret;
	unsigned int starttime=Server->getTimeMS();
	bool ok=false;
	bool herr=false;
	while(Server->getTimeMS()-starttime<=timeout)
	{
		size_t rc=cc->Read(&ret, timeout);
		if(rc==0)
		{
			if(logerr)
				ServerLogger::Log(clientid, errmsg, max_loglevel);
			else
				Server->Log(errmsg, max_loglevel);

			break;
		}
		tcpstack.AddData((char*)ret.c_str(), ret.size());

		size_t packetsize;
		char *pck=tcpstack.getPacket(&packetsize);
		if(pck!=NULL && packetsize>0)
		{
			ret.resize(packetsize);
			memcpy(&ret[0], pck, packetsize);
			delete [] pck;
			Server->destroy(cc);
			return ret;
		}
	}

	if(logerr)
		ServerLogger::Log(clientid, L"Timeout: "+errmsg, max_loglevel);
	else
		Server->Log(L"Timeout: "+errmsg, max_loglevel);

	Server->destroy(cc);

	return "";
}

bool BackupServerGet::sendClientMessage(const std::string &msg, const std::string &retok, const std::wstring &errmsg, unsigned int timeout, bool logerr, int max_loglevel)
{
	CTCPStack tcpstack(internet_connection);
	IPipe *cc=getClientCommandConnection(10000);
	if(cc==NULL)
	{
		if(logerr)
			ServerLogger::Log(clientid, L"Connecting to ClientService of \""+clientname+L"\" failed: "+errmsg, max_loglevel);
		else
			Server->Log(L"Connecting to ClientService of \""+clientname+L"\" failed: "+errmsg, max_loglevel);
		return false;
	}

	tcpstack.Send(cc, server_identity+msg);

	std::string ret;
	unsigned int starttime=Server->getTimeMS();
	bool ok=false;
	bool herr=false;
	while(Server->getTimeMS()-starttime<=timeout)
	{
		size_t rc=cc->Read(&ret, timeout);
		if(rc==0)
		{
			if(logerr)
				ServerLogger::Log(clientid, errmsg, max_loglevel);
			else
				Server->Log(errmsg, max_loglevel);
			break;
		}
		tcpstack.AddData((char*)ret.c_str(), ret.size());

		size_t packetsize;
		char *pck=tcpstack.getPacket(&packetsize);
		if(pck!=NULL && packetsize>0)
		{
			ret=pck;
			delete [] pck;
			if(ret!=retok)
			{
				herr=true;
				if(logerr)
					ServerLogger::Log(clientid, errmsg, max_loglevel);
				else
					Server->Log(errmsg, max_loglevel);
				break;
			}
			else
			{
				ok=true;
				break;
			}
		}
	}
	if(!ok && !herr)
	{
		if(logerr)
			ServerLogger::Log(clientid, L"Timeout: "+errmsg, max_loglevel);
		else
			Server->Log(L"Timeout: "+errmsg, max_loglevel);
	}

	Server->destroy(cc);

	return ok;
}

void BackupServerGet::start_shadowcopy(const std::string &path)
{
	sendClientMessage("START SC \""+path+"\"#token="+server_token, "DONE", L"Activating shadow copy on \""+clientname+L"\" for path \""+Server->ConvertToUnicode(path)+L"\" failed", shadow_copy_timeout);
}

void BackupServerGet::stop_shadowcopy(const std::string &path)
{
	sendClientMessage("STOP SC \""+path+"\"#token="+server_token, "DONE", L"Removing shadow copy on \""+clientname+L"\" for path \""+Server->ConvertToUnicode(path)+L"\" failed", shadow_copy_timeout);
}

void BackupServerGet::notifyClientBackupSuccessfull(void)
{
	sendClientMessage("DID BACKUP", "OK", L"Sending status (DID BACKUP) to client failed", 10000);
}

void BackupServerGet::sendClientBackupIncrIntervall(void)
{
	sendClientMessage("INCRINTERVALL \""+nconvert(server_settings->getSettings()->update_freq_incr)+"\"", "OK", L"Sending incremental file backup interval to client failed", 10000);
}

bool BackupServerGet::updateCapabilities(void)
{
	std::string cap=sendClientMessage("CAPA", L"Querying client capabilities failed", 10000, false);
	if(cap!="ERR" && !cap.empty())
	{
		str_map params;
		ParseParamStr(cap, &params);
		if(params[L"IMAGE"]!=L"1")
		{
			Server->Log("Client doesn't have IMAGE capability", LL_DEBUG);
			can_backup_images=false;
		}
		str_map::iterator it=params.find(L"FILESRV");
		if(it!=params.end())
		{
			filesrv_protocol_version=watoi(it->second);
		}

		it=params.find(L"FILE");
		if(it!=params.end())
		{
			file_protocol_version=watoi(it->second);
		}	

		it=params.find(L"SET_SETTINGS");
		if(it!=params.end())
		{
			set_settings_version=watoi(it->second);
		}
		it=params.find(L"IMAGE_VER");
		if(it!=params.end())
		{
			image_protocol_version=watoi(it->second);
		}
		it=params.find(L"CLIENTUPDATE");
		if(it!=params.end())
		{
			update_version=watoi(it->second);
		}
		it=params.find(L"CLIENT_VERSION_STR");
		if(it!=params.end())
		{
			ServerStatus::setClientVersionString(clientname, Server->ConvertToUTF8(it->second));
		}
		it=params.find(L"OS_VERSION_STR");
		if(it!=params.end())
		{
			ServerStatus::setOSVersionString(clientname, Server->ConvertToUTF8(it->second));
		}
	}

	return !cap.empty();
}

void BackupServerGet::sendSettings(void)
{
	std::string s_settings;

	std::vector<std::wstring> settings_names=getSettingsList();
	std::vector<std::wstring> global_settings_names=getGlobalizedSettingsList();
	std::vector<std::wstring> local_settings_names=getLocalizedSettingsList();

	std::string stmp=settings_client->getValue("overwrite", "");
	bool overwrite=true;
	if(!stmp.empty())
		overwrite=(stmp=="true");

	bool allow_overwrite=true;
	stmp=settings_client->getValue("allow_overwrite", "");
	if(stmp.empty())
		stmp=settings->getValue("allow_overwrite", "");
	if(!stmp.empty())
		allow_overwrite=(stmp=="true");
		

	for(size_t i=0;i<settings_names.size();++i)
	{
		std::wstring key=settings_names[i];
		std::wstring value;

		bool globalized=std::find(global_settings_names.begin(), global_settings_names.end(), key)!=global_settings_names.end();
		bool localized=std::find(local_settings_names.begin(), local_settings_names.end(), key)!=local_settings_names.end();

		if( globalized || (!overwrite && !allow_overwrite && !localized) || !settings_client->getValue(key, &value) )
		{
			if(!settings->getValue(key, &value) )
				key=L"";
		}
		
		key+=L"_def";

		if(!key.empty())
		{
			s_settings+=Server->ConvertToUTF8(key)+"="+Server->ConvertToUTF8(value)+"\n";
		}
	}
	escapeClientMessage(s_settings);
	sendClientMessage("SETTINGS "+s_settings, "OK", L"Sending settings to client failed", 10000);
}	

bool BackupServerGet::getClientSettings(void)
{
	FileClient fc(filesrv_protocol_version, internet_connection, this, use_tmpfiles?NULL:this);
	_u32 rc=getClientFilesrvConnection(&fc);
	if(rc!=ERR_CONNECTED)
	{
		ServerLogger::Log(clientid, L"Getting Client settings of "+clientname+L" failed - CONNECT error", LL_ERROR);
		return false;
	}
	
	IFile *tmp=getTemporaryFileRetry();
	if(tmp==NULL)
	{
		ServerLogger::Log(clientid, "Error creating temporary file in BackupServerGet::getClientSettings", LL_ERROR);
		return false;
	}
	rc=fc.GetFile("urbackup/settings.cfg", tmp, true);
	if(rc!=ERR_SUCCESS)
	{
		ServerLogger::Log(clientid, L"Error getting Client settings of "+clientname+L". Errorcode: "+widen(fc.getErrorString(rc))+L" ("+convert(rc)+L")", LL_ERROR);
		std::string tmp_fn=tmp->getFilename();
		Server->destroy(tmp);
		Server->deleteFile(tmp_fn);
		return false;
	}

	ISettingsReader *sr=Server->createFileSettingsReader(tmp->getFilename());

	std::vector<std::wstring> setting_names=getSettingsList();

	bool mod=false;

	if(set_settings_version>0)
	{
		std::string tmp_str;
		if(!sr->getValue("client_set_settings", &tmp_str) || tmp_str!="true" )
		{
			Server->destroy(sr);
			std::string tmp_fn=tmp->getFilename();
			Server->destroy(tmp);
			Server->deleteFile(tmp_fn);
			return true;
		}
		else
		{
			bool b=updateClientSetting(L"client_set_settings", L"true");
			if(b)
				mod=true;
		}
	}

	
	for(size_t i=0;i<setting_names.size();++i)
	{
		std::wstring &key=setting_names[i];
		std::wstring value;
		if(sr->getValue(key, &value) )
		{
			bool b=updateClientSetting(key, value);
			if(b)
				mod=true;
		}
	}

	Server->destroy(sr);

	bool b=updateClientSetting(L"client_overwrite", L"true");
	if(b)
		mod=true;
	
	std::string tmp_fn=tmp->getFilename();
	Server->destroy(tmp);
	Server->deleteFile(tmp_fn);

	if(mod)
	{
		server_settings->update();
		unloadSQL();
		prepareSQL();
	}

	return true;
}

bool BackupServerGet::updateClientSetting(const std::wstring &key, const std::wstring &value)
{
	std::wstring tmp;
	if(settings_client->getValue(key, &tmp)==false )
	{
		q_insert_setting->Bind(key);
		q_insert_setting->Bind(value);
		q_insert_setting->Bind(clientid);
		q_insert_setting->Write();
		q_insert_setting->Reset();
		return true;
	}
	else if(tmp!=value)
	{
		q_update_setting->Bind(value);
		q_update_setting->Bind(key);
		q_update_setting->Bind(clientid);
		q_update_setting->Write();
		q_update_setting->Reset();
		return true;
	}
	return false;
}

void BackupServerGet::setBackupComplete(void)
{
	q_set_complete->Bind(backupid);
	q_set_complete->Write();
	q_set_complete->Reset();
}

void BackupServerGet::setBackupDone(void)
{
	q_set_done->Bind(backupid);
	q_set_done->Write();
	q_set_done->Reset();
}

void BackupServerGet::setBackupImageComplete(void)
{
	q_set_image_complete->Bind(backupid);
	q_set_image_complete->Write();
	q_set_image_complete->Reset();
}

void BackupServerGet::sendToPipe(const std::string &msg)
{
	pipe->Write(msg);
}

int BackupServerGet::getPCDone(void)
{
	SStatus st=ServerStatus::getStatus(clientname);
	if(!st.has_status)
		return 0;
	else
		return st.pcdone;
}

void BackupServerGet::sendClientLogdata(void)
{
	q_get_unsent_logdata->Bind(clientid);
	db_results res=q_get_unsent_logdata->Read();
	q_get_unsent_logdata->Reset();

	for(size_t i=0;i<res.size();++i)
	{
		std::string logdata=Server->ConvertToUTF8(res[i][L"logdata"]);
		escapeClientMessage(logdata);
		sendClientMessage("2LOGDATA "+wnarrow(res[i][L"created"])+" "+logdata, "OK", L"Sending logdata to client failed", 10000, false, LL_WARNING);
		q_set_logdata_sent->Bind(res[i][L"id"]);
		q_set_logdata_sent->Write();
		q_set_logdata_sent->Reset();
	}
}

void BackupServerGet::saveClientLogdata(int image, int incremental, bool r_success)
{
	int errors=0;
	int warnings=0;
	int infos=0;
	std::wstring logdata=ServerLogger::getLogdata(clientid, errors, warnings, infos);

	q_save_logdata->Bind(clientid);
	q_save_logdata->Bind(logdata);
	q_save_logdata->Bind(errors);
	q_save_logdata->Bind(warnings);
	q_save_logdata->Bind(infos);
	q_save_logdata->Bind(image);
	q_save_logdata->Bind(incremental);
	q_save_logdata->Write();
	q_save_logdata->Reset();

	sendLogdataMail(r_success, image, incremental, errors, warnings, infos, logdata);

	ServerLogger::reset(clientid);
}

std::wstring BackupServerGet::getUserRights(int userid, std::string domain)
{
	if(domain!="all")
	{
		if(getUserRights(userid, "all")==L"all")
			return L"all";
	}
	q_get_rights->Bind(userid);
	q_get_rights->Bind(domain);
	db_results res=q_get_rights->Read();
	q_get_rights->Reset();
	if(!res.empty())
	{
		return res[0][L"t_right"];
	}
	else
	{
		return L"none";
	}
}

void BackupServerGet::sendLogdataMail(bool r_success, int image, int incremental, int errors, int warnings, int infos, std::wstring &data)
{
	MailServer mail_server=getMailServerSettings();
	if(mail_server.servername.empty())
		return;

	if(url_fak==NULL)
		return;

	db_results res_users=q_get_users->Read();
	q_get_users->Reset();
	for(size_t i=0;i<res_users.size();++i)
	{
		std::wstring logr=getUserRights(watoi(res_users[i][L"id"]), "logs");
		bool has_r=false;
		if(logr!=L"all")
		{
			std::vector<std::wstring> toks;
			Tokenize(logr, toks, L",");
			for(size_t j=0;j<toks.size();++j)
			{
				if(watoi(toks[j])==clientid)
				{
					has_r=true;
				}
			}
		}
		else
		{
			has_r=true;
		}

		if(has_r)
		{
			q_get_report_settings->Bind(watoi(res_users[i][L"id"]));
			db_results res=q_get_report_settings->Read();
			q_get_report_settings->Reset();

			if(!res.empty())
			{
				std::wstring report_mail=res[0][L"report_mail"];
				int report_loglevel=watoi(res[0][L"report_loglevel"]);
				int report_sendonly=watoi(res[0][L"report_sendonly"]);

				if( ( ( report_loglevel==0 && infos>0 )
					|| ( report_loglevel<=1 && warnings>0 )
					|| ( report_loglevel<=2 && errors>0 ) ) &&
					(report_sendonly==0 ||
						( report_sendonly==1 && !r_success ) ||
						( report_sendonly==2 && r_success)) )
				{
					std::vector<std::string> to_addrs;
					Tokenize(Server->ConvertToUTF8(report_mail), to_addrs, ",;");

					std::string subj="UrBackup: ";
					std::string msg="UrBackup just did ";
					if(incremental>0)
					{
						msg+="an incremental ";
						subj="Incremental ";
					}
					else
					{
						msg+="a full ";
						subj="Full ";
					}

					if(image>0)
					{
						msg+="image ";
						subj+="image ";
					}
					else
					{
						msg+="file ";
						subj+="file ";
					}
					subj+="backup of \""+Server->ConvertToUTF8(clientname)+"\"\n";
					msg+="backup of \""+Server->ConvertToUTF8(clientname)+"\".\n";
					msg+="\nReport:\n";
					msg+="( "+nconvert(infos);
					if(infos!=1) msg+=" infos, ";
					else msg+=" info, ";
					msg+=nconvert(warnings);
					if(warnings!=1) msg+=" warnings, ";
					else msg+=" warning, ";
					msg+=nconvert(errors);
					if(errors!=1) msg+=" errors";
					else msg+=" error";
					msg+=" )\n\n";
					std::vector<std::wstring> msgs;
					TokenizeMail(data, msgs, L"\n");
					
					for(size_t j=0;j<msgs.size();++j)
					{
						std::wstring ll;
						if(!msgs[j].empty()) ll=msgs[j][0];
						int li=watoi(ll);
						msgs[j].erase(0, 2);
						std::wstring tt=getuntil(L"-", msgs[j]);
						std::wstring m=getafter(L"-", msgs[j]);

						q_format_unixtime->Bind(tt);
						db_results ft=q_format_unixtime->Read();
						q_format_unixtime->Reset();
						if( !ft.empty() )
						{
							tt=ft[0][L"time"];
						}
						std::string lls="info";
						if(li==1) lls="warning";
						else if(li==2) lls="error";
						msg+=Server->ConvertToUTF8(tt)+"("+lls+"): "+Server->ConvertToUTF8(m)+"\n";
					}
					if(!r_success)
						subj+=" - failed";
					else
						subj+=" - success";

					std::string errmsg;
					bool b=url_fak->sendMail(mail_server, to_addrs, subj, msg, &errmsg);
					if(!b)
					{
						Server->Log("Sending mail failed. "+errmsg, LL_WARNING);
					}
				}
			}
		}
	}
}

MailServer BackupServerGet::getMailServerSettings(void)
{
	ISettingsReader *settings=Server->createDBSettingsReader(Server->getDatabase(Server->getThreadID(), URBACKUPDB_SERVER), "settings_db.settings", "SELECT value FROM settings WHERE key=? AND clientid=0");

	MailServer ms;
	ms.servername=settings->getValue("mail_servername", "");
	ms.port=(unsigned short)watoi(settings->getValue(L"mail_serverport", L"587"));
	ms.username=settings->getValue("mail_username", "");
	ms.password=settings->getValue("mail_password", "");
	ms.mailfrom=settings->getValue("mail_from", "");
	if(ms.mailfrom.empty())
		ms.mailfrom="report@urbackup.org";

	ms.ssl_only=(settings->getValue("mail_ssl_only", "false")=="true")?true:false;
	ms.check_certificate=(settings->getValue("mail_check_certificate", "false")=="true")?true:false;

	Server->destroy(settings);
	return ms;
}

bool BackupServerGet::sendMailToAdmins(const std::string& subj, const std::string& message)
{
	MailServer mail_server=getMailServerSettings();
	if(mail_server.servername.empty())
		return false;

	if(url_fak==NULL)
		return false;

	ISettingsReader *settings=Server->createDBSettingsReader(Server->getDatabase(Server->getThreadID(), URBACKUPDB_SERVER), "settings_db.settings", "SELECT value FROM settings WHERE key=? AND clientid=0");
	std::string admin_addrs_str=settings->getValue("mail_admin_addrs", "");

	std::vector<std::string> admin_addrs;
	Tokenize(admin_addrs_str, admin_addrs, ";,");

	std::string errmsg;
	bool b=url_fak->sendMail(mail_server, admin_addrs, "[UrBackup] "+subj, message, &errmsg);
	if(!b)
	{
		Server->Log("Sending mail failed. "+errmsg, LL_WARNING);	
		return false;
	}
	return true;
}

std::string BackupServerGet::getMBR(const std::wstring &dl)
{
	std::string ret=sendClientMessage("MBR driveletter="+wnarrow(dl), L"Getting MBR for drive "+dl+L" failed", 10000);
	CRData r(&ret);
	char b;
	if(r.getChar(&b) && b==1 )
	{
		char ver;
		if(r.getChar(&ver) )
		{
			if(ver!=0)
			{
				ServerLogger::Log(clientid, L"Server version does not fit", LL_ERROR);
			}
			else
			{
				CRData r2(&ret);
				SMBRData mbrdata(r2);
				if(!mbrdata.errmsg.empty())
				{
					ServerLogger::Log(clientid, "During getting MBR: "+mbrdata.errmsg, LL_WARNING);
				}
				return ret;
			}
		}
		else
		{
			ServerLogger::Log(clientid, L"Could not read version information in MBR", LL_ERROR);
		}
	}
	else if(dl!=L"SYSVOL")
	{
		std::string errmsg;
		if( r.getStr(&errmsg) && !errmsg.empty())
		{
			errmsg=". Error message: "+errmsg;
		}
		ServerLogger::Log(clientid, "Could not read MBR"+errmsg, LL_ERROR);
	}

	return "";
}

void BackupServerGet::checkClientVersion(void)
{
	std::string version=getFile("urbackup/version.txt");
	if(!version.empty())
	{
		std::string r=sendClientMessage("VERSION "+version, L"Sending version to client failed", 10000);
		if(r=="update")
		{
			IFile *sigfile=Server->openFile("urbackup/UrBackupUpdate.sig", MODE_READ);
			if(sigfile==NULL)
			{
				ServerLogger::Log(clientid, "Error opening sigfile", LL_ERROR);
				return;
			}
			IFile *updatefile=Server->openFile("urbackup/UrBackupUpdate.exe", MODE_READ);
			if(updatefile==NULL)
			{
				ServerLogger::Log(clientid, "Error opening updatefile", LL_ERROR);
				return;
			}			
			size_t datasize=3*sizeof(unsigned int)+version.size()+(size_t)sigfile->Size()+(size_t)updatefile->Size();

			CTCPStack tcpstack(internet_connection);
			IPipe *cc=getClientCommandConnection(10000);
			if(cc==NULL)
			{
				ServerLogger::Log(clientid, L"Connecting to ClientService of \""+clientname+L"\" failed - CONNECT error", LL_ERROR);
				return;
			}

			std::string msg;
			if(update_version>0)
			{
				msg="1CLIENTUPDATE size="+nconvert(datasize)+"&silent_update="+nconvert(server_settings->getSettings()->silent_update);
			}
			else
			{
				msg="CLIENTUPDATE "+nconvert(datasize);
			}
			tcpstack.Send(cc, server_identity+msg);

			int timeout=5*60*1000;

			unsigned int c_size=(unsigned int)version.size();
			if(!cc->Write((char*)&c_size, sizeof(unsigned int), timeout) )
			{
				Server->destroy(cc);
				Server->destroy(sigfile);
				Server->destroy(updatefile);
				return;
			}
			if(!cc->Write(version, timeout) )
			{
				Server->destroy(cc);
				Server->destroy(sigfile);
				Server->destroy(updatefile);
				return;
			}
			c_size=(unsigned int)sigfile->Size();
			if(!cc->Write((char*)&c_size, sizeof(unsigned int), timeout) )
			{
				Server->destroy(cc);
				Server->destroy(sigfile);
				Server->destroy(updatefile);
				return;
			}
			if(!sendFile(cc, sigfile, timeout) )
			{
				Server->destroy(cc);
				Server->destroy(sigfile);
				Server->destroy(updatefile);
				return;
			}
			c_size=(unsigned int)updatefile->Size();
			if(!cc->Write((char*)&c_size, sizeof(unsigned int), timeout) )
			{
				Server->destroy(cc);
				Server->destroy(sigfile);
				Server->destroy(updatefile);
				return;
			}
			if(!sendFile(cc, updatefile, timeout) )
			{
				Server->destroy(cc);
				Server->destroy(sigfile);
				Server->destroy(updatefile);
				return;
			}

			Server->destroy(sigfile);
			Server->destroy(updatefile);


			std::string ret;
			unsigned int starttime=Server->getTimeMS();
			bool ok=false;
			while(Server->getTimeMS()-starttime<=5*60*1000)
			{
				size_t rc=cc->Read(&ret, timeout);
				if(rc==0)
				{
					ServerLogger::Log(clientid, "Reading from client failed in update", LL_ERROR);
					break;
				}
				tcpstack.AddData((char*)ret.c_str(), ret.size());

				size_t packetsize;
				char *pck=tcpstack.getPacket(&packetsize);
				if(pck!=NULL && packetsize>0)
				{
					ret.resize(packetsize);
					memcpy(&ret[0], pck, packetsize);
					delete [] pck;
					if(ret=="ok")
					{
						ok=true;
						break;
					}
					else
					{
						ok=false;
						ServerLogger::Log(clientid, "Error in update: "+ret, LL_ERROR);
						break;
					}
				}
			}

			if(!ok)
			{
				ServerLogger::Log(clientid, L"Timeout: In client update", LL_ERROR);
			}

			Server->destroy(cc);

			if(ok)
			{
				ServerLogger::Log(clientid, L"Updated client successfully", LL_INFO);
			}
		}
	}
}

bool BackupServerGet::sendFile(IPipe *cc, IFile *f, int timeout)
{
	char buf[4096];
	_u32 r;
	while((r=f->Read(buf, 4096))>0)
	{
		if(!cc->Write(buf, r, timeout))
			return false;
	}
	return true;
}

sockaddr_in BackupServerGet::getClientaddr(void)
{
	IScopedLock lock(clientaddr_mutex);
	return clientaddr;
}

std::string BackupServerGet::remLeadingZeros(std::string t)
{
	std::string r;
	bool in=false;
	for(size_t i=0;i<t.size();++i)
	{
		if(!in && t[i]!='0' )
			in=true;

		if(in)
		{
			r+=t[i];
		}
	}
	return r;
}

bool BackupServerGet::isInBackupWindow(std::vector<STimeSpan> bw)
{
	if(bw.empty()) return true;
	int dow=atoi(os_strftime("%w").c_str());
	if(dow==0) dow=7;
	
	float hm=(float)atoi(remLeadingZeros(os_strftime("%H")).c_str())+(float)atoi(remLeadingZeros(os_strftime("%M")).c_str())*(1.f/60.f);
	for(size_t i=0;i<bw.size();++i)
	{
		if(bw[i].dayofweek==dow)
		{
			if( (bw[i].start_hour<=bw[i].stop_hour && hm>=bw[i].start_hour && hm<=bw[i].stop_hour)
				|| (bw[i].start_hour>bw[i].stop_hour && (hm>=bw[i].start_hour || hm<=bw[i].stop_hour) ) )
			{
				return true;
			}
		}
	}

	return false;
}

bool BackupServerGet::isBackupsRunningOkay(bool incr, bool file)
{
	IScopedLock lock(running_backup_mutex);
	if(running_backups<server_settings->getSettings()->max_sim_backups)
	{
		if(incr)
		{
			++running_backups;
			if(file)
			{
				++running_file_backups;
			}
		}
		return true;
	}
	else
	{
		return false;
	}
}

void BackupServerGet::startBackupRunning(bool file)
{
	IScopedLock lock(running_backup_mutex);
	++running_backups;
	if(file)
	{
		++running_file_backups;
	}
}

void BackupServerGet::stopBackupRunning(bool file)
{
	IScopedLock lock(running_backup_mutex);
	--running_backups;
	if(file)
	{
		--running_file_backups;
	}
}

int BackupServerGet::getNumberOfRunningBackups(void)
{
	IScopedLock lock(running_backup_mutex);
	return running_backups;
}

int BackupServerGet::getNumberOfRunningFileBackups(void)
{
	IScopedLock lock(running_backup_mutex);
	return running_file_backups;
}

void BackupServerGet::writeFileRepeat(IFile *f, const std::string &str)
{
	writeFileRepeat(f, str.c_str(), str.size());
}

void BackupServerGet::writeFileRepeat(IFile *f, const char *buf, size_t bsize)
{
	_u32 written=0;
	_u32 rc;
	int tries=50;
	do
	{
		rc=f->Write(buf+written, (_u32)(bsize-written));
		written+=rc;
		if(rc==0)
		{
			Server->Log("Failed to write to file... waiting...", LL_WARNING);
			Server->wait(10000);
			--tries;
		}
	}
	while(written<bsize && (rc>0 || tries>0) );

	if(rc==0)
	{
		Server->Log("Fatal error writing to file in writeFileRepeat. Write error.", LL_ERROR);
	}
}

IPipeThrottler *BackupServerGet::getThrottler(size_t speed_bps)
{
	if(client_throttler==NULL)
	{
		client_throttler=Server->createPipeThrottler(speed_bps);
	}
	else
	{
		client_throttler->changeThrottleLimit(speed_bps);
	}

	return client_throttler;
}

IPipe *BackupServerGet::getClientCommandConnection(int timeoutms)
{
	if(internet_connection)
	{
		IPipe *ret=InternetServiceConnector::getConnection(Server->ConvertToUTF8(clientname), SERVICE_COMMANDS, timeoutms);
		if(server_settings!=NULL && ret!=NULL)
		{
			int internet_speed=server_settings->getSettings()->internet_speed;
			if(internet_speed>0)
			{
				ret->addThrottler(getThrottler(internet_speed));
			}
			int global_internet_speed=server_settings->getSettings()->global_internet_speed;
			if(global_internet_speed>0)
			{
				ret->addThrottler(BackupServer::getGlobalInternetThrottler(global_internet_speed));
			}
		}
		return ret;
	}
	else
	{
		IPipe *ret=Server->ConnectStream(inet_ntoa(getClientaddr().sin_addr), serviceport, timeoutms);
		if(server_settings!=NULL && ret!=NULL)
		{
			int local_speed=server_settings->getSettings()->local_speed;
			if(local_speed>0)
			{
				ret->addThrottler(getThrottler(local_speed));
			}
			int global_local_speed=server_settings->getSettings()->global_local_speed;
			if(global_local_speed>0)
			{
				ret->addThrottler(BackupServer::getGlobalLocalThrottler(global_local_speed));
			}
		}
		return ret;
	}
}

_u32 BackupServerGet::getClientFilesrvConnection(FileClient *fc, int timeoutms)
{
	if(internet_connection)
	{
		IPipe *cp=InternetServiceConnector::getConnection(Server->ConvertToUTF8(clientname), SERVICE_FILESRV, timeoutms);

		_u32 ret=fc->Connect(cp);

		if(server_settings!=NULL)
		{
			int internet_speed=server_settings->getSettings()->internet_speed;
			if(internet_speed>0)
			{
				fc->addThrottler(getThrottler(internet_speed));
			}
			int global_internet_speed=server_settings->getSettings()->global_internet_speed;
			if(global_internet_speed>0)
			{
				fc->addThrottler(BackupServer::getGlobalInternetThrottler(global_internet_speed));
			}
		}

		fc->setReconnectionTimeout(c_internet_fileclient_timeout);

		return ret;
	}
	else
	{
		sockaddr_in addr=getClientaddr();
		_u32 ret=fc->Connect(&addr);

		if(server_settings!=NULL)
		{
			int local_speed=server_settings->getSettings()->local_speed;
			if(local_speed>0)
			{
				fc->addThrottler(getThrottler(local_speed));
			}
			int global_local_speed=server_settings->getSettings()->global_local_speed;
			if(global_local_speed>0)
			{
				fc->addThrottler(BackupServer::getGlobalLocalThrottler(global_local_speed));
			}
		}

		return ret;
	}
}

FileClientChunked BackupServerGet::getClientChunkedFilesrvConnection(int timeoutms)
{
	FileClientChunked ret;
	if(internet_connection)
	{
		IPipe *cp=InternetServiceConnector::getConnection(Server->ConvertToUTF8(clientname), SERVICE_FILESRV, timeoutms);
		if(cp!=NULL)
		{
			ret=FileClientChunked(cp, &tcpstack, this, use_tmpfiles?NULL:this);
			ret.setReconnectionTimeout(c_internet_fileclient_timeout);
		}
		else
			ret=FileClientChunked();
	}
	else
	{
		sockaddr_in addr=getClientaddr();
		IPipe *pipe=Server->ConnectStream(inet_ntoa(getClientaddr().sin_addr), TCP_PORT, timeoutms);
		if(pipe!=NULL)
			ret=FileClientChunked(pipe, &tcpstack, this, use_tmpfiles?NULL:this);
		else
			ret=FileClientChunked();
	}

	if(ret.getPipe()!=NULL && server_settings!=NULL)
	{
		int speed;
		if(internet_connection)
<<<<<<< HEAD
		{
			speed=server_settings->getSettings()->internet_speed;
		}
		else
		{
			speed=server_settings->getSettings()->local_speed;
		}
		if(speed>0)
		{
			ret.addThrottler(getThrottler(speed));
		}

		int global_speed;
		if(internet_connection)
		{
			global_speed=server_settings->getSettings()->global_internet_speed;
		}
		else
		{
			global_speed=server_settings->getSettings()->global_local_speed;
		}
=======
		{
			speed=server_settings->getSettings()->internet_speed;
		}
		else
		{
			speed=server_settings->getSettings()->local_speed;
		}
		if(speed>0)
		{
			ret.addThrottler(getThrottler(speed));
		}

		int global_speed;
		if(internet_connection)
		{
			global_speed=server_settings->getSettings()->global_internet_speed;
		}
		else
		{
			global_speed=server_settings->getSettings()->global_local_speed;
		}
>>>>>>> afac1c53
		if(global_speed>0)
		{
			ret.addThrottler(BackupServer::getGlobalLocalThrottler(global_speed));
		}
	}

	return ret;
}

std::wstring BackupServerGet::convertToOSPathFromFileClient(std::wstring path)
{
	if(os_file_sep()!=L"/")
	{
		for(size_t i=0;i<path.size();++i)
			if(path[i]=='/')
				path[i]=os_file_sep()[0];
	}
	return path;
}

IFile *BackupServerGet::getTemporaryFileRetry(void)
{
	int tries=50;
	IFile *pfd=NULL;
	while(pfd==NULL)
	{
		if(use_tmpfiles)
		{
			pfd=Server->openTemporaryFile();
		}
		else
		{
			size_t num;
			{
				IScopedLock lock(tmpfile_mutex);
				num=tmpfile_num++;
			}
			pfd=Server->openFile(tmpfile_path+os_file_sep()+convert(num), MODE_RW_CREATE);
		}

		if(pfd==NULL)
		{
			ServerLogger::Log(clientid, "Error opening temporary file. Retrying...", LL_WARNING);
			--tries;
			if(tries<0)
			{
				return NULL;
			}
			Server->wait(1000);
		}
	}
	return pfd;
}

void BackupServerGet::destroyTemporaryFile(IFile *tmp)
{
	std::wstring fn=tmp->getFilenameW();
	Server->destroy(tmp);
	Server->deleteFile(fn);
}

IPipe * BackupServerGet::new_fileclient_connection(void)
{
	IPipe *rp=NULL;
	if(internet_connection)
	{
		rp=InternetServiceConnector::getConnection(Server->ConvertToUTF8(clientname), SERVICE_FILESRV, c_filesrv_connect_timeout);
	}
	else
	{
		sockaddr_in addr=getClientaddr();
		rp=Server->ConnectStream(inet_ntoa(getClientaddr().sin_addr), TCP_PORT, c_filesrv_connect_timeout);
	}
	return rp;
}

void BackupServerGet::cleanup_pipes(void)
{
	Server->destroy(hashpipe);
	Server->destroy(hashpipe_prepare);
	Server->destroy(exitpipe);
	Server->destroy(exitpipe_prepare);
}

std::wstring BackupServerGet::shortenFilename(const std::wstring& fn)
{
	std::wstring ret;
	bool shortened_file=false;
#ifdef _WIN32
	if(fn.size()>=MAX_PATH-15)
	{
		ret=fn;
		ServerLogger::Log(clientid, L"Filename \""+fn+L"\" too long. Shortening it.", LL_WARNING);
		ret.resize(MAX_PATH-15);
		shortened_file=true;
	}
#else
	if(Server->ConvertToUTF8(fn).size()>=NAME_MAX-11)
	{
		ret=fn;
		bool log_msg=true;
		do
		{
			if( log_msg )
			{
				ServerLogger::Log(clientid, L"Filename \""+fn+L"\" too long. Shortening it.", LL_WARNING);
				log_msg=false;
			}
			ret.resize(ret.size()-1);
			shortened_file=true;
		}
		while( Server->ConvertToUTF8(ret).size()>=NAME_MAX-11 );
	}
#endif
	if(shortened_file)
	{
		std::string hex_md5=Server->GenerateHexMD5(fn);
		return ret+widen(hex_md5.substr(0, 10));
	}
	else
	{
		return fn;
	}
}

bool BackupServerGet::handle_not_enough_space(const std::wstring &path)
{
	int64 free_space=os_free_space(os_file_prefix(server_settings->getSettings()->backupfolder));
	if(free_space!=-1 && free_space<minfreespace_min)
	{
		Server->Log("No free space in backup folder. Free space="+PrettyPrintBytes(free_space)+" MinFreeSpace="+PrettyPrintBytes(minfreespace_min), LL_WARNING);

		if(!ServerCleanupThread::cleanupSpace(minfreespace_min) )
		{
			ServerLogger::Log(clientid, "FATAL: Could not free space. NOT ENOUGH FREE SPACE.", LL_ERROR);
			sendMailToAdmins("Fatal error occured during backup", Server->ConvertToUTF8(ServerLogger::getWarningLevelTextLogdata(clientid)));
			return false;
		}
	}

	return true;
}

void BackupServerGet::update_sql_intervals(bool update_sql)
{
	SSettings *settings=server_settings->getSettings();
	if(settings->update_freq_full != curr_intervals.update_freq_full ||
		settings->update_freq_image_full != curr_intervals.update_freq_image_full ||
		settings->update_freq_image_incr != curr_intervals.update_freq_image_incr ||
		settings->update_freq_incr != curr_intervals.update_freq_incr )
	{
		if(update_sql)
		{
			unloadSQL();
			prepareSQL();
		}
	}
	curr_intervals=*settings;
}

bool BackupServerGet::verify_file_backup(IFile *fileentries)
{
	bool verify_ok=true;

	ostringstream log;

	log << "Verification of file backup with id " << backupid << ". Path=" << Server->ConvertToUTF8(backuppath) << std::endl;

	unsigned int read;
	char buffer[4096];
	std::wstring curr_path=backuppath;
	SFile cf;
	fileentries->Seek(0);
	resetEntryState();
	while( (read=fileentries->Read(buffer, 4096))>0 )
	{
		for(size_t i=0;i<read;++i)
		{
			std::map<std::wstring, std::wstring> extras;
			bool b=getNextEntry(buffer[i], cf, &extras);
			if(b)
			{
				if( !cf.isdir )
				{
					std::string sha256hex=Server->ConvertToUTF8(extras[L"sha256"]);

					if(sha256hex.empty())
					{
						std::string msg="No hash for file \""+Server->ConvertToUTF8(curr_path+os_file_sep()+cf.name)+"\" found. Verification failed.";
						verify_ok=false;
						ServerLogger::Log(clientid, msg, LL_ERROR);
						log << msg << std::endl;
					}
					else if(getSHA256(curr_path+os_file_sep()+cf.name)!=sha256hex)
					{
						std::string msg="Hashes for \""+Server->ConvertToUTF8(curr_path+os_file_sep()+cf.name)+"\" differ. Verification failed.";
						verify_ok=false;
						ServerLogger::Log(clientid, msg, LL_ERROR);
						log << msg << std::endl;
					}
				}
				else
				{
					if(cf.name==L"..")
					{
						curr_path=ExtractFilePath(curr_path);
					}
					else
					{
						curr_path+=os_file_sep()+cf.name;
					}
				}
			}
		}
	}

	if(!verify_ok)
	{
		sendMailToAdmins("File backup verification failed", log.str());
	}

	return verify_ok;
}

std::string BackupServerGet::getSHA256(const std::wstring& fn)
{
	sha256_ctx ctx;
	sha256_init(&ctx);

	IFile * f=Server->openFile(os_file_prefix(fn), MODE_READ);

	if(f==NULL)
	{
		return std::string();
	}

	char buffer[4096];
	unsigned int r;
	while( (r=f->Read(buffer, 4096))>0)
	{
		sha256_update(&ctx, reinterpret_cast<const unsigned char*>(buffer), r);
	}

	Server->destroy(f);

	unsigned char dig[32];
	sha256_final(&ctx, dig);

	return bytesToHex(dig, 32);
}

void BackupServerGet::logVssLogdata(void)
{
	std::string vsslogdata=sendClientMessage("GET VSSLOG", L"Getting volume shadow copy logdata from client failed", 10000, false, LL_INFO);

	if(!vsslogdata.empty() && vsslogdata!="ERR")
	{
		std::vector<std::string> lines;
		TokenizeMail(vsslogdata, lines, "\n");
		for(size_t i=0;i<lines.size();++i)
		{
			int loglevel=atoi(getuntil("-", lines[i]).c_str());
			std::string data=getafter("-", lines[i]);
			ServerLogger::Log(clientid, data, loglevel);
		}
	}
}<|MERGE_RESOLUTION|>--- conflicted
+++ resolved
@@ -3756,7 +3756,6 @@
 	{
 		int speed;
 		if(internet_connection)
-<<<<<<< HEAD
 		{
 			speed=server_settings->getSettings()->internet_speed;
 		}
@@ -3778,29 +3777,6 @@
 		{
 			global_speed=server_settings->getSettings()->global_local_speed;
 		}
-=======
-		{
-			speed=server_settings->getSettings()->internet_speed;
-		}
-		else
-		{
-			speed=server_settings->getSettings()->local_speed;
-		}
-		if(speed>0)
-		{
-			ret.addThrottler(getThrottler(speed));
-		}
-
-		int global_speed;
-		if(internet_connection)
-		{
-			global_speed=server_settings->getSettings()->global_internet_speed;
-		}
-		else
-		{
-			global_speed=server_settings->getSettings()->global_local_speed;
-		}
->>>>>>> afac1c53
 		if(global_speed>0)
 		{
 			ret.addThrottler(BackupServer::getGlobalLocalThrottler(global_speed));
