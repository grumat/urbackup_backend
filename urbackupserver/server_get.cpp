/*************************************************************************
*    UrBackup - Client/Server backup system
*    Copyright (C) 2011-2014 Martin Raiber
*
*    This program is free software: you can redistribute it and/or modify
*    it under the terms of the GNU General Public License as published by
*    the Free Software Foundation, either version 3 of the License, or
*    (at your option) any later version.
*
*    This program is distributed in the hope that it will be useful,
*    but WITHOUT ANY WARRANTY; without even the implied warranty of
*    MERCHANTABILITY or FITNESS FOR A PARTICULAR PURPOSE.  See the
*    GNU General Public License for more details.
*
*    You should have received a copy of the GNU General Public License
*    along with this program.  If not, see <http://www.gnu.org/licenses/>.
**************************************************************************/
#include "server_get.h"
#include "server_ping.h"
#include "database.h"
#include "../stringtools.h"
#include "fileclient/FileClient.h"
#include "../Interface/Server.h"
#include "../Interface/ThreadPool.h"
#include "../urbackupcommon/fileclient/tcpstack.h"
#include "../common/data.h"
#include "../urbackupcommon/settingslist.h"
#include "server_channel.h"
#include "server_log.h"
#include "server_download.h"
#include "InternetServiceConnector.h"
#include "server_update_stats.h"
#include "../urbackupcommon/escape.h"
#include "../common/adler32.h"
#include "server_running.h"
#include "server_cleanup.h"
#include "treediff/TreeDiff.h"
#include "../urlplugin/IUrlFactory.h"
#include "../urbackupcommon/mbrdata.h"
#include "../Interface/PipeThrottler.h"
#include "snapshot_helper.h"
#include "../cryptoplugin/ICryptoFactory.h"
#include "server_hash_existing.h"
#include "server_dir_links.h"
#include "server.h"
#include "filelist_utils.h"
#include "server_continuous.h"
#include <algorithm>
#include <memory.h>
#include <time.h>
#include <stdio.h>
#include <limits.h>
#include <memory>
#include <assert.h>
#include <math.h>
#include <errno.h>
#include <string.h>
<<<<<<< HEAD
#include "create_files_index.h"
=======
#include <stack>
>>>>>>> 541c4af5
#ifndef NAME_MAX
#define NAME_MAX _POSIX_NAME_MAX
#endif

extern IUrlFactory *url_fak;
extern ICryptoFactory *crypto_fak;
extern std::string server_identity;
extern std::string server_token;

const unsigned short serviceport=35623;
const unsigned int full_backup_construct_timeout=4*60*60*1000;
const unsigned int check_time_intervall=5*60*1000;
const unsigned int status_update_intervall=1000;
const unsigned int eta_update_intervall=60000;
const size_t minfreespace_min=50*1024*1024;
const unsigned int curr_image_version=1;
const unsigned int ident_err_retry_time=1*60*1000;
const unsigned int ident_err_retry_time_retok=10*60*1000;
const unsigned int c_filesrv_connect_timeout=10000;
const unsigned int c_internet_fileclient_timeout=30*60*1000;
const unsigned int c_sleeptime_failed_imagebackup=20*60;
const unsigned int c_sleeptime_failed_filebackup=20*60;
const unsigned int c_exponential_backoff_div=2;
const int64 c_readd_size_limit=100*1024;


int BackupServerGet::running_backups=0;
int BackupServerGet::running_file_backups=0;
IMutex *BackupServerGet::running_backup_mutex=NULL;
IMutex *BackupServerGet::tmpfile_mutex=NULL;
size_t BackupServerGet::tmpfile_num=0;

BackupServerGet::BackupServerGet(IPipe *pPipe, sockaddr_in pAddr, const std::wstring &pName,
	     bool internet_connection, bool use_snapshots, bool use_reflink)
	: internet_connection(internet_connection), server_settings(NULL), client_throttler(NULL),
	  use_snapshots(use_snapshots), use_reflink(use_reflink), local_hash(NULL), bsh(NULL),
	  bsh_ticket(ILLEGAL_THREADPOOL_TICKET), bsh_prepare(NULL), bsh_prepare_ticket(ILLEGAL_THREADPOOL_TICKET),
	  backup_dao(NULL)
{
	q_update_lastseen=NULL;
	pipe=pPipe;
	clientaddr=pAddr;
	clientaddr_mutex=Server->createMutex();
	clientname=pName;
	clientid=0;

	hashpipe=NULL;
	hashpipe_prepare=NULL;

	do_full_backup_now=false;
	do_incr_backup_now=false;
	do_update_settings=false;
	do_full_image_now=false;
	do_incr_image_now=false;
	cdp_needs_sync=true;

	can_backup_images=true;

	filesrv_protocol_version=0;
	file_protocol_version=1;
	file_protocol_version_v2=0;
	image_protocol_version=0;
	update_version=0;
	eta_version=0;
	cdp_version=0;

	set_settings_version=0;
	tcpstack.setAddChecksum(internet_connection);

	settings=NULL;
	settings_client=NULL;
	SSettings tmp = {};
	curr_intervals = tmp;

	last_image_backup_try=0;
	count_image_backup_try=0;

	last_file_backup_try=0;
	count_file_backup_try=0;

	last_cdp_backup_try=0;
	count_cdp_backup_try=0;

	hash_existing_mutex = Server->createMutex();
	continuous_mutex=Server->createMutex();
	throttle_mutex=Server->createMutex();	

	continuous_thread_ticket=ILLEGAL_THREADPOOL_TICKET;
	hash_thread_refcount=0;
}

BackupServerGet::~BackupServerGet(void)
{
	if(q_update_lastseen!=NULL)
		unloadSQL();

	Server->destroy(clientaddr_mutex);

	if(client_throttler!=NULL)
	{
		Server->destroy(client_throttler);
	}

	if(settings!=NULL) Server->destroy(settings);
	if(settings_client!=NULL) Server->destroy(settings_client);

	if(local_hash!=NULL)
	{
		local_hash->deinitDatabase();
		delete local_hash;
	}

	Server->destroy(hash_existing_mutex);
	Server->destroy(continuous_mutex);
	Server->destroy(throttle_mutex);
}


	std::string systemErrorInfo()
	{
#ifndef _WIN32
		int err=errno;
		std::string ret;
		ret+=strerror(err);
		ret+=" (errorcode="+nconvert(err)+")";
		return ret;
#else
		return "errorcode="+nconvert((int)GetLastError());
#endif
	}
void BackupServerGet::init_mutex(void)
{
	running_backup_mutex=Server->createMutex();
	tmpfile_mutex=Server->createMutex();
}

void BackupServerGet::destroy_mutex(void)
{
	Server->destroy(running_backup_mutex);
	Server->destroy(tmpfile_mutex);
}

void BackupServerGet::unloadSQL(void)
{
	db->destroyQuery(q_update_lastseen);
	db->destroyQuery(q_update_full);
	db->destroyQuery(q_update_incr);
	db->destroyQuery(q_create_backup);
	db->destroyQuery(q_get_last_incremental);
	db->destroyQuery(q_get_last_incremental_complete);
	db->destroyQuery(q_set_last_backup);
	db->destroyQuery(q_update_setting);
	db->destroyQuery(q_insert_setting);
	db->destroyQuery(q_set_complete);
	db->destroyQuery(q_update_image_full);
	db->destroyQuery(q_update_image_incr);
	db->destroyQuery(q_create_backup_image);
	db->destroyQuery(q_set_image_complete);
	db->destroyQuery(q_set_last_image_backup);
	db->destroyQuery(q_get_last_incremental_image);
	db->destroyQuery(q_set_image_size);
	db->destroyQuery(q_update_running_file);
	db->destroyQuery(q_update_running_image);
	db->destroyQuery(q_update_images_size);
	db->destroyQuery(q_set_done);
	db->destroyQuery(q_save_logdata);
	db->destroyQuery(q_get_unsent_logdata);
	db->destroyQuery(q_set_logdata_sent);
	db->destroyQuery(q_save_image_assoc);
	db->destroyQuery(q_get_users);
	db->destroyQuery(q_get_rights);
	db->destroyQuery(q_get_report_settings);
	db->destroyQuery(q_format_unixtime);
}

void BackupServerGet::operator ()(void)
{
	bool needs_authentification = false;
	{
		bool c=true;
		while(c)
		{
			c=false;
			bool retok_err=false;
			std::string ret_str;
			bool b=sendClientMessage("ADD IDENTITY", "OK", L"Sending Identity to client \""+clientname+L"\" failed. Retrying soon...", 10000, false, LL_INFO, &retok_err, &ret_str);
			if(!b)
			{
				if(retok_err)
				{
					if(ret_str!="needs certificate")
					{
						ServerStatus::setStatusError(clientname, se_ident_error);
					}
					else
					{
						ServerStatus::setStatusError(clientname, se_none);
						needs_authentification=true;
						break;
					}
				}
				
				unsigned int retry_time=ident_err_retry_time;

				if(retok_err)
				{
					retry_time=ident_err_retry_time_retok;
				}

				c=true;
				std::string msg;
				pipe->Read(&msg, retry_time);
				if(msg=="exit" || msg=="exitnow")
				{
					pipe->Write("ok");
					Server->Log(L"server_get Thread for client \""+clientname+L"\" finished and the identity was not recognized", LL_INFO);

					delete this;
					return;
				}
			}
			else
			{
				ServerStatus::setStatusError(clientname, se_none);
			}
		}
	}

	if( clientname.find(L"##restore##")==0 )
	{
		ServerChannelThread channel_thread(this, -1, internet_connection, server_identity);
		THREADPOOL_TICKET channel_thread_id=Server->getThreadPool()->execute(&channel_thread);

		while(true)
		{
			std::string msg;
			pipe->Read(&msg);
			if(msg=="exit" || msg=="exitnow" )
				break;
		}

		channel_thread.doExit();
		Server->getThreadPool()->waitFor(channel_thread_id);

		pipe->Write("ok");
		Server->Log(L"server_get Thread for client "+clientname+L" finished, restore thread");
		delete this;
		return;
	}
	else
	{
		bool c = false;
		do
		{			
			bool b = authenticatePubKey();
			if(!b && needs_authentification)
			{
				ServerStatus::setStatusError(clientname, se_authentication_error);

				Server->wait(5*60*1000); //5min

				std::string msg;
				pipe->Read(&msg, ident_err_retry_time);
				if(msg=="exit" || msg=="exitnow")
				{
					Server->Log(L"server_get Thread for client \""+clientname+L"\" finished and the authentification failed", LL_INFO);
					pipe->Write("ok");
					delete this;
					return;
				}

				c=true;
			}
			else
			{
				ServerStatus::setStatusError(clientname, se_none);
			}
		}
		while(c);
	}

	std::string identity = session_identity.empty()?server_identity:session_identity;

	db=Server->getDatabase(Server->getThreadID(), URBACKUPDB_SERVER);
	DBScopedFreeMemory free_db_memory(db);

	std::auto_ptr<ServerBackupDao> local_server_backup_dao(new ServerBackupDao(db));
	backup_dao = local_server_backup_dao.get();

	server_settings=new ServerSettings(db);

	clientid=getClientID(db, clientname, server_settings, NULL);

	if(clientid==-1)
	{
		ServerStatus::setStatusError(clientname, se_too_many_clients);
		Server->Log(L"server_get Thread for client "+clientname+L" finished, because there were too many clients", LL_INFO);

		Server->wait(10*60*1000); //10min

		BackupServer::forceOfflineClient(clientname);
		pipe->Write("ok");
		ServerLogger::reset(clientid);
		delete server_settings;
		delete this;
		return;
	}

	settings=Server->createDBSettingsReader(db, "settings", "SELECT value FROM settings_db.settings WHERE key=? AND clientid=0");
	settings_client=Server->createDBSettingsReader(db, "settings", "SELECT value FROM settings_db.settings WHERE key=? AND clientid="+nconvert(clientid));

	delete server_settings;
	server_settings=new ServerSettings(db, clientid);

	if(!createDirectoryForClient())
	{
		Server->wait(10*60*1000); //10min

		BackupServer::forceOfflineClient(clientname);
		pipe->Write("ok");
		delete server_settings;
		delete this;
		return;
	}

	if(server_settings->getSettings()->computername.empty())
	{
		server_settings->getSettings()->computername=clientname;
	}

	prepareSQL();

	updateLastseen();	
		
	if(!updateCapabilities())
	{
		Server->Log(L"Could not get client capabilities", LL_ERROR);

		Server->wait(5*60*1000); //5min

		pipe->Write("ok");
		BackupServer::forceOfflineClient(clientname);
		delete server_settings;
		delete this;
		return;
	}

	status.client=clientname;
	status.clientid=clientid;
	ServerStatus::setServerStatus(status);

	bool use_reflink=false;
#ifndef _WIN32
	if( use_snapshots )
		use_reflink=true;
#endif
	use_tmpfiles=server_settings->getSettings()->use_tmpfiles;
	use_tmpfiles_images=server_settings->getSettings()->use_tmpfiles_images;
	if(!use_tmpfiles)
	{
		tmpfile_path=server_settings->getSettings()->backupfolder+os_file_sep()+L"urbackup_tmp_files";
		os_create_dir(tmpfile_path);
		if(!os_directory_exists(tmpfile_path))
		{
			Server->Log("Could not create or see temporary folder in backuppath", LL_ERROR);
			use_tmpfiles=true;
		}
	}

	ServerChannelThread channel_thread(this, clientid, internet_connection, identity);
	THREADPOOL_TICKET channel_thread_id=Server->getThreadPool()->execute(&channel_thread);

	local_hash=new BackupServerHash(NULL, clientid, use_snapshots, use_reflink, use_tmpfiles);
	local_hash->setupDatabase();

	bool received_client_settings=true;
	ServerLogger::Log(clientid, "Getting client settings...", LL_DEBUG);
	bool settings_doesnt_exist=false;
	if(server_settings->getSettings()->allow_overwrite && !getClientSettings(settings_doesnt_exist))
	{
		if(!settings_doesnt_exist)
		{
			ServerLogger::Log(clientid, "Getting client settings failed. Retrying...", LL_INFO);
			Server->wait(200000);
			if(!getClientSettings(settings_doesnt_exist))
			{
				ServerLogger::Log(clientid, "Getting client settings failed -1", LL_ERROR);
				received_client_settings=false;
			}
		}
		else
		{
			ServerLogger::Log(clientid, "Getting client settings failed. Not retrying because settings do not exist.", LL_INFO);
		}
	}

	if(received_client_settings || settings_doesnt_exist)
	{
		sendSettings();
	}

	ServerLogger::Log(clientid, "Sending backup incr intervall...", LL_DEBUG);
	sendClientBackupIncrIntervall();

	if(server_settings->getSettings()->autoupdate_clients)
	{
		checkClientVersion();
	}

	sendClientLogdata();

	update_sql_intervals(false);

	ServerStatus::setCommPipe(clientname, pipe);

	bool skip_checking=false;

	if( server_settings->getSettings()->startup_backup_delay>0 )
	{
		pipe->isReadable(server_settings->getSettings()->startup_backup_delay*1000);
		skip_checking=true;
	}

	ServerSettings server_settings_updated(db);

	bool do_exit_now=false;
	
	while(true)
	{
		if(!skip_checking)
		{
			{
				bool received_client_settings=true;
				bool settings_updated=false;
				server_settings_updated.getSettings(&settings_updated);
				bool settings_dont_exist=false;
				if(do_update_settings || settings_updated)
				{
					ServerLogger::Log(clientid, "Getting client settings...", LL_DEBUG);
					do_update_settings=false;
					if(server_settings->getSettings()->allow_overwrite && !getClientSettings(settings_dont_exist))
					{
						ServerLogger::Log(clientid, "Getting client settings failed -2", LL_ERROR);
						received_client_settings=false;
					}
				}

				if(settings_updated && (received_client_settings || settings_dont_exist) )
				{
					sendSettings();
				}
			}

			update_sql_intervals(true);

			int64 ttime=Server->getTimeMS();
			status.starttime=ttime;
			has_error=false;
			bool hbu=false;
			bool r_success=false;
			bool r_image=false;
			bool disk_error=false;
			bool log_backup=true;
			r_incremental=false;
			bool r_resumed=false;
			pingthread=NULL;
			pingthread_ticket=ILLEGAL_THREADPOOL_TICKET;
			status.pcdone=-1;
			status.hashqueuesize=0;
			status.prepare_hashqueuesize=0;
			backupid=-1;
			ServerStatus::setServerStatus(status);

			bool internet_no_full_file=(internet_connection && !server_settings->getSettings()->internet_full_file_backups );
			bool internet_no_images=(internet_connection && !server_settings->getSettings()->internet_image_backups );

			if(do_incr_image_now)
			{
				if(!can_backup_images)
					ServerLogger::Log(clientid, "Cannot do image backup because can_backup_images=false", LL_DEBUG);
				if(server_settings->getSettings()->no_images)
					ServerLogger::Log(clientid, "Cannot do image backup because no_images=true", LL_DEBUG);
				if(!isBackupsRunningOkay(false, false))
					ServerLogger::Log(clientid, "Cannot do image backup because isBackupsRunningOkay()=false", LL_DEBUG);
				if(!internet_no_images )
					ServerLogger::Log(clientid, "Cannot do image backup because internet_no_images=true", LL_DEBUG);
			}

			if(do_incr_backup_now)
			{
				if(server_settings->getSettings()->no_file_backups)
					ServerLogger::Log(clientid, "Cannot do incremental file backup because no_file_backups=true", LL_DEBUG);
				if(!isBackupsRunningOkay(false, true))
					ServerLogger::Log(clientid, "Cannot do incremental file backup because isBackupsRunningOkay()=false", LL_DEBUG);
			}

			bool image_hashed_transfer;
			if(internet_connection)
			{
				image_hashed_transfer= (server_settings->getSettings()->internet_image_transfer_mode=="hashed");
			}
			else
			{
				image_hashed_transfer= (server_settings->getSettings()->local_image_transfer_mode=="hashed");
			}

			ServerStatus::stopBackup(clientname, false);

			bool with_hashes=false;

			if( server_settings->getSettings()->internet_mode_enabled )
			{
				if( server_settings->getSettings()->internet_incr_file_transfer_mode=="blockhash")
					with_hashes=true;
			}

			if( server_settings->getSettings()->local_incr_file_transfer_mode=="blockhash")
				with_hashes=true;

			if( !server_settings->getSettings()->no_file_backups && !internet_no_full_file &&
				( (isUpdateFull() && isInBackupWindow(server_settings->getBackupWindowFullFile())
					&& exponentialBackoffFile() ) || do_full_backup_now )
				&& isBackupsRunningOkay(true, true) && !do_full_image_now && !do_full_image_now && !do_incr_backup_now )
			{
				hbu=true;
				ScopedActiveThread sat;

				status.statusaction=sa_full_file;
				ServerStatus::setServerStatus(status, true);

				createDirectoryForClient();

				ServerLogger::Log(clientid, "Starting full file backup...", LL_INFO);

				if(!constructBackupPath(with_hashes, use_snapshots, true))
				{
					ServerLogger::Log(clientid, "Cannot create Directory for backup (Server error)", LL_ERROR);
					r_success=false;
				}
				else
				{
					pingthread=new ServerPingThread(this, eta_version>0);
					pingthread_ticket=Server->getThreadPool()->execute(pingthread);

					createHashThreads(use_reflink);

					r_success=doFullBackup(with_hashes, 0, disk_error, log_backup);

					destroyHashThreads();

					if(do_full_backup_now)
					{
						log_backup=true;
					}
				}

				do_full_backup_now=false;
			}
			else if( !server_settings->getSettings()->no_file_backups
				&& ( (isUpdateIncr() && isInBackupWindow(server_settings->getBackupWindowIncrFile())
					  && exponentialBackoffFile() ) || do_incr_backup_now )
				&& isBackupsRunningOkay(true, true) && !do_full_image_now && !do_full_image_now)
			{
				hbu=true;
				ScopedActiveThread sat;

				status.statusaction=sa_incr_file;
				ServerStatus::setServerStatus(status, true);

				createDirectoryForClient();

				ServerLogger::Log(clientid, "Starting incremental file backup...", LL_INFO);
				
				r_incremental=true;
				if(!constructBackupPath(with_hashes, use_snapshots, false))
				{
					ServerLogger::Log(clientid, "Cannot create Directory for backup (Server error)", LL_ERROR);
					r_success=false;
				}
				else
				{
					pingthread=new ServerPingThread(this, eta_version>0);
					pingthread_ticket=Server->getThreadPool()->execute(pingthread);

					createHashThreads(use_reflink);

					bool intra_file_diffs;
					if(internet_connection)
					{
						intra_file_diffs=(server_settings->getSettings()->internet_incr_file_transfer_mode=="blockhash");
					}
					else
					{
						intra_file_diffs=(server_settings->getSettings()->local_incr_file_transfer_mode=="blockhash");
					}

					r_success=doIncrBackup(with_hashes, intra_file_diffs, use_snapshots,
						!use_snapshots && server_settings->getSettings()->use_incremental_symlinks,
						0, disk_error, log_backup, r_incremental, r_resumed);

					destroyHashThreads();

					if(do_incr_backup_now)
					{
						log_backup=true;
					}
				}

				do_incr_backup_now=false;
			}
			else if(can_backup_images && !server_settings->getSettings()->no_images && !internet_no_images
				&& ( (isUpdateFullImage() && isInBackupWindow(server_settings->getBackupWindowFullImage())
					  && exponentialBackoffImage() ) || do_full_image_now)
				&& isBackupsRunningOkay(true, false) && !do_incr_image_now)
			{
				ScopedActiveThread sat;

				status.statusaction=sa_full_image;
				ServerStatus::setServerStatus(status, true);

				createDirectoryForClient();

				ServerLogger::Log(clientid, "Starting full image backup...", LL_INFO);
				
				r_image=true;

				pingthread=new ServerPingThread(this, eta_version>0);
				pingthread_ticket=Server->getThreadPool()->execute(pingthread);

				r_success=true;
				std::vector<std::string> vols=server_settings->getBackupVolumes(all_volumes);
				for(size_t i=0;i<vols.size();++i)
				{
					if(isUpdateFullImage(vols[i]+":") || do_full_image_now)
					{
						int sysvol_id=-1;
						if(strlower(vols[i])=="c")
						{
							ServerLogger::Log(clientid, "Backing up SYSVOL...", LL_DEBUG);
				
							if(doImage("SYSVOL", L"", 0, 0, image_protocol_version>0, server_settings->getSettings()->image_file_format))
							{
								sysvol_id=backupid;
							}
							ServerLogger::Log(clientid, "Backing up SYSVOL done.", LL_DEBUG);
						}
						bool b=doImage(vols[i]+":", L"", 0, 0, image_protocol_version>0, server_settings->getSettings()->image_file_format);
						if(!b)
						{
							r_success=false;
							break;
						}
						else if(sysvol_id!=-1)
						{
							saveImageAssociation(backupid, sysvol_id);
						}
					}
				}

				do_full_image_now=false;
			}
			else if(can_backup_images && !server_settings->getSettings()->no_images && !internet_no_images
				&& ((isUpdateIncrImage() && isInBackupWindow(server_settings->getBackupWindowIncrImage()) 
					 && exponentialBackoffImage() ) || do_incr_image_now)
				&& isBackupsRunningOkay(true, false) )
			{
				ScopedActiveThread sat;

				status.statusaction=sa_incr_image;
				ServerStatus::setServerStatus(status, true);

				createDirectoryForClient();

				ServerLogger::Log(clientid, "Starting incremental image backup...", LL_INFO);

				r_image=true;
				r_incremental=true;
			
				pingthread=new ServerPingThread(this, eta_version>0);
				pingthread_ticket=Server->getThreadPool()->execute(pingthread);

				std::vector<std::string> vols=server_settings->getBackupVolumes(all_volumes);
				for(size_t i=0;i<vols.size();++i)
				{
					std::string letter=vols[i]+":";
					if(isUpdateIncrImage(letter) || do_incr_image_now)
					{
						int sysvol_id=-1;
						if(strlower(letter)=="c:")
						{
							ServerLogger::Log(clientid, "Backing up SYSVOL...", LL_DEBUG);
							if(doImage("SYSVOL", L"", 0, 0, image_protocol_version>0, server_settings->getSettings()->image_file_format))
							{
								sysvol_id=backupid;
							}
							ServerLogger::Log(clientid, "Backing up SYSVOL done.", LL_DEBUG);
						}
						SBackup last=getLastIncrementalImage(letter);
						if(last.incremental==-2)
						{
							ServerLogger::Log(clientid, "Error retrieving last backup.", LL_ERROR);
							r_success=false;
							break;
						}
						else
						{
							r_success=doImage(letter, last.path, last.incremental+1,
								last.incremental_ref, image_hashed_transfer, server_settings->getSettings()->image_file_format);
						}

						if(r_success && sysvol_id!=-1)
						{
							saveImageAssociation(backupid, sysvol_id);
						}

						if(!r_success)
							break;
					}
				}

				do_incr_image_now=false;
			}
			else if(cdp_version>0 && cdp_needs_sync)
			{
				ScopedActiveThread sat;

				status.statusaction=sa_cdp_sync;
				ServerStatus::setServerStatus(status, true);

				createDirectoryForClient();

				continuous_sequences.clear();

				ServerLogger::Log(clientid, "Starting continuous data protection synchronization...", LL_INFO);

				r_incremental=true;
				if(!constructBackupPathCdp())
				{
					ServerLogger::Log(clientid, "Cannot create Directory for backup (Server error)", LL_ERROR);
					r_success=false;
				}
				else
				{
					pingthread=new ServerPingThread(this, eta_version>0);
					pingthread_ticket=Server->getThreadPool()->execute(pingthread);

					createHashThreads(use_reflink);

					bool intra_file_diffs;
					if(internet_connection)
					{
						intra_file_diffs=(server_settings->getSettings()->internet_incr_file_transfer_mode=="blockhash");
					}
					else
					{
						intra_file_diffs=(server_settings->getSettings()->local_incr_file_transfer_mode=="blockhash");
					}

					continuous_update.reset(new BackupServerContinuous(this,
						backuppath, backuppath_hashes, backuppath, tmpfile_path, use_tmpfiles,
						clientid, clientname, backupid, use_snapshots, use_reflink, hashpipe_prepare));
					continuous_thread_ticket = Server->getThreadPool()->execute(continuous_update.get());

					r_success=doIncrBackup(with_hashes, intra_file_diffs, use_snapshots, false, c_group_continuous,
						disk_error, log_backup, r_incremental, r_resumed);

					if(r_success)
					{
						continuous_update->startExecuting();
					}
					else
					{
						continuous_update->doStop();
						destroyHashThreads();
					}

					if(do_incr_backup_now)
					{
						log_backup=true;
					}
				}
			}

			if(hbu)
			{
				if(disk_error)
				{
					has_error=true;
					r_success=false;

					ServerLogger::Log(clientid, "FATAL: Backup failed because of disk problems", LL_ERROR);
					sendMailToAdmins("Fatal error occured during backup", ServerLogger::getWarningLevelTextLogdata(clientid));
				}
			}

			bool exponential_backoff_file = false;

			if(hbu && !has_error)
			{
				if(!r_success)
				{
					sendBackupOkay(false);
				}
			}
			else if(hbu && has_error)
			{
				ServerLogger::Log(clientid, "Backup had errors. Deleting partial backup.", LL_ERROR);
				exponential_backoff_file=true;

				if(backupid==-1)
				{
					if(use_snapshots)
					{
						if(!SnapshotHelper::removeFilesystem(clientname, backuppath_single) )
						{
							remove_directory_link_dir(backuppath, *backup_dao, clientid);
						}
					}
					else
					{
						remove_directory_link_dir(backuppath, *backup_dao, clientid);
					}	
				}
				else
				{				
					Server->getThreadPool()->executeWait(new ServerCleanupThread(CleanupAction(server_settings->getSettings()->backupfolder, clientid, backupid, true) ) );
				}
			}

			status.action_done=false;
			status.statusaction=sa_none;
			status.pcdone=100;
			

			ServerStatus::setServerStatus(status);

			int64 ptime=Server->getTimeMS()-ttime;
			if(hbu && !has_error)
			{
				ServerLogger::Log(clientid, L"Time taken for backing up client "+clientname+L": "+widen(PrettyPrintTime(ptime)), LL_INFO);
				if(!r_success)
				{
					ServerLogger::Log(clientid, "Backup failed", LL_ERROR);
					exponential_backoff_file=true;
				}
				else
				{
					updateLastBackup();
					setBackupComplete();
					ServerLogger::Log(clientid, "Backup succeeded", LL_INFO);
					count_file_backup_try=0;
				}
				status.pcdone=100;
				ServerStatus::setServerStatus(status, true);
			}

			if(exponential_backoff_file)
			{
				last_file_backup_try=Server->getTimeSeconds();
				++count_file_backup_try;
				ServerLogger::Log(clientid, "Exponential backoff: Waiting at least "+PrettyPrintTime(exponentialBackoffTimeFile()*1000) + " before next file backup", LL_WARNING);
			}

			if( r_image )
			{
				ServerLogger::Log(clientid, L"Time taken for creating image of client "+clientname+L": "+widen(PrettyPrintTime(ptime)), LL_INFO);
				if(!r_success)
				{
					ServerLogger::Log(clientid, "Backup failed", LL_ERROR);
					last_image_backup_try=Server->getTimeSeconds();
					++count_image_backup_try;
					ServerLogger::Log(clientid, "Exponential backoff: Waiting at least "+PrettyPrintTime(exponentialBackoffTimeImage()*1000) + " before next image backup", LL_WARNING);					
				}
				else
				{
					updateLastImageBackup();
					ServerLogger::Log(clientid, "Backup succeeded", LL_INFO);
					count_image_backup_try=0;
				}
				status.pcdone=100;
				ServerStatus::setServerStatus(status, true);
			}

			if(hbu || r_image)
			{
				stopBackupRunning(!r_image);

				if(log_backup)
				{
					saveClientLogdata(r_image?1:0, r_incremental?1:0, r_success && !has_error, r_resumed);
					sendClientLogdata();
				}
				else
				{
					ServerLogger::reset(clientid);
				}
			}
			if(hbu)
			{
				ServerCleanupThread::updateStats(false);
			}

			if(pingthread!=NULL)
			{
				pingthread->setStop(true);
				Server->getThreadPool()->waitFor(pingthread_ticket);
				pingthread=NULL;
			}

			/* Predict sleep time -- 
			unsigned int wtime;
			if((unsigned int)update_freq_incr*1000>ptime)
			{
				wtime=update_freq_incr*1000-ptime;
			}
			else
			{
				wtime=0;
			}
			wtime+=60000;*/
		}

		std::string msg;
		pipe->Read(&msg, skip_checking?0:check_time_intervall);
		
		skip_checking=false;
		if(msg=="exit")
			break;
		else if(msg=="exitnow")
		{
			do_exit_now=true;
			break;
		}
		else if(msg=="START BACKUP INCR") do_incr_backup_now=true;
		else if(msg=="START BACKUP FULL") do_full_backup_now=true;
		else if(msg=="UPDATE SETTINGS") do_update_settings=true;
		else if(msg=="START IMAGE INCR") do_incr_image_now=true;
		else if(msg=="START IMAGE FULL") do_full_image_now=true;
		else if(next(msg, 0, "address"))
		{
			IScopedLock lock(clientaddr_mutex);
			memcpy(&clientaddr, &msg[7], sizeof(sockaddr_in) );
			internet_connection=(msg[7+sizeof(sockaddr_in)]==0)?false:true;
		}

		if(!msg.empty())
		{
			Server->Log("msg="+msg, LL_DEBUG);
		}
	}

	ServerStatus::setCommPipe(clientname, NULL);

	//destroy channel
	{
		Server->Log("Stopping channel...", LL_DEBUG);
		channel_thread.doExit();
		Server->getThreadPool()->waitFor(channel_thread_id);
	}
	
	
	Server->destroy(settings);
	settings=NULL;
	Server->destroy(settings_client);
	settings_client=NULL;
	delete server_settings;
	server_settings=NULL;
	pipe->Write("ok");
	Server->Log(L"server_get Thread for client "+clientname+L" finished");

	delete this;
}

void BackupServerGet::prepareSQL(void)
{
	SSettings *s=server_settings->getSettings();
	q_update_lastseen=db->Prepare("UPDATE clients SET lastseen=CURRENT_TIMESTAMP WHERE id=?", false);
	q_update_full=db->Prepare("SELECT id FROM backups WHERE datetime('now','-"+nconvert(s->update_freq_full)+" seconds')<backuptime AND clientid=? AND incremental=0 AND done=1 AND tgroup=0", false);
	q_update_incr=db->Prepare("SELECT id FROM backups WHERE datetime('now','-"+nconvert(s->update_freq_incr)+" seconds')<backuptime AND clientid=? AND complete=1 AND done=1 AND tgroup=0", false);
	q_create_backup=db->Prepare("INSERT INTO backups (incremental, clientid, path, complete, running, size_bytes, done, archived, size_calculated, resumed, indexing_time_ms, tgroup) VALUES (?, ?, ?, 0, CURRENT_TIMESTAMP, -1, 0, 0, 0, ?, ?, ?)", false);
	q_get_last_incremental=db->Prepare("SELECT incremental,path,resumed,complete,id FROM backups WHERE clientid=? AND tgroup=? AND done=1 ORDER BY backuptime DESC LIMIT 1", false);
	q_get_last_incremental_complete=db->Prepare("SELECT incremental,path FROM backups WHERE clientid=? AND tgroup=? AND done=1 AND complete=1 ORDER BY backuptime DESC LIMIT 1", false);
	q_set_last_backup=db->Prepare("UPDATE clients SET lastbackup=(SELECT b.backuptime FROM backups b WHERE b.id=?) WHERE id=?", false);
	q_update_setting=db->Prepare("UPDATE settings_db.settings SET value=? WHERE key=? AND clientid=?", false);
	q_insert_setting=db->Prepare("INSERT INTO settings_db.settings (key, value, clientid) VALUES (?,?,?)", false);
	q_set_complete=db->Prepare("UPDATE backups SET complete=1 WHERE id=?", false);
	q_update_image_full=db->Prepare("SELECT id FROM backup_images WHERE datetime('now','-"+nconvert(s->update_freq_image_full)+" seconds')<backuptime AND clientid=? AND incremental=0 AND complete=1 AND version="+nconvert(curr_image_version)+" AND letter=?", false);
	q_update_image_incr=db->Prepare("SELECT id FROM backup_images WHERE datetime('now','-"+nconvert(s->update_freq_image_incr)+" seconds')<backuptime AND clientid=? AND complete=1 AND version="+nconvert(curr_image_version)+" AND letter=?", false); 
	q_create_backup_image=db->Prepare("INSERT INTO backup_images (clientid, path, incremental, incremental_ref, complete, running, size_bytes, version, letter) VALUES (?, ?, ?, ?, 0, CURRENT_TIMESTAMP, 0, "+nconvert(curr_image_version)+",?)", false);
	q_set_image_size=db->Prepare("UPDATE backup_images SET size_bytes=? WHERE id=?", false);
	q_set_image_complete=db->Prepare("UPDATE backup_images SET complete=1 WHERE id=?", false);
	q_set_last_image_backup=db->Prepare("UPDATE clients SET lastbackup_image=(SELECT b.backuptime FROM backup_images b WHERE b.id=?) WHERE id=?", false);
	q_get_last_incremental_image=db->Prepare("SELECT id,incremental,path,(strftime('%s',running)-strftime('%s',backuptime)) AS duration FROM backup_images WHERE clientid=? AND incremental=0 AND complete=1 AND version="+nconvert(curr_image_version)+" AND letter=? ORDER BY backuptime DESC LIMIT 1", false);
	q_update_running_file=db->Prepare("UPDATE backups SET running=CURRENT_TIMESTAMP WHERE id=?", false);
	q_update_running_image=db->Prepare("UPDATE backup_images SET running=CURRENT_TIMESTAMP WHERE id=?", false);
	q_update_images_size=db->Prepare("UPDATE clients SET bytes_used_images=(SELECT bytes_used_images FROM clients WHERE id=?)+? WHERE id=?", false);
	q_set_done=db->Prepare("UPDATE backups SET done=1 WHERE id=?", false);
	q_save_logdata=db->Prepare("INSERT INTO logs (clientid, logdata, errors, warnings, infos, image, incremental, resumed) VALUES (?,?,?,?,?,?,?,?)", false);
	q_get_unsent_logdata=db->Prepare("SELECT id, strftime('%s', created) AS created, logdata FROM logs WHERE sent=0 AND clientid=?", false);
	q_set_logdata_sent=db->Prepare("UPDATE logs SET sent=1 WHERE id=?", false);
	q_save_image_assoc=db->Prepare("INSERT INTO assoc_images (img_id, assoc_id) VALUES (?,?)", false);
	q_get_users=db->Prepare("SELECT id FROM settings_db.si_users WHERE report_mail IS NOT NULL AND report_mail<>''", false);
	q_get_rights=db->Prepare("SELECT t_right FROM settings_db.si_permissions WHERE clientid=? AND t_domain=?", false);
	q_get_report_settings=db->Prepare("SELECT report_mail, report_loglevel, report_sendonly FROM settings_db.si_users WHERE id=?", false);
	q_format_unixtime=db->Prepare("SELECT datetime(?, 'unixepoch', 'localtime') AS time", false);
}

int BackupServerGet::getClientID(IDatabase *db, const std::wstring &clientname, ServerSettings *server_settings, bool *new_client)
{
	if(new_client!=NULL)
		*new_client=false;

	IQuery *q=db->Prepare("SELECT id FROM clients WHERE name=?",false);
	if(q==NULL) return -1;

	q->Bind(clientname);
	db_results res=q->Read();
	db->destroyQuery(q);

	if(res.size()>0)
		return watoi(res[0][L"id"]);
	else
	{
		IQuery *q_get_num_clients=db->Prepare("SELECT count(*) AS c FROM clients WHERE lastseen > date('now', '-2 month')", false);
		db_results res_r=q_get_num_clients->Read();
		q_get_num_clients->Reset();
		int c_clients=-1;
		if(!res_r.empty()) c_clients=watoi(res_r[0][L"c"]);

		db->destroyQuery(q_get_num_clients);

		if(server_settings==NULL || c_clients<server_settings->getSettings()->max_active_clients)
		{
			IQuery *q_insert_newclient=db->Prepare("INSERT INTO clients (name, lastseen,bytes_used_files,bytes_used_images) VALUES (?, CURRENT_TIMESTAMP, 0, 0)", false);
			q_insert_newclient->Bind(clientname);
			q_insert_newclient->Write();
			int rid=(int)db->getLastInsertID();
			q_insert_newclient->Reset();
			db->destroyQuery(q_insert_newclient);

			IQuery *q_insert_authkey=db->Prepare("INSERT INTO settings_db.settings (key,value, clientid) VALUES ('internet_authkey',?,?)", false);
			q_insert_authkey->Bind(ServerSettings::generateRandomAuthKey());
			q_insert_authkey->Bind(rid);
			q_insert_authkey->Write();
			q_insert_authkey->Reset();
			db->destroyQuery(q_insert_authkey);

			if(new_client!=NULL)
				*new_client=true;

			return rid;
		}
		else
		{
			Server->Log(L"Too many clients. Didn't accept client '"+clientname+L"'", LL_INFO);
			return -1;
		}
	}
}

namespace
{
	ServerBackupDao::SDuration interpolateDurations(const std::vector<ServerBackupDao::SDuration>& durations)
	{
		float duration=0;
		float indexing_time_ms=0;
		if(!durations.empty())
		{
			duration = static_cast<float>(durations[durations.size()-1].duration);
			indexing_time_ms = static_cast<float>(durations[durations.size()-1].indexing_time_ms);
		}

		if(durations.size()>1)
		{
			for(size_t i=durations.size()-1;i--;)
			{
				duration = 0.9f*duration + 0.1f*durations[i].duration;
				indexing_time_ms = 0.9f*indexing_time_ms + 0.1f*durations[i].indexing_time_ms;
			}
		}

		ServerBackupDao::SDuration ret = {
			static_cast<int>(indexing_time_ms+0.5f),
			static_cast<int>(duration+0.5f) };

		return ret;
	}
}

SBackup BackupServerGet::getLastIncremental( int group )
{
	q_get_last_incremental->Bind(clientid);
	q_get_last_incremental->Bind(group);
	db_results res=q_get_last_incremental->Read();
	q_get_last_incremental->Reset();
	if(res.size()>0)
	{
		SBackup b;
		b.incremental=watoi(res[0][L"incremental"]);
		b.path=res[0][L"path"];
		b.is_complete=watoi(res[0][L"complete"])>0;
		b.is_resumed=watoi(res[0][L"resumed"])>0;
		b.backupid=watoi(res[0][L"id"]);

		q_get_last_incremental_complete->Bind(clientid);
		q_get_last_incremental_complete->Bind(group);
		res=q_get_last_incremental_complete->Read();
		q_get_last_incremental_complete->Reset();

		if(res.size()>0)
		{
			b.complete=res[0][L"path"];
		}

		std::vector<ServerBackupDao::SDuration> durations = 
			backup_dao->getLastIncrementalDurations(clientid);

		ServerBackupDao::SDuration duration = interpolateDurations(durations);

		b.indexing_time_ms = duration.indexing_time_ms;
		b.backup_time_ms = duration.duration*1000;

		b.incremental_ref=0;
		return b;
	}
	else
	{
		SBackup b;
		b.incremental=-2;
		b.incremental_ref=0;
		return b;
	}
}

SBackup BackupServerGet::getLastIncrementalImage(const std::string &letter)
{
	q_get_last_incremental_image->Bind(clientid);
	q_get_last_incremental_image->Bind(letter);
	db_results res=q_get_last_incremental_image->Read();
	q_get_last_incremental_image->Reset();
	if(res.size()>0)
	{
		SBackup b;
		b.incremental=watoi(res[0][L"incremental"]);
		b.path=res[0][L"path"];
		b.incremental_ref=watoi(res[0][L"id"]);
		b.backup_time_ms=watoi(res[0][L"duration"])*1000;
		return b;
	}
	else
	{
		SBackup b;
		b.incremental=-2;
		b.incremental_ref=0;
		return b;
	}
}


SBackup BackupServerGet::getLastFullDurations( void )
{
	std::vector<ServerBackupDao::SDuration> durations = 
		backup_dao->getLastFullDurations(clientid);

	ServerBackupDao::SDuration duration = interpolateDurations(durations);

	SBackup b;

	b.indexing_time_ms = duration.indexing_time_ms;
	b.backup_time_ms = duration.duration*1000;

	return b;
}


int BackupServerGet::createBackupSQL(int incremental, int clientid, std::wstring path, bool resumed, int64 indexing_time_ms, int group)
{
	q_create_backup->Bind(incremental);
	q_create_backup->Bind(clientid);
	q_create_backup->Bind(path);
	q_create_backup->Bind(resumed?1:0);
	q_create_backup->Bind(indexing_time_ms);
	q_create_backup->Bind(group);
	q_create_backup->Write();
	q_create_backup->Reset();
	return (int)db->getLastInsertID();
}

int BackupServerGet::createBackupImageSQL(int incremental, int incremental_ref, int clientid, std::wstring path, std::string letter)
{
	q_create_backup_image->Bind(clientid);
	q_create_backup_image->Bind(path);
	q_create_backup_image->Bind(incremental);
	q_create_backup_image->Bind(incremental_ref);
	q_create_backup_image->Bind(letter);
	q_create_backup_image->Write();
	q_create_backup_image->Reset();
	return (int)db->getLastInsertID();
}

void BackupServerGet::updateLastseen(void)
{
	q_update_lastseen->Bind(clientid);
	q_update_lastseen->Write();
	q_update_lastseen->Reset();
}

bool BackupServerGet::isUpdateFull(void)
{
	if( server_settings->getSettings()->update_freq_full<0 )
		return false;

	q_update_full->Bind(clientid);
	db_results res=q_update_full->Read();
	q_update_full->Reset();
	return res.empty();
}

bool BackupServerGet::isUpdateIncr(void)
{
	if( server_settings->getSettings()->update_freq_incr<0 )
		return false;

	q_update_incr->Bind(clientid);
	db_results res=q_update_incr->Read();
	q_update_incr->Reset();
	return res.empty();
}

bool BackupServerGet::isUpdateFullImage(const std::string &letter)
{
	if( server_settings->getSettings()->update_freq_image_full<0 )
		return false;

	q_update_image_full->Bind(clientid);
	q_update_image_full->Bind(letter);
	db_results res=q_update_image_full->Read();
	q_update_image_full->Reset();
	return res.empty();
}

bool BackupServerGet::isUpdateFullImage(void)
{
	std::vector<std::string> vols=server_settings->getBackupVolumes(all_volumes);
	for(size_t i=0;i<vols.size();++i)
	{
		if( isUpdateFullImage(vols[i]+":") )
		{
			return true;
		}
	}
	return false;
}

bool BackupServerGet::isUpdateIncrImage(void)
{
	std::vector<std::string> vols=server_settings->getBackupVolumes(all_volumes);
	for(size_t i=0;i<vols.size();++i)
	{
		if( isUpdateIncrImage(vols[i]+":") )
		{
			return true;
		}
	}
	return false;
}

bool BackupServerGet::isUpdateIncrImage(const std::string &letter)
{
	if( server_settings->getSettings()->update_freq_image_full<0 || server_settings->getSettings()->update_freq_image_incr<0 )
		return false;

	q_update_image_incr->Bind(clientid);
	q_update_image_incr->Bind(letter);
	db_results res=q_update_image_incr->Read();
	q_update_image_incr->Reset();
	return res.empty();
}

void BackupServerGet::updateRunning(bool image)
{
	if(image)
	{
		q_update_running_image->Bind(backupid);
		q_update_running_image->Write();
		q_update_running_image->Reset();
	}
	else
	{
		q_update_running_file->Bind(backupid);
		q_update_running_file->Write();
		q_update_running_file->Reset();
	}
}

void BackupServerGet::saveImageAssociation(int image_id, int assoc_id)
{
	q_save_image_assoc->Bind(image_id);
	q_save_image_assoc->Bind(assoc_id);
	q_save_image_assoc->Write();
	q_save_image_assoc->Reset();
}

bool BackupServerGet::request_filelist_construct(bool full, bool resume, int group, bool with_token, bool& no_backup_dirs, bool& connect_fail)
{
	if(server_settings->getSettings()->end_to_end_file_backup_verification)
	{
		sendClientMessage("ENABLE END TO END FILE BACKUP VERIFICATION", "OK", L"Enabling end to end file backup verficiation on client failed.", 10000);
	}

	unsigned int timeout_time=full_backup_construct_timeout;
	if(file_protocol_version>=2)
	{
		timeout_time=120000;
	}

	CTCPStack tcpstack(internet_connection);

	ServerLogger::Log(clientid, clientname+L": Connecting for filelist...", LL_DEBUG);
	IPipe *cc=getClientCommandConnection(10000);
	if(cc==NULL)
	{
		ServerLogger::Log(clientid, L"Connecting to ClientService of \""+clientname+L"\" failed - CONNECT error during filelist construction", LL_ERROR);
		connect_fail=true;
		return false;
	}

	std::string pver="";
	if(file_protocol_version>=2) pver="2";
	if(file_protocol_version_v2>=1) pver="3";

	std::string identity;
	if(!session_identity.empty())
	{
		identity=session_identity;
	}
	else
	{
		identity=server_identity;
	}

	std::string start_backup_cmd=identity+pver;

	if(full && !resume)
	{
		start_backup_cmd+="START FULL BACKUP";
	}
	else
	{
		start_backup_cmd+="START BACKUP";
	}

	if(file_protocol_version_v2>=1)
	{
		start_backup_cmd+=" group="+nconvert(group);
	}

	if(resume && file_protocol_version_v2>=1)
	{
		start_backup_cmd+="&resume=";
		if(full)
			start_backup_cmd+="full";
		else
			start_backup_cmd+="incr";
	}

	if(with_token)
	{
		start_backup_cmd+="#token="+server_token;
	}

	tcpstack.Send(cc, start_backup_cmd);

	ServerLogger::Log(clientid, clientname+L": Waiting for filelist", LL_DEBUG);
	std::string ret;
	int64 starttime=Server->getTimeMS();
	while(Server->getTimeMS()-starttime<=timeout_time)
	{
		size_t rc=cc->Read(&ret, 60000);
		if(rc==0)
		{			
			if(file_protocol_version<2 && Server->getTimeMS()-starttime<=20000 && with_token==true) //Compatibility with older clients
			{
				Server->destroy(cc);
				ServerLogger::Log(clientid, clientname+L": Trying old filelist request", LL_WARNING);
				return request_filelist_construct(full, resume, group, false, no_backup_dirs, connect_fail);
			}
			else
			{
				if(file_protocol_version>=2 || pingthread->isTimeout() )
				{
					ServerLogger::Log(clientid, L"Constructing of filelist of \""+clientname+L"\" failed - TIMEOUT(1)", LL_ERROR);
					break;
				}
				else
				{
					continue;
				}
			}
		}
		tcpstack.AddData((char*)ret.c_str(), ret.size());

		size_t packetsize;
		char *pck=tcpstack.getPacket(&packetsize);
		if(pck!=NULL && packetsize>0)
		{
			ret=pck;
			delete [] pck;
			if(ret!="DONE")
			{
				if(ret=="BUSY")
				{
					starttime=Server->getTimeMS();
				}
				else if(ret!="no backup dirs")
				{
					logVssLogdata();
					ServerLogger::Log(clientid, L"Constructing of filelist of \""+clientname+L"\" failed: "+widen(ret), LL_ERROR);
					break;
				}
				else
				{
					ServerLogger::Log(clientid, L"Constructing of filelist of \""+clientname+L"\" failed: "+widen(ret)+L". Please add paths to backup on the client (via tray icon) or configure default paths to backup.", LL_ERROR);
					no_backup_dirs=true;
					break;
				}				
			}
			else
			{
				logVssLogdata();
				Server->destroy(cc);
				return true;
			}
		}
	}
	Server->destroy(cc);
	return false;
}

bool BackupServerGet::doFullBackup(bool with_hashes, int group, bool &disk_error, bool &log_backup)
{
	if(!handle_not_enough_space(L""))
		return false;


	SBackup last_backup_info = getLastFullDurations();

	status.eta_ms = last_backup_info.backup_time_ms + last_backup_info.indexing_time_ms;
	ServerStatus::setServerStatus(status, true);

	int64 indexing_start_time = Server->getTimeMS();
	
	bool no_backup_dirs=false;
	bool connect_fail=false;
	bool b=request_filelist_construct(true, false, group, true, no_backup_dirs, connect_fail);
	if(!b)
	{
		has_error=true;

		if(no_backup_dirs || connect_fail)
		{
			log_backup=false;
		}
		else
		{
			log_backup=true;
		}

		return false;
	}

	bool hashed_transfer=true;
	bool save_incomplete_files=false;

	if(internet_connection)
	{
		if(server_settings->getSettings()->internet_full_file_transfer_mode=="raw")
			hashed_transfer=false;
		if(server_settings->getSettings()->internet_incr_file_transfer_mode=="blockhash")
			save_incomplete_files=true;
	}
	else
	{
		if(server_settings->getSettings()->local_full_file_transfer_mode=="raw")
			hashed_transfer=false;
		if(server_settings->getSettings()->local_incr_file_transfer_mode=="blockhash")
			save_incomplete_files=true;
	}

	if(hashed_transfer)
	{
		ServerLogger::Log(clientid, clientname+L": Doing backup with hashed transfer...", LL_DEBUG);
	}
	else
	{
		ServerLogger::Log(clientid, clientname+L": Doing backup without hashed transfer...", LL_DEBUG);
	}
	std::string identity = session_identity.empty()?server_identity:session_identity;
	FileClient fc(false, identity, filesrv_protocol_version, internet_connection, this, use_tmpfiles?NULL:this);
	_u32 rc=getClientFilesrvConnection(&fc, server_settings, 10000);
	if(rc!=ERR_CONNECTED)
	{
		ServerLogger::Log(clientid, L"Full Backup of "+clientname+L" failed - CONNECT error", LL_ERROR);
		has_error=true;
		log_backup=false;
		return false;
	}
	
	IFile *tmp=getTemporaryFileRetry(use_tmpfiles, tmpfile_path, clientid);
	if(tmp==NULL) 
	{
		ServerLogger::Log(clientid, L"Error creating temporary file in ::doFullBackup", LL_ERROR);
		return false;
	}

	ServerLogger::Log(clientid, clientname+L": Loading file list...", LL_INFO);

	int64 full_backup_starttime=Server->getTimeMS();

	rc=fc.GetFile(group>0?("urbackup/filelist_"+nconvert(group)+".ub"):"urbackup/filelist.ub", tmp, hashed_transfer);
	if(rc!=ERR_SUCCESS)
	{
		ServerLogger::Log(clientid, L"Error getting filelist of "+clientname+L". Errorcode: "+widen(fc.getErrorString(rc))+L" ("+convert(rc)+L")", LL_ERROR);
		has_error=true;
		return false;
	}

	getTokenFile(fc, hashed_transfer);

	backupid=createBackupSQL(0, clientid, backuppath_single, false, Server->getTimeMS()-indexing_start_time, group);
	
	tmp->Seek(0);
	
	FileListParser list_parser;

	IFile *clientlist=Server->openFile(clientlistName(group, true), MODE_WRITE);

	if(clientlist==NULL )
	{
		ServerLogger::Log(clientid, L"Error creating clientlist for client "+clientname, LL_ERROR);
		has_error=true;
		return false;
	}

	if(ServerStatus::isBackupStopped(clientname))
	{
		ServerLogger::Log(clientid, L"Server admin stopped backup. -1", LL_ERROR);
		has_error=true;
		return false;
	}

	_i64 filelist_size=tmp->Size();

	char buffer[4096];
	_u32 read;
	std::wstring curr_path;
	std::wstring curr_os_path;
	SFile cf;
	int depth=0;
	bool r_done=false;
	int64 laststatsupdate=0;
	int64 last_eta_update=0;
	int64 last_eta_received_bytes=0;
	double eta_estimated_speed=0;
	ServerStatus::setServerStatus(status, true);
	ServerRunningUpdater *running_updater=new ServerRunningUpdater(backupid, false);
	Server->getThreadPool()->execute(running_updater);

	ServerLogger::Log(clientid, clientname+L": Started loading files...", LL_INFO);

	std::wstring last_backuppath;
	std::wstring last_backuppath_complete;
	std::auto_ptr<ServerDownloadThread> server_download(new ServerDownloadThread(fc, NULL, backuppath,
		backuppath_hashes, last_backuppath, last_backuppath_complete,
		hashed_transfer, save_incomplete_files, clientid, clientname,
		use_tmpfiles, tmpfile_path, server_token, use_reflink,
		backupid, r_incremental, hashpipe_prepare, this, filesrv_protocol_version));

	bool queue_downloads = filesrv_protocol_version>2;

	THREADPOOL_TICKET server_download_ticket = 
		Server->getThreadPool()->execute(server_download.get());

	std::vector<size_t> diffs;
	_i64 files_size=getIncrementalSize(tmp, diffs, true);
	fc.resetReceivedDataBytes();
	tmp->Seek(0);

	size_t line = 0;
	int64 linked_bytes = 0;

	size_t max_ok_id=0;
	
	bool c_has_error=false;
	bool is_offline=false;

	std::stack<FileMetadata> dir_metadata;

	while( (read=tmp->Read(buffer, 4096))>0 && r_done==false && c_has_error==false)
	{
		if(ServerStatus::isBackupStopped(clientname))
		{
			r_done=true;
			ServerLogger::Log(clientid, L"Server admin stopped backup.", LL_ERROR);
			server_download->queueSkip();
			break;
		}

		for(size_t i=0;i<read;++i)
		{
			std::map<std::wstring, std::wstring> extra_params;
			bool b=list_parser.nextEntry(buffer[i], cf, &extra_params);
			if(b)
			{
				FileMetadata metadata;
				metadata.read(extra_params);

				int64 ctime=Server->getTimeMS();
				if(ctime-laststatsupdate>status_update_intervall)
				{
					laststatsupdate=ctime;
					if(files_size==0)
					{
						status.pcdone=100;
					}
					else
					{
						status.pcdone=(std::min)(100,(int)(((float)fc.getReceivedDataBytes() + linked_bytes)/((float)files_size/100.f)+0.5f));
					}
					status.hashqueuesize=(_u32)hashpipe->getNumElements();
					status.prepare_hashqueuesize=(_u32)hashpipe_prepare->getNumElements();
					ServerStatus::setServerStatus(status, true);
				}

				if(ctime-last_eta_update>eta_update_intervall)
				{
					calculateEtaFileBackup(last_eta_update, ctime, fc, NULL, linked_bytes, last_eta_received_bytes, eta_estimated_speed, files_size);
				}

				if(server_download->isOffline())
				{
					ServerLogger::Log(clientid, L"Client "+clientname+L" went offline.", LL_ERROR);
					is_offline = true;
					r_done=true;
					break;
				}

				std::wstring osspecific_name=fixFilenameForOS(cf.name);
				if(cf.isdir)
				{
					if(cf.name!=L"..")
					{
						dir_metadata.push(metadata);

						curr_path+=L"/"+cf.name;
						curr_os_path+=L"/"+osspecific_name;
						std::wstring local_curr_os_path=convertToOSPathFromFileClient(curr_os_path);

						if(!os_create_dir(os_file_prefix(backuppath+local_curr_os_path)))
						{
							ServerLogger::Log(clientid, L"Creating directory  \""+backuppath+local_curr_os_path+L"\" failed. - " + widen(systemErrorInfo()), LL_ERROR);
							c_has_error=true;
							break;
						}
						else if(metadata.exist)
						{
							if(!os_set_file_time(os_file_prefix(backuppath+local_curr_os_path),
								metadata.created, metadata.last_modified))
							{
								ServerLogger::Log(clientid, L"Setting last modified and created time of directory  \""+backuppath+local_curr_os_path+L"\" failed. - " + widen(systemErrorInfo()), LL_WARNING);
							}
						}
						if(!os_create_dir(os_file_prefix(backuppath_hashes+local_curr_os_path)))
						{
							ServerLogger::Log(clientid, L"Creating directory  \""+backuppath_hashes+local_curr_os_path+L"\" failed. - " + widen(systemErrorInfo()), LL_ERROR);
							c_has_error=true;
							break;
						}
						else if(metadata.exist && !write_file_metadata(backuppath_hashes+local_curr_os_path+os_file_sep()+metadata_dir_fn, this, metadata))
						{
							ServerLogger::Log(clientid, L"Writing directory metadata to \""+backuppath_hashes+local_curr_os_path+os_file_sep()+metadata_dir_fn+L"\" failed.", LL_ERROR);
							c_has_error=true;
							break;
						}
						++depth;
						if(depth==1)
						{
							std::wstring t=curr_path;
							t.erase(0,1);
							ServerLogger::Log(clientid, L"Starting shadowcopy \""+t+L"\".", LL_DEBUG);
							server_download->addToQueueStartShadowcopy(t);

							continuous_sequences[cf.name]=SContinuousSequence(
								watoi64(extra_params[L"sequence_id"]), watoi64(extra_params[L"sequence_next"]));
						}
					}
					else
					{
						if(!dir_metadata.empty())
						{
							dir_metadata.pop();
						}

						--depth;
						if(depth==0)
						{
							std::wstring t=curr_path;
							t.erase(0,1);
							ServerLogger::Log(clientid, L"Stoping shadowcopy \""+t+L"\".", LL_DEBUG);
							server_download->addToQueueStopShadowcopy(t);
						}
						curr_path=ExtractFilePath(curr_path, L"/");
						curr_os_path=ExtractFilePath(curr_os_path, L"/");
					}
				}
				else
				{
					FileMetadata parent_metadata = dir_metadata.empty()?FileMetadata():dir_metadata.top();

					bool file_ok=false;
					std::map<std::wstring, std::wstring>::iterator hash_it=( (local_hash==NULL)?extra_params.end():extra_params.find(L"sha512") );
					if( hash_it!=extra_params.end())
					{
						if(link_file(cf.name, osspecific_name, curr_path, curr_os_path, base64_decode_dash(wnarrow(hash_it->second)), cf.size,
							true, metadata, parent_metadata))
						{
							file_ok=true;
							linked_bytes+=cf.size;
							if(line>max_ok_id)
							{
								max_ok_id=line;
							}
						}
					}
					if(!file_ok)
					{
						server_download->addToQueueFull(line, cf.name, osspecific_name, curr_path, curr_os_path, queue_downloads?cf.size:-1,
							metadata, parent_metadata);
					}
				}

				++line;
			}
		}

		if(read<4096)
			break;
	}

	server_download->queueStop(false);

	ServerLogger::Log(clientid, L"Waiting for file transfers...", LL_INFO);

	while(!Server->getThreadPool()->waitFor(server_download_ticket, 1000))
	{
		if(files_size==0)
		{
			status.pcdone=100;
		}
		else
		{
			status.pcdone=(std::min)(100,(int)(((float)fc.getReceivedDataBytes())/((float)files_size/100.f)+0.5f));
		}
		status.hashqueuesize=(_u32)hashpipe->getNumElements();
		status.prepare_hashqueuesize=(_u32)hashpipe_prepare->getNumElements();
		ServerStatus::setServerStatus(status, true);

		int64 ctime = Server->getTimeMS();
		if(ctime-last_eta_update>eta_update_intervall)
		{
			calculateEtaFileBackup(last_eta_update, ctime, fc, NULL, linked_bytes, last_eta_received_bytes, eta_estimated_speed, files_size);
		}
	}

	if(server_download->isOffline() && !is_offline)
	{
		ServerLogger::Log(clientid, L"Client "+clientname+L" went offline.", LL_ERROR);
		r_done=true;
	}

	size_t max_line = line;

	if(r_done==false && c_has_error==false)
	{
		sendBackupOkay(true);
	}
	else
	{
		sendBackupOkay(false);
	}

	running_updater->stop();
	updateRunning(false);

	ServerLogger::Log(clientid, L"Writing new file list...", LL_INFO);

	tmp->Seek(0);
	line = 0;
	list_parser.reset();
	while( (read=tmp->Read(buffer, 4096))>0 )
	{
		for(size_t i=0;i<read;++i)
		{
			bool b=list_parser.nextEntry(buffer[i], cf, NULL);
			if(b)
			{
				if(cf.isdir && line<max_line)
				{
					writeFileItem(clientlist, cf);
				}
				else if(!cf.isdir && 
					line <= (std::max)(server_download->getMaxOkId(), max_ok_id) &&
					server_download->isDownloadOk(line) )
				{
					if(server_download->isDownloadPartial(line))
					{
						cf.last_modified *= Server->getRandomNumber();
					}
					writeFileItem(clientlist, cf);
				}				
				++line;
			}
		}
	}
	
	Server->destroy(clientlist);

	ServerLogger::Log(clientid, L"Waiting for file hashing and copying threads...", LL_INFO);

	waitForFileThreads();

	bool verification_ok = true;
	if(server_settings->getSettings()->end_to_end_file_backup_verification
		|| (internet_connection
		&& server_settings->getSettings()->verify_using_client_hashes 
		&& server_settings->getSettings()->internet_calculate_filehashes_on_client) )
	{
		if(!verify_file_backup(tmp))
		{
			ServerLogger::Log(clientid, "Backup verification failed", LL_ERROR);
			c_has_error=true;
			verification_ok = false;
		}
		else
		{
			ServerLogger::Log(clientid, "Backup verification ok", LL_INFO);
		}
	}

	

	if( bsh->hasError() || bsh_prepare->hasError() )
	{
		disk_error=true;
	}
	else if(verification_ok)
	{
		db->BeginTransaction();
		if(!os_rename_file(widen(clientlistName(group, true)), widen(clientlistName(group, false))) )
		{
			ServerLogger::Log(clientid, "Renaming new client file list to destination failed", LL_ERROR);
		}
		setBackupDone();
		db->EndTransaction();
	}

	if( r_done==false && c_has_error==false && disk_error==false
		&& (group==c_group_default || group==c_group_continuous)) 
	{
		std::wstring backupfolder=server_settings->getSettings()->backupfolder;

		std::wstring name=L"current";
		if(group==c_group_continuous)
		{
			name=L"continuous";
		}

		std::wstring currdir=backupfolder+os_file_sep()+clientname+os_file_sep()+name;
		os_remove_symlink_dir(os_file_prefix(currdir));
		os_link_symbolic(os_file_prefix(backuppath), os_file_prefix(currdir));

		if(group==c_group_default)
		{
			currdir=backupfolder+os_file_sep()+L"clients";
			if(!os_create_dir(os_file_prefix(currdir)) && !os_directory_exists(os_file_prefix(currdir)))
			{
				Server->Log("Error creating \"clients\" dir for symbolic links", LL_ERROR);
			}
			currdir+=os_file_sep()+clientname;
			os_remove_symlink_dir(os_file_prefix(currdir));
			os_link_symbolic(os_file_prefix(backuppath), os_file_prefix(currdir));
		}
	}

	{
		std::wstring tmp_fn=tmp->getFilenameW();
		Server->destroy(tmp);
		Server->deleteFile(os_file_prefix(tmp_fn));
	}

	_i64 transferred_bytes=fc.getTransferredBytes();
	int64 passed_time=Server->getTimeMS()-full_backup_starttime;
	if(passed_time==0) passed_time=1;

	ServerLogger::Log(clientid, "Transferred "+PrettyPrintBytes(transferred_bytes)+" - Average speed: "+PrettyPrintSpeed((size_t)((transferred_bytes*1000)/(passed_time)) ), LL_INFO );

	run_script(L"urbackup" + os_file_sep() + L"post_full_filebackup", L"\""+ backuppath + L"\"");
	
	if(c_has_error)
		return false;

	return !r_done;
}

bool BackupServerGet::link_file(const std::wstring &fn, const std::wstring &short_fn, const std::wstring &curr_path,
	const std::wstring &os_path, const std::string& sha2, _i64 filesize, bool add_sql, const FileMetadata& metadata,
	const FileMetadata& parent_metadata)
{
	std::wstring os_curr_path=convertToOSPathFromFileClient(os_path+L"/"+short_fn);
	std::wstring os_curr_hash_path=convertToOSPathFromFileClient(os_path+L"/"+escape_metadata_fn(short_fn));
	std::wstring dstpath=backuppath+os_curr_path;
	std::wstring hashpath=backuppath_hashes+os_curr_hash_path;
	std::wstring filepath_old;

	bool tries_once;
	std::wstring ff_last;
	bool hardlink_limit;
<<<<<<< HEAD
	bool copied_file;
	int64 entryid=0;
	int64 entryclientid = 0;
	int64 rsize = 0;
	int64 next_entryid = 0;
	bool ok=local_hash->findFileAndLink(dstpath, NULL, hashpath, sha2, true, filesize, std::string(), true,
		tries_once, ff_last, hardlink_limit, copied_file, entryid, entryclientid, rsize, next_entryid);
=======
	bool ok=local_hash->findFileAndLink(dstpath, NULL, hashpath, sha2, filesize, std::string(), tries_once, ff_last, hardlink_limit, metadata,
		parent_metadata);
>>>>>>> 541c4af5

	if(ok && add_sql)
	{
		local_hash->addFileSQL(backupid, clientid, 0, dstpath, hashpath, sha2, filesize,
			(rsize>0 && rsize!=filesize)?rsize:(copied_file?filesize:0), entryid, entryclientid, next_entryid);
	}

	if(ok)
	{
		ServerLogger::Log(clientid, L"GT: Linked file \""+fn+L"\"", LL_DEBUG);
	}
	else
	{
		if(filesize!=0)
		{
			ServerLogger::Log(clientid, L"GT: File \""+fn+L"\" not found via hash. Loading file...", LL_DEBUG);
		}
	}
	
	return ok;
}

_i64 BackupServerGet::getIncrementalSize(IFile *f, const std::vector<size_t> &diffs, bool all)
{
	f->Seek(0);
	_i64 rsize=0;
	FileListParser list_parser;
	SFile cf;
	bool indirchange=false;
	size_t read;
	size_t line=0;
	char buffer[4096];
	int indir_currdepth=0;
	int depth=0;
	int indir_curr_depth=0;
	int changelevel=0;

	if(all)
	{
		indirchange=true;
	}

	while( (read=f->Read(buffer, 4096))>0 )
	{
		for(size_t i=0;i<read;++i)
		{
			bool b=list_parser.nextEntry(buffer[i], cf, NULL);
			if(b)
			{
				if(cf.isdir==true)
				{
					if(indirchange==false && hasChange(line, diffs) )
					{
						indirchange=true;
						changelevel=depth;
						indir_currdepth=0;
					}
					else if(indirchange==true)
					{
						if(cf.name!=L"..")
							++indir_currdepth;
						else
							--indir_currdepth;
					}

					if(cf.name==L".." && indir_currdepth>0)
					{
						--indir_currdepth;
					}

					if(cf.name!=L"..")
					{
						++depth;
					}
					else
					{
						--depth;
						if(indirchange==true && depth==changelevel)
						{
							if(!all)
							{
								indirchange=false;
							}
						}
					}
				}
				else
				{
					if(indirchange==true || hasChange(line, diffs))
					{
						rsize+=cf.size;
					}
				}
				++line;
			}
		}

		if(read<4096)
			break;
	}

	return rsize;
}

bool BackupServerGet::doIncrBackup(bool with_hashes, bool intra_file_diffs, bool on_snapshot,
	bool use_directory_links, int group, bool &disk_error, bool &log_backup, bool& r_incremental, bool& r_resumed)
{
	int64 free_space=os_free_space(os_file_prefix(server_settings->getSettings()->backupfolder));
	if(free_space!=-1 && free_space<minfreespace_min)
	{
		ServerLogger::Log(clientid, "No space for directory entries. Freeing space", LL_WARNING);

		if(!ServerCleanupThread::cleanupSpace(minfreespace_min) )
		{
			ServerLogger::Log(clientid, "Could not free space for directory entries. NOT ENOUGH FREE SPACE.", LL_ERROR);
			return false;
		}
	}

	if(with_hashes)
	{
		ServerLogger::Log(clientid, clientname+L": Doing backup with hashes...", LL_DEBUG);
	}

	if(intra_file_diffs)
	{
		ServerLogger::Log(clientid, clientname+L": Doing backup with intra file diffs...", LL_DEBUG);
	}

	SBackup last=getLastIncremental(group);
	if(last.incremental==-2)
	{
		ServerLogger::Log(clientid, "Cannot retrieve last file backup when doing incremental backup. Doing full backup now...", LL_WARNING);

		if(on_snapshot)
		{
			bool b=SnapshotHelper::createEmptyFilesystem(clientname, backuppath_single)  && (!with_hashes || os_create_dir(os_file_prefix(backuppath_hashes)));

			if(!b)
			{
				ServerLogger::Log(clientid, "Cannot filesystem for backup", LL_ERROR);
				return false;
			}
		}

		return doFullBackup(with_hashes, group, disk_error, log_backup);
	}

	status.eta_set_time = Server->getTimeMS();
	status.eta_ms = last.backup_time_ms + last.indexing_time_ms;
	ServerStatus::setServerStatus(status, true);


	int64 indexing_start_time = Server->getTimeMS();
	bool resumed_backup = !last.is_complete;
	bool resumed_full = (resumed_backup && last.incremental==0);

	if(resumed_backup)
	{
		r_resumed=true;

		if(resumed_full)
		{
			r_incremental=false;
			if(status.statusaction!=sa_cdp_sync)
			{
				status.statusaction=sa_resume_full_file;
			}			
		}
		else
		{
			if(status.statusaction!=sa_cdp_sync)
			{
				status.statusaction=sa_resume_incr_file;
			}
		}
		
		ServerStatus::setServerStatus(status, true);
	}
	
	bool no_backup_dirs=false;
	bool connect_fail = false;
	bool b=request_filelist_construct(resumed_full, resumed_backup, group, true, no_backup_dirs, connect_fail);
	if(!b)
	{
		has_error=true;

		if(no_backup_dirs || connect_fail)
		{
			log_backup=false;
		}
		else
		{
			log_backup=true;
		}

		return false;
	}

	bool hashed_transfer=true;

	if(internet_connection)
	{
		if(server_settings->getSettings()->internet_incr_file_transfer_mode=="raw")
			hashed_transfer=false;
	}
	else
	{
		if(server_settings->getSettings()->local_incr_file_transfer_mode=="raw")
			hashed_transfer=false;
	}

	if(hashed_transfer)
	{
		ServerLogger::Log(clientid, clientname+L": Doing backup with hashed transfer...", LL_DEBUG);
	}
	else
	{
		ServerLogger::Log(clientid, clientname+L": Doing backup without hashed transfer...", LL_DEBUG);
	}

	Server->Log(clientname+L": Connecting to client...", LL_DEBUG);
	std::string identity = session_identity.empty()?server_identity:session_identity;
	FileClient fc(false, identity, filesrv_protocol_version, internet_connection, this, use_tmpfiles?NULL:this);
	std::auto_ptr<FileClientChunked> fc_chunked;
	if(intra_file_diffs)
	{
		if(getClientChunkedFilesrvConnection(fc_chunked, server_settings, 10000))
		{
			fc_chunked->setDestroyPipe(true);
			if(fc_chunked->hasError())
			{
				ServerLogger::Log(clientid, L"Incremental Backup of "+clientname+L" failed - CONNECT error -1", LL_ERROR);
				has_error=true;
				log_backup=false;
				return false;
			}
		}		
	}
	_u32 rc=getClientFilesrvConnection(&fc, server_settings, 10000);
	if(rc!=ERR_CONNECTED)
	{
		ServerLogger::Log(clientid, L"Incremental Backup of "+clientname+L" failed - CONNECT error -2", LL_ERROR);
		has_error=true;
		log_backup=false;
		return false;
	}
	
	ServerLogger::Log(clientid, clientname+L": Loading file list...", LL_INFO);
	IFile *tmp=getTemporaryFileRetry(use_tmpfiles, tmpfile_path, clientid);
	if(tmp==NULL)
	{
		ServerLogger::Log(clientid, L"Error creating temporary file in ::doIncrBackup", LL_ERROR);
		return false;
	}

	int64 incr_backup_starttime=Server->getTimeMS();
	int64 incr_backup_stoptime=0;

	rc=fc.GetFile(group>0?("urbackup/filelist_"+nconvert(group)+".ub"):"urbackup/filelist.ub", tmp, hashed_transfer);
	if(rc!=ERR_SUCCESS)
	{
		ServerLogger::Log(clientid, L"Error getting filelist of "+clientname+L". Errorcode: "+widen(fc.getErrorString(rc))+L" ("+convert(rc)+L")", LL_ERROR);
		has_error=true;
		return false;
	}

	getTokenFile(fc, hashed_transfer);
	
	ServerLogger::Log(clientid, clientname+L" Starting incremental backup...", LL_DEBUG);

	int incremental_num = resumed_full?0:(last.incremental+1);
	backupid=createBackupSQL(incremental_num, clientid, backuppath_single, resumed_backup, Server->getTimeMS()-indexing_start_time, group);

	std::wstring backupfolder=server_settings->getSettings()->backupfolder;
	std::wstring last_backuppath=backupfolder+os_file_sep()+clientname+os_file_sep()+last.path;
	std::wstring last_backuppath_hashes=backupfolder+os_file_sep()+clientname+os_file_sep()+last.path+os_file_sep()+L".hashes";
	std::wstring last_backuppath_complete=backupfolder+os_file_sep()+clientname+os_file_sep()+last.complete;

	std::wstring tmpfilename=tmp->getFilenameW();
	Server->destroy(tmp);

	ServerLogger::Log(clientid, clientname+L": Calculating file tree differences...", LL_INFO);

	bool error=false;
	std::vector<size_t> deleted_ids;
	std::vector<size_t> *deleted_ids_ref=NULL;
	if(on_snapshot) deleted_ids_ref=&deleted_ids;
	std::vector<size_t> large_unchanged_subtrees;
	std::vector<size_t> *large_unchanged_subtrees_ref=NULL;
	if(use_directory_links) large_unchanged_subtrees_ref=&large_unchanged_subtrees;

	std::vector<size_t> diffs=TreeDiff::diffTrees(clientlistName(group), wnarrow(tmpfilename), error, deleted_ids_ref, large_unchanged_subtrees_ref);

	if(error)
	{
		if(!internet_connection)
		{
			ServerLogger::Log(clientid, "Error while calculating tree diff. Doing full backup.", LL_ERROR);
			return doFullBackup(with_hashes, group, disk_error, log_backup);
		}
		else
		{
			ServerLogger::Log(clientid, "Error while calculating tree diff. Not doing full backup because of internet connection.", LL_ERROR);
			has_error=true;
			return false;
		}
	}

	if(on_snapshot)
	{
		ServerLogger::Log(clientid, clientname+L": Creating snapshot...", LL_INFO);
		if(!SnapshotHelper::snapshotFileSystem(clientname, last.path, backuppath_single)
			|| !SnapshotHelper::isSubvolume(clientname, backuppath_single) )
		{
			ServerLogger::Log(clientid, "Creating new snapshot failed (Server error)", LL_WARNING);

			if(!SnapshotHelper::createEmptyFilesystem(clientname, backuppath_single) )
			{
				ServerLogger::Log(clientid, "Creating empty filesystem failed (Server error)", LL_ERROR);
				has_error=true;
				return false;
			}
			if(with_hashes)
			{
				if(!os_create_dir(os_file_prefix(backuppath_hashes)) )
				{
					ServerLogger::Log(clientid, "Cannot create hash path (Server error)", LL_ERROR);
					has_error=true;
					return false;
				}
			}

			on_snapshot=false;
		}
	}

	if(on_snapshot)
	{
		ServerLogger::Log(clientid, clientname+L": Deleting files in snapshot... ("+convert(deleted_ids.size())+L")", LL_DEBUG);
		if(!deleteFilesInSnapshot(clientlistName(group), deleted_ids, backuppath, false) )
		{
<<<<<<< HEAD
			ServerLogger::Log(clientid, clientname+L": Deleting files in snapshot... ("+convert(deleted_ids.size())+L")", LL_INFO);
			if(!deleteFilesInSnapshot("urbackup/clientlist_"+nconvert(clientid)+".ub", deleted_ids, backuppath, false) )
			{
				ServerLogger::Log(clientid, "Deleting files in snapshot failed (Server error)", LL_ERROR);
				has_error=true;
				return false;
			}

			if(with_hashes)
			{
				ServerLogger::Log(clientid, clientname+L": Deleting files in hash snapshot...", LL_INFO);
				deleteFilesInSnapshot("urbackup/clientlist_"+nconvert(clientid)+".ub", deleted_ids, backuppath_hashes, true);
			}
=======
			ServerLogger::Log(clientid, "Deleting files in snapshot failed (Server error)", LL_ERROR);
			has_error=true;
			return false;
		}

		if(with_hashes)
		{
			ServerLogger::Log(clientid, clientname+L": Deleting files in hash snapshot...", LL_DEBUG);
			deleteFilesInSnapshot(clientlistName(group), deleted_ids, backuppath_hashes, true);
>>>>>>> 541c4af5
		}
	}

	bool readd_file_entries_sparse = internet_connection && server_settings->getSettings()->internet_calculate_filehashes_on_client
									  && server_settings->getSettings()->internet_readd_file_entries;

	size_t num_readded_entries = 0;

	bool copy_last_file_entries = resumed_backup;

	size_t num_copied_file_entries = 0;

	int copy_file_entries_sparse_modulo = server_settings->getSettings()->min_file_incr;

	bool trust_client_hashes = server_settings->getSettings()->trust_client_hashes;

	if(copy_last_file_entries)
	{
		copy_last_file_entries = copy_last_file_entries && backup_dao->createTemporaryLastFilesTable();
		backup_dao->createTemporaryLastFilesTableIndex();
		copy_last_file_entries = copy_last_file_entries && backup_dao->copyToTemporaryLastFilesTable(last.backupid);

		if(resumed_full)
		{
			readd_file_entries_sparse=false;
		}
	}

<<<<<<< HEAD
	if(!fileindex.get())
	{
		fileindex.reset(create_lmdb_files_index());
	}

	IFile *clientlist=Server->openFile("urbackup/clientlist_"+nconvert(clientid)+"_new.ub", MODE_WRITE);
=======
	IFile *clientlist=Server->openFile(clientlistName(group, true), MODE_WRITE);
>>>>>>> 541c4af5

	tmp=Server->openFile(tmpfilename, MODE_READ);

	ServerRunningUpdater *running_updater=new ServerRunningUpdater(backupid, false);
	Server->getThreadPool()->execute(running_updater);

	std::auto_ptr<ServerDownloadThread> server_download(new ServerDownloadThread(fc, fc_chunked.get(), backuppath,
		backuppath_hashes, last_backuppath, last_backuppath_complete,
		hashed_transfer, intra_file_diffs, clientid, clientname,
		use_tmpfiles, tmpfile_path, server_token, use_reflink,
		backupid, r_incremental, hashpipe_prepare, this, filesrv_protocol_version));

	bool queue_downloads = filesrv_protocol_version>2;

	THREADPOOL_TICKET server_download_ticket = 
		Server->getThreadPool()->execute(server_download.get());

	std::auto_ptr<ServerHashExisting> server_hash_existing;
	THREADPOOL_TICKET server_hash_existing_ticket = ILLEGAL_THREADPOOL_TICKET;
	if(readd_file_entries_sparse && !trust_client_hashes)
	{
		server_hash_existing.reset(new ServerHashExisting(clientid, this));
		server_hash_existing_ticket =
			Server->getThreadPool()->execute(server_hash_existing.get());
	}
	
	char buffer[4096];
	_u32 read;
	std::wstring curr_path;
	std::wstring curr_os_path;
	std::wstring curr_hash_path;
	SFile cf;
	int depth=0;
	int line=0;
	link_logcnt=0;
	bool indirchange=false;
	int changelevel;
	bool r_offline=false;
	_i64 filelist_size=tmp->Size();
	_i64 filelist_currpos=0;
	int indir_currdepth=0;

	std::stack<FileMetadata> dir_metadata;

	fc.resetReceivedDataBytes();
	if(fc_chunked.get()!=NULL)
	{
		fc_chunked->resetReceivedDataBytes();
	}
	
	ServerLogger::Log(clientid, clientname+L": Calculating tree difference size...", LL_INFO);
	_i64 files_size=getIncrementalSize(tmp, diffs);
	tmp->Seek(0);
	
	int64 laststatsupdate=0;
	ServerStatus::setServerStatus(status, true);

	int64 last_eta_update=0;
	int64 last_eta_received_bytes=0;
	double eta_estimated_speed=0;

	int64 linked_bytes = 0;
	
	ServerLogger::Log(clientid, clientname+L": Linking unchanged and loading new files...", LL_INFO);

	FileListParser list_parser;
	
	bool c_has_error=false;
	bool backup_stopped=false;
	size_t skip_dir_completely=0;
	bool skip_dir_copy_sparse=false;

	while( (read=tmp->Read(buffer, 4096))>0 )
	{
		if(!backup_stopped)
		{
			if(ServerStatus::isBackupStopped(clientname))
			{
				r_offline=true;
				backup_stopped=true;
				ServerLogger::Log(clientid, L"Server admin stopped backup.", LL_ERROR);
				server_download->queueSkip();
				if(server_hash_existing.get())
				{
					server_hash_existing->queueStop(true);
				}
			}
		}

		filelist_currpos+=read;

		for(size_t i=0;i<read;++i)
		{
			std::map<std::wstring, std::wstring> extra_params;
			bool b=list_parser.nextEntry(buffer[i], cf, &extra_params);
			if(b)
			{
				std::wstring osspecific_name=fixFilenameForOS(cf.name);		

				if(skip_dir_completely>0)
				{
					if(cf.isdir)
					{						
						if(cf.name==L"..")
						{
							--skip_dir_completely;
							if(skip_dir_completely>0)
							{
								curr_os_path=ExtractFilePath(curr_os_path, L"/");
								curr_path=ExtractFilePath(curr_path, L"/");
							}
						}
						else
						{
							curr_os_path+=L"/"+osspecific_name;
							curr_path+=L"/"+cf.name;
							++skip_dir_completely;
						}
					}
					else if(skip_dir_copy_sparse)
					{
						std::string curr_sha2;
						{
							std::map<std::wstring, std::wstring>::iterator hash_it = 
								( (local_hash==NULL)?extra_params.end():extra_params.find(L"sha512") );					
							if(hash_it!=extra_params.end())
							{
								curr_sha2 = base64_decode_dash(wnarrow(hash_it->second));
							}
						}
						std::wstring local_curr_os_path=convertToOSPathFromFileClient(curr_os_path+L"/"+osspecific_name);
						addSparseFileEntry(curr_path, cf, copy_file_entries_sparse_modulo, incremental_num, trust_client_hashes,
							curr_sha2, local_curr_os_path, with_hashes, server_hash_existing, num_readded_entries);
					}


					if(skip_dir_completely>0)
					{
						++line;
						continue;
					}
				}

				FileMetadata metadata;
				metadata.read(extra_params);

				int64 ctime=Server->getTimeMS();
				if(ctime-laststatsupdate>status_update_intervall)
				{
					laststatsupdate=ctime;
					if(files_size==0)
					{
						status.pcdone=100;
					}
					else
					{
						status.pcdone=(std::min)(100,(int)(((float)(fc.getReceivedDataBytes() + (fc_chunked.get()?fc_chunked->getReceivedDataBytes():0) + linked_bytes))/((float)files_size/100.f)+0.5f));
					}
					status.hashqueuesize=(_u32)hashpipe->getNumElements();
					status.prepare_hashqueuesize=(_u32)hashpipe_prepare->getNumElements();
					ServerStatus::setServerStatus(status, true);
				}

				if(ctime-last_eta_update>eta_update_intervall)
				{
					calculateEtaFileBackup(last_eta_update, ctime, fc, fc_chunked.get(), linked_bytes, last_eta_received_bytes, eta_estimated_speed, files_size);
				}

				if(server_download->isOffline() && !r_offline)
				{
					ServerLogger::Log(clientid, L"Client "+clientname+L" went offline.", LL_ERROR);
					r_offline=true;
					incr_backup_stoptime=Server->getTimeMS();
				}

<<<<<<< HEAD
				
				if(cf.isdir==true)
=======
				std::wstring osspecific_name=fixFilenameForOS(cf.name);				
				if(cf.isdir)
>>>>>>> 541c4af5
				{
					if(!indirchange && hasChange(line, diffs) )
					{
						indirchange=true;
						changelevel=depth;
						indir_currdepth=0;

						if(cf.name!=L"..")
						{
							indir_currdepth=1;
						}
						else
						{
							--changelevel;
						}
					}
					else if(indirchange)
					{
						if(cf.name!=L"..")
							++indir_currdepth;
						else
							--indir_currdepth;
					}

					if(cf.name!=L"..")
					{
						dir_metadata.push(metadata);

						curr_path+=L"/"+cf.name;
						curr_os_path+=L"/"+osspecific_name;
						std::wstring local_curr_os_path=convertToOSPathFromFileClient(curr_os_path);

						bool dir_linked=false;
						if(use_directory_links && hasChange(line, large_unchanged_subtrees) )
						{
							std::wstring srcpath=last_backuppath+local_curr_os_path;
							if(link_directory_pool(*backup_dao, clientid, backuppath+local_curr_os_path,
								                   srcpath, dir_pool_path, BackupServer::isFilesystemTransactionEnabled()) )
							{
								skip_dir_completely=1;
								dir_linked=true;
								bool curr_has_hashes = false;

								std::wstring src_hashpath = last_backuppath_hashes+local_curr_os_path;

								if(with_hashes)
								{
									curr_has_hashes = link_directory_pool(*backup_dao, clientid, backuppath_hashes+local_curr_os_path,
										src_hashpath, dir_pool_path, BackupServer::isFilesystemTransactionEnabled());
								}

<<<<<<< HEAD
								if(copy_last_file_entries)
=======
								if(metadata.exist)
								{
									if(!os_set_file_time(os_file_prefix(backuppath+local_curr_os_path),
										metadata.created, metadata.last_modified))
									{
										ServerLogger::Log(clientid, L"Error setting last modfied and creation time of directory link \""+
											backuppath+local_curr_os_path+L"\"", LL_WARNING);
									}
								}

								if(copy_file_entries)
>>>>>>> 541c4af5
								{
									std::vector<ServerBackupDao::SFileEntry> file_entries = backup_dao->getFileEntriesFromTemporaryTableGlob(escape_glob_sql(srcpath)+os_file_sep()+L"*");
									for(size_t i=0;i<file_entries.size();++i)
									{
										if(file_entries[i].fullpath.size()>srcpath.size())
										{
											std::wstring entry_hashpath;
											if( curr_has_hashes && next(file_entries[i].hashpath, 0, src_hashpath))
											{
												entry_hashpath = backuppath_hashes+local_curr_os_path + file_entries[i].hashpath.substr(src_hashpath.size());
											}

											addFileEntrySQLWithExisting(backuppath + local_curr_os_path + file_entries[i].fullpath.substr(srcpath.size()), entry_hashpath,
												file_entries[i].shahash, file_entries[i].filesize, 0, incremental_num);

											++num_copied_file_entries;
										}
									}

									skip_dir_copy_sparse = false;
								}
								else
								{
									skip_dir_copy_sparse = readd_file_entries_sparse;
								}
							}
						}
						if(!dir_linked && (!on_snapshot || indirchange) )
						{
							if(!os_create_dir(os_file_prefix(backuppath+local_curr_os_path)))
							{
								if(!os_directory_exists(os_file_prefix(backuppath+local_curr_os_path)))
								{
									ServerLogger::Log(clientid, L"Creating directory  \""+backuppath+local_curr_os_path+L"\" failed. - " + widen(systemErrorInfo()), LL_ERROR);
									c_has_error=true;
									break;
								}
								else
								{
									ServerLogger::Log(clientid, L"Directory \""+backuppath+local_curr_os_path+L"\" does already exist.", LL_WARNING);
								}
							}
							else if(metadata.exist)
							{
								if(!os_set_file_time(os_file_prefix(backuppath+local_curr_os_path),
									metadata.created, metadata.last_modified))
								{
									ServerLogger::Log(clientid, L"Error setting last modfied and creation time of directory \""+
										backuppath+local_curr_os_path+L"\"", LL_WARNING);
								}
							}
							if(!os_create_dir(os_file_prefix(backuppath_hashes+local_curr_os_path)))
							{
								if(!os_directory_exists(os_file_prefix(backuppath_hashes+local_curr_os_path)))
								{
									ServerLogger::Log(clientid, L"Creating directory  \""+backuppath_hashes+local_curr_os_path+L"\" failed. - " + widen(systemErrorInfo()), LL_ERROR);
									c_has_error=true;
									break;
								}
								else
								{
									ServerLogger::Log(clientid, L"Directory  \""+backuppath_hashes+local_curr_os_path+L"\" does already exist. - " + widen(systemErrorInfo()), LL_WARNING);
								}
							}
							else if(!write_file_metadata(backuppath_hashes+local_curr_os_path+os_file_sep()+metadata_dir_fn, this, metadata) )
							{
								ServerLogger::Log(clientid, L"Writing directory metadata to \""+backuppath_hashes+local_curr_os_path+os_file_sep()+metadata_dir_fn+L"\" failed.", LL_ERROR);
								c_has_error=true;
								break;
							}
						}
						++depth;
						if(depth==1)
						{
							std::wstring t=curr_path;
							t.erase(0,1);
							server_download->addToQueueStartShadowcopy(t);

							continuous_sequences[cf.name]=SContinuousSequence(
								watoi64(extra_params[L"sequence_id"]), watoi64(extra_params[L"sequence_next"]));
						}
					}
					else //cf.name==".."
					{
						if(!dir_metadata.empty())
						{
							dir_metadata.pop();
						}

						--depth;
						if(indirchange==true && depth==changelevel)
						{
							indirchange=false;
						}
						if(depth==0)
						{
							std::wstring t=curr_path;
							t.erase(0,1);
							server_download->addToQueueStopShadowcopy(t);
						}
						curr_path=ExtractFilePath(curr_path, L"/");
						curr_os_path=ExtractFilePath(curr_os_path, L"/");
					}
				}
				else //is file
				{
					std::wstring local_curr_os_path=convertToOSPathFromFileClient(curr_os_path+L"/"+osspecific_name);
					std::wstring srcpath=last_backuppath+local_curr_os_path;
					
					FileMetadata parent_metadata = dir_metadata.empty()?FileMetadata():dir_metadata.top();
					
					bool copy_curr_file_entry=false;
					bool curr_has_hash = false;
					bool readd_curr_file_entry_sparse=false;
					std::string curr_sha2;
					{
						std::map<std::wstring, std::wstring>::iterator hash_it = 
							( (local_hash==NULL)?extra_params.end():extra_params.find(L"sha512") );					
						if(hash_it!=extra_params.end())
						{
							curr_sha2 = base64_decode_dash(wnarrow(hash_it->second));
						}
					}
					
					if(indirchange || hasChange(line, diffs)) //is changed
					{
						bool f_ok=false;
						if(!curr_sha2.empty())
						{
							if(link_file(cf.name, osspecific_name, curr_path, curr_os_path, curr_sha2 , cf.size, true,
								metadata, parent_metadata))
							{
								f_ok=true;
								linked_bytes+=cf.size;
							}
						}

						if(!f_ok)
						{
							if(intra_file_diffs)
							{
								server_download->addToQueueChunked(line, cf.name, osspecific_name, curr_path, curr_os_path, queue_downloads?cf.size:-1,
									metadata, parent_metadata);
							}
							else
							{
								server_download->addToQueueFull(line, cf.name, osspecific_name, curr_path, curr_os_path, queue_downloads?cf.size:-1,
									metadata, parent_metadata);
							}							
						}
					}
					else if(!on_snapshot) //is not changed
					{						
						bool too_many_hardlinks;
						bool b=os_create_hardlink(os_file_prefix(backuppath+local_curr_os_path), os_file_prefix(srcpath), use_snapshots, &too_many_hardlinks);
						bool f_ok = false;
						if(b)
						{
							f_ok=true;
						}
						else if(!b && too_many_hardlinks)
						{
							ServerLogger::Log(clientid, L"Creating hardlink from \""+srcpath+L"\" to \""+backuppath+local_curr_os_path+L"\" failed. Hardlink limit was reached. Copying file...", LL_DEBUG);
							copyFile(srcpath, backuppath+local_curr_os_path,
								with_hashes?(last_backuppath_hashes+local_curr_os_path):std::wstring(),
								with_hashes?(backuppath_hashes+local_curr_os_path):std::wstring(),
								metadata);
							f_ok=true;
						}

						if(!f_ok) //creating hard link failed and not because of too many hard links per inode
						{
							if(link_logcnt<5)
							{
								ServerLogger::Log(clientid, L"Creating hardlink from \""+srcpath+L"\" to \""+backuppath+local_curr_os_path+L"\" failed. Loading file...", LL_WARNING);
							}
							else if(link_logcnt==5)
							{
								ServerLogger::Log(clientid, L"More warnings of kind: Creating hardlink from \""+srcpath+L"\" to \""+backuppath+local_curr_os_path+L"\" failed. Loading file... Skipping.", LL_WARNING);
							}
							else
							{
								Server->Log(L"Creating hardlink from \""+srcpath+L"\" to \""+backuppath+local_curr_os_path+L"\" failed. Loading file...", LL_WARNING);
							}
							++link_logcnt;

							if(!curr_sha2.empty())
							{
								if(link_file(cf.name, osspecific_name, curr_path, curr_os_path, curr_sha2, cf.size, false,
									metadata, parent_metadata))
								{
									f_ok=true;
									copy_curr_file_entry=copy_last_file_entries;						
									readd_curr_file_entry_sparse = readd_file_entries_sparse;
									linked_bytes+=cf.size;
								}
							}

							if(!f_ok)
							{
								if(intra_file_diffs)
								{
									server_download->addToQueueChunked(line, cf.name, osspecific_name, curr_path, curr_os_path, queue_downloads?cf.size:-1,
										metadata, parent_metadata);
								}
								else
								{
									server_download->addToQueueFull(line, cf.name, osspecific_name, curr_path, curr_os_path, queue_downloads?cf.size:-1,
										metadata, parent_metadata);
								}
							}
						}
						else //created hard link successfully
						{
							copy_curr_file_entry=copy_last_file_entries;						
							readd_curr_file_entry_sparse = readd_file_entries_sparse;

							if(with_hashes)
							{
								curr_has_hash = os_create_hardlink(os_file_prefix(backuppath_hashes+local_curr_os_path), os_file_prefix(last_backuppath_hashes+local_curr_os_path), use_snapshots, NULL);
							}
						}
					}
					else
					{
						copy_curr_file_entry=copy_last_file_entries;
						readd_curr_file_entry_sparse = readd_file_entries_sparse;
						curr_has_hash = with_hashes;
					}

					if(copy_curr_file_entry)
					{
						ServerBackupDao::SFileEntry fileEntry = backup_dao->getFileEntryFromTemporaryTable(srcpath);

						if(fileEntry.exists)
						{
							addFileEntrySQLWithExisting(backuppath+local_curr_os_path, curr_has_hash?(backuppath_hashes+local_curr_os_path):std::wstring(),
								fileEntry.shahash, fileEntry.filesize, fileEntry.rsize, incremental_num);
							++num_copied_file_entries;

							readd_curr_file_entry_sparse=false;
						}
					}

					if(readd_curr_file_entry_sparse)
					{
						addSparseFileEntry(curr_path, cf, copy_file_entries_sparse_modulo, incremental_num,
							trust_client_hashes, curr_sha2, local_curr_os_path, curr_has_hash, server_hash_existing,
							num_readded_entries);
					}
				}
				++line;
			}
		}
		
		if(c_has_error)
			break;

		if(read<4096)
			break;
	}

	server_download->queueStop(false);
	if(server_hash_existing.get())
	{
		server_hash_existing->queueStop(false);
	}

	ServerLogger::Log(clientid, L"Waiting for file transfers...", LL_INFO);

	while(!Server->getThreadPool()->waitFor(server_download_ticket, 1000))
	{
		if(files_size==0)
		{
			status.pcdone=100;
		}
		else
		{
			status.pcdone=(std::min)(100,(int)(((float)(fc.getReceivedDataBytes() + (fc_chunked.get()?fc_chunked->getReceivedDataBytes():0) + linked_bytes))/((float)files_size/100.f)+0.5f));
		}
		status.hashqueuesize=(_u32)hashpipe->getNumElements();
		status.prepare_hashqueuesize=(_u32)hashpipe_prepare->getNumElements();
		ServerStatus::setServerStatus(status, true);

		int64 ctime = Server->getTimeMS();
		if(ctime-last_eta_update>eta_update_intervall)
		{
			calculateEtaFileBackup(last_eta_update, ctime, fc, fc_chunked.get(), linked_bytes, last_eta_received_bytes, eta_estimated_speed, files_size);
		}
	}

	if(server_download->isOffline() && !r_offline)
	{
		ServerLogger::Log(clientid, L"Client "+clientname+L" went offline.", LL_ERROR);
		r_offline=true;
	}

	sendBackupOkay(!r_offline && !c_has_error);

	ServerLogger::Log(clientid, L"Writing new file list...", LL_INFO);

	tmp->Seek(0);
	line = 0;
	list_parser.reset();
	while( (read=tmp->Read(buffer, 4096))>0 )
	{
		for(size_t i=0;i<read;++i)
		{
			bool b=list_parser.nextEntry(buffer[i], cf, NULL);
			if(b)
			{
				if(cf.isdir)
				{
					writeFileItem(clientlist, cf);
				}
				else if( server_download->isDownloadOk(line) )
				{
					if(server_download->isDownloadPartial(line))
					{
						cf.last_modified *= Server->getRandomNumber();
					}
					writeFileItem(clientlist, cf);
				}
				++line;
			}
		}
	}

	Server->destroy(clientlist);

	if(server_hash_existing_ticket!=ILLEGAL_THREADPOOL_TICKET)
	{
		ServerLogger::Log(clientid, L"Waiting for file entry hashing thread...", LL_INFO);

		Server->getThreadPool()->waitFor(server_hash_existing_ticket);
	}

	addExistingHashesToDb(incremental_num);

	if(copy_last_file_entries || readd_file_entries_sparse)
	{
		ServerLogger::Log(clientid, L"Copying readded file entries from temporary table...", LL_INFO);

		if(num_readded_entries>0)
		{
			ServerLogger::Log(clientid, L"Number of readded file entries is "+convert(num_readded_entries), LL_INFO);
		}

		if(num_copied_file_entries>0)
		{
			ServerLogger::Log(clientid, L"Number of copyied file entries from last backup is "+convert(num_copied_file_entries), LL_INFO);
		}

		if(copy_last_file_entries)
		{
			backup_dao->dropTemporaryLastFilesTableIndex();
			backup_dao->dropTemporaryLastFilesTable();
		}

		ServerLogger::Log(clientid, L"Done copying readded file entries from temporary table.", LL_DEBUG);
	}

	ServerLogger::Log(clientid, L"Waiting for file hashing and copying threads...", LL_INFO);

	waitForFileThreads();

	if( bsh->hasError() || bsh_prepare->hasError() )
	{
		disk_error=true;
	}
		
	if(!r_offline && !c_has_error && !disk_error)
	{
		if(server_settings->getSettings()->end_to_end_file_backup_verification
			|| (internet_connection
			    && server_settings->getSettings()->verify_using_client_hashes 
			    && server_settings->getSettings()->internet_calculate_filehashes_on_client) )
		{
			if(!verify_file_backup(tmp))
			{
				ServerLogger::Log(clientid, "Backup verification failed", LL_ERROR);
				c_has_error=true;
			}
			else
			{
				ServerLogger::Log(clientid, "Backup verification ok", LL_INFO);
			}
		}

		bool b=false;
		if(!c_has_error)
		{
			std::wstring dst_file=widen(clientlistName(group, true));

			db->BeginTransaction();
			b=os_rename_file(dst_file, widen(clientlistName(group)));
			if(b)
			{
				setBackupDone();
			}
			db->EndTransaction();
		}

		if(b && (group==c_group_default || group==c_group_continuous) )
		{
			std::wstring name = L"current";
			if(group==c_group_continuous)
			{
				name = L"continuous";
			}

			ServerLogger::Log(clientid, "Creating symbolic links. -1", LL_DEBUG);

			std::wstring backupfolder=server_settings->getSettings()->backupfolder;
			std::wstring currdir=backupfolder+os_file_sep()+clientname+os_file_sep()+name;

			os_remove_symlink_dir(os_file_prefix(currdir));		
			os_link_symbolic(os_file_prefix(backuppath), os_file_prefix(currdir));
		}

		if(b && group==c_group_default)
		{
			ServerLogger::Log(clientid, "Creating symbolic links. -2", LL_DEBUG);

			std::wstring backupfolder=server_settings->getSettings()->backupfolder;
			std::wstring currdir=backupfolder+os_file_sep()+L"clients";
			if(!os_create_dir(os_file_prefix(currdir)) && !os_directory_exists(os_file_prefix(currdir)))
			{
				ServerLogger::Log(clientid, "Error creating \"clients\" dir for symbolic links", LL_ERROR);
			}
			currdir+=os_file_sep()+clientname;
			os_remove_symlink_dir(os_file_prefix(currdir));
			os_link_symbolic(os_file_prefix(backuppath), os_file_prefix(currdir));

			ServerLogger::Log(clientid, "Symbolic links created.", LL_DEBUG);
		}
		else if(!b && !c_has_error)
		{
			ServerLogger::Log(clientid, "Fatal error renaming clientlist.", LL_ERROR);
			sendMailToAdmins("Fatal error occured during incremental file backup", ServerLogger::getWarningLevelTextLogdata(clientid));
		}
	}
	else if(!c_has_error && !disk_error)
	{
		ServerLogger::Log(clientid, "Client disconnected while backing up. Copying partial file...", LL_DEBUG);
		db->BeginTransaction();
		moveFile(widen(clientlistName(group, true)), widen(clientlistName(group, false)));
		setBackupDone();
		db->EndTransaction();
	}
	else
	{
		ServerLogger::Log(clientid, "Fatal error during backup. Backup not completed", LL_ERROR);
		sendMailToAdmins("Fatal error occured during incremental file backup", ServerLogger::getWarningLevelTextLogdata(clientid));
	}

	running_updater->stop();
	updateRunning(false);
	Server->destroy(tmp);
	Server->deleteFile(tmpfilename);

	if(incr_backup_stoptime==0)
	{
		incr_backup_stoptime=Server->getTimeMS();
	}

	_i64 transferred_bytes=fc.getTransferredBytes()+(fc_chunked.get()?fc_chunked->getTransferredBytes():0);
	int64 passed_time=incr_backup_stoptime-incr_backup_starttime;
	ServerLogger::Log(clientid, "Transferred "+PrettyPrintBytes(transferred_bytes)+" - Average speed: "+PrettyPrintSpeed((size_t)((transferred_bytes*1000)/(passed_time)) ), LL_INFO );

	if(group==c_group_default)
	{
		run_script(L"urbackup" + os_file_sep() + L"post_incr_filebackup", L"\""+ backuppath + L"\"");
	}

	if(c_has_error) return false;
	
	return !r_offline;
}

void BackupServerGet::sendBackupOkay(bool b_okay)
{
	if(b_okay)
	{
		notifyClientBackupSuccessfull();
	}
	else
	{
		if(pingthread!=NULL)
		{
			pingthread->setStop(true);
			Server->getThreadPool()->waitFor(pingthread_ticket);
		}
		pingthread=NULL;
	}
}

void BackupServerGet::waitForFileThreads(void)
{
	SStatus status=ServerStatus::getStatus(clientname);
	hashpipe->Write("flush");
	hashpipe_prepare->Write("flush");
	status.hashqueuesize=(_u32)hashpipe->getNumElements()+(bsh->isWorking()?1:0);
	status.prepare_hashqueuesize=(_u32)hashpipe_prepare->getNumElements()+(bsh_prepare->isWorking()?1:0);
	while(status.hashqueuesize>0 || status.prepare_hashqueuesize>0)
	{
		ServerStatus::setServerStatus(status, true);
		Server->wait(1000);
		status.hashqueuesize=(_u32)hashpipe->getNumElements()+(bsh->isWorking()?1:0);
		status.prepare_hashqueuesize=(_u32)hashpipe_prepare->getNumElements()+(bsh_prepare->isWorking()?1:0);
	}
	{
		Server->wait(10);
		while(bsh->isWorking()) Server->wait(1000);
	}	
}

bool BackupServerGet::deleteFilesInSnapshot(const std::string clientlist_fn, const std::vector<size_t> &deleted_ids, std::wstring snapshot_path, bool no_error)
{
	FileListParser list_parser;

	IFile *tmp=Server->openFile(clientlist_fn, MODE_READ);
	if(tmp==NULL)
	{
		ServerLogger::Log(clientid, "Could not open clientlist in ::deleteFilesInSnapshot", LL_ERROR);
		return false;
	}

	char buffer[4096];
	size_t read;
	SFile curr_file;
	size_t line=0;
	std::wstring curr_path=snapshot_path;
	std::wstring curr_os_path=snapshot_path;
	bool curr_dir_exists=true;

	while( (read=tmp->Read(buffer, 4096))>0 )
	{
		for(size_t i=0;i<read;++i)
		{
			if(list_parser.nextEntry(buffer[i], curr_file, NULL))
			{
				if(curr_file.isdir)
				{
					if(curr_file.name==L"..")
					{
						curr_path=ExtractFilePath(curr_path, L"/");
						curr_os_path=ExtractFilePath(curr_os_path, L"/");
						if(!curr_dir_exists)
						{
							curr_dir_exists=os_directory_exists(curr_path);
						}
					}
				}

				if( hasChange(line, deleted_ids) )
				{
					std::wstring osspecific_name=fixFilenameForOS(curr_file.name);
					std::wstring curr_fn=convertToOSPathFromFileClient(curr_os_path+os_file_sep()+osspecific_name);
					if(curr_file.isdir)
					{
						if(curr_dir_exists)
						{
							if(!remove_directory_link_dir(curr_fn, *backup_dao, clientid) )
							{
								if(!no_error)
								{
									ServerLogger::Log(clientid, L"Could not remove directory \""+curr_fn+L"\" in ::deleteFilesInSnapshot - " + widen(systemErrorInfo()), LL_ERROR);
									Server->destroy(tmp);
									return false;
								}
							}
						}
						curr_path+=os_file_sep()+curr_file.name;
						curr_os_path+=os_file_sep()+osspecific_name;
						curr_dir_exists=false;
					}
					else
					{
						if( curr_dir_exists )
						{
							if( !Server->deleteFile(os_file_prefix(curr_fn)) )
							{
								if(!no_error)
								{
									std::auto_ptr<IFile> tf(Server->openFile(os_file_prefix(curr_fn), MODE_READ));
									if(tf.get()!=NULL)
									{
										ServerLogger::Log(clientid, L"Could not remove file \""+curr_fn+L"\" in ::deleteFilesInSnapshot - " + widen(systemErrorInfo()), LL_ERROR);
									}
									else
									{
										ServerLogger::Log(clientid, L"Could not remove file \""+curr_fn+L"\" in ::deleteFilesInSnapshot - " + widen(systemErrorInfo())+L". It was already deleted.", LL_ERROR);
									}
									Server->destroy(tmp);
									return false;
								}
							}
						}
					}
				}
				else if( curr_file.isdir && curr_file.name!=L".." )
				{
					curr_path+=os_file_sep()+curr_file.name;
					curr_os_path+=os_file_sep()+fixFilenameForOS(curr_file.name);
				}
				++line;
			}
		}
	}

	Server->destroy(tmp);
	return true;
}

bool BackupServerGet::hasChange(size_t line, const std::vector<size_t> &diffs)
{
	return std::binary_search(diffs.begin(), diffs.end(), line);
}

bool BackupServerGet::constructBackupPath(bool with_hashes, bool on_snapshot, bool create_fs)
{
	time_t tt=time(NULL);
#ifdef _WIN32
	tm lt;
	tm *t=&lt;
	localtime_s(t, &tt);
#else
	tm *t=localtime(&tt);
#endif
	char buffer[500];
	strftime(buffer, 500, "%y%m%d-%H%M", t);
	backuppath_single=widen((std::string)buffer);
	std::wstring backupfolder=server_settings->getSettings()->backupfolder;
	backuppath=backupfolder+os_file_sep()+clientname+os_file_sep()+backuppath_single;
	if(with_hashes)
		backuppath_hashes=backupfolder+os_file_sep()+clientname+os_file_sep()+backuppath_single+os_file_sep()+L".hashes";
	else
		backuppath_hashes.clear();

	dir_pool_path = backupfolder + os_file_sep() + clientname + os_file_sep() + L".directory_pool";

	if(on_snapshot)
	{
		if(create_fs)
		{
			return SnapshotHelper::createEmptyFilesystem(clientname, backuppath_single)  && (!with_hashes || os_create_dir(os_file_prefix(backuppath_hashes)));
		}
		else
		{
			return true;
		}
	}
	else
	{
		return os_create_dir(os_file_prefix(backuppath)) && (!with_hashes || os_create_dir(os_file_prefix(backuppath_hashes)));	
	}
}

bool BackupServerGet::constructBackupPathCdp()
{
	time_t tt=time(NULL);
#ifdef _WIN32
	tm lt;
	tm *t=&lt;
	localtime_s(t, &tt);
#else
	tm *t=localtime(&tt);
#endif
	char buffer[500];
	strftime(buffer, 500, "%y%m%d-%H%M", t);
	backuppath_single=L"continuous_"+widen(buffer);
	std::wstring backupfolder=server_settings->getSettings()->backupfolder;
	backuppath=backupfolder+os_file_sep()+clientname+os_file_sep()+backuppath_single;
	backuppath_hashes=backupfolder+os_file_sep()+clientname+os_file_sep()+backuppath_single+os_file_sep()+L".hashes";

	if( os_directory_exists(os_file_prefix(backuppath)) && os_directory_exists(os_file_prefix(backuppath_hashes)))
	{
		return true;
	}

	return os_create_dir(os_file_prefix(backuppath)) && os_create_dir(os_file_prefix(backuppath_hashes));	
}

std::wstring BackupServerGet::constructImagePath(const std::wstring &letter, std::string image_file_format)
{
	time_t tt=time(NULL);
#ifdef _WIN32
	tm lt;
	tm *t=&lt;
	localtime_s(t, &tt);
#else
	tm *t=localtime(&tt);
#endif
	char buffer[500];
	strftime(buffer, 500, "%y%m%d-%H%M", t);
	std::wstring backupfolder_uncompr=server_settings->getSettings()->backupfolder_uncompr;
	std::wstring imgpath = backupfolder_uncompr+os_file_sep()+clientname+os_file_sep()+L"Image_"+letter+L"_"+widen((std::string)buffer);
	if(image_file_format==image_file_format_vhd)
	{
		imgpath+=L".vhd";
	}
	else
	{
		imgpath+=L".vhdz";
	}
	return imgpath;
}

void BackupServerGet::updateLastBackup(void)
{
	q_set_last_backup->Bind(backupid);
	q_set_last_backup->Bind(clientid);
	q_set_last_backup->Write();
	q_set_last_backup->Reset();
}

void BackupServerGet::updateLastImageBackup(void)
{
	q_set_last_image_backup->Bind(backupid);
	q_set_last_image_backup->Bind(clientid);
	q_set_last_image_backup->Write();
	q_set_last_image_backup->Reset();
}

std::string BackupServerGet::sendClientMessageRetry(const std::string &msg, const std::wstring &errmsg, unsigned int timeout, size_t retry, bool logerr, int max_loglevel)
{
	std::string res;
	do
	{
		int64 starttime=Server->getTimeMS();
		res = sendClientMessage(msg, errmsg, timeout, logerr, max_loglevel);

		if(res.empty())
		{
			if(retry>0)
			{
				--retry;

				int64 passed_time=Server->getTimeMS()-starttime;
				if(passed_time<timeout)
				{
					Server->wait(static_cast<unsigned int>(timeout-passed_time));
				}
			}
			else
			{
				return res;
			}
		}
	}
	while(res.empty());

	return res;
}

std::string BackupServerGet::sendClientMessage(const std::string &msg, const std::wstring &errmsg, unsigned int timeout, bool logerr, int max_loglevel)
{
	CTCPStack tcpstack(internet_connection);
	IPipe *cc=getClientCommandConnection(10000);
	if(cc==NULL)
	{
		if(logerr)
			ServerLogger::Log(clientid, L"Connecting to ClientService of \""+clientname+L"\" failed: "+errmsg, max_loglevel);
		else
			Server->Log(L"Connecting to ClientService of \""+clientname+L"\" failed: "+errmsg, max_loglevel);
		return "";
	}

	std::string identity;
	if(!session_identity.empty())
	{
		identity=session_identity;
	}
	else
	{
		identity=server_identity;
	}

	tcpstack.Send(cc, identity+msg);

	std::string ret;
	int64 starttime=Server->getTimeMS();
	bool ok=false;
	bool herr=false;
	while(Server->getTimeMS()-starttime<=timeout)
	{
		size_t rc=cc->Read(&ret, timeout);
		if(rc==0)
		{
			if(logerr)
				ServerLogger::Log(clientid, errmsg, max_loglevel);
			else
				Server->Log(errmsg, max_loglevel);

			break;
		}
		tcpstack.AddData((char*)ret.c_str(), ret.size());

		size_t packetsize;
		char *pck=tcpstack.getPacket(&packetsize);
		if(pck!=NULL && packetsize>0)
		{
			ret.resize(packetsize);
			memcpy(&ret[0], pck, packetsize);
			delete [] pck;
			Server->destroy(cc);
			return ret;
		}
	}

	if(logerr)
		ServerLogger::Log(clientid, L"Timeout: "+errmsg, max_loglevel);
	else
		Server->Log(L"Timeout: "+errmsg, max_loglevel);

	Server->destroy(cc);

	return "";
}

bool BackupServerGet::sendClientMessageRetry(const std::string &msg, const std::string &retok, const std::wstring &errmsg, unsigned int timeout, size_t retry, bool logerr, int max_loglevel, bool *retok_err, std::string* retok_str)
{
	bool res;
	do
	{
		int64 starttime=Server->getTimeMS();
		res = sendClientMessage(msg, retok, errmsg, timeout, logerr, max_loglevel, retok_err, retok_str);

		if(!res)
		{
			if(retry>0)
			{
				--retry;
				int64 passed_time=Server->getTimeMS()-starttime;

				if(passed_time<timeout)
				{
					Server->wait(static_cast<unsigned int>(timeout-passed_time));
				}
			}
			else
			{
				return res;
			}
		}
	}
	while(!res);

	return res;
}

bool BackupServerGet::sendClientMessage(const std::string &msg, const std::string &retok, const std::wstring &errmsg, unsigned int timeout, bool logerr, int max_loglevel, bool *retok_err, std::string* retok_str)
{
	CTCPStack tcpstack(internet_connection);
	IPipe *cc=getClientCommandConnection(10000);
	if(cc==NULL)
	{
		if(logerr)
			ServerLogger::Log(clientid, L"Connecting to ClientService of \""+clientname+L"\" failed: "+errmsg, max_loglevel);
		else
			Server->Log(L"Connecting to ClientService of \""+clientname+L"\" failed: "+errmsg, max_loglevel);
		return false;
	}

	std::string identity;
	if(!session_identity.empty())
	{
		identity=session_identity;
	}
	else
	{
		identity=server_identity;
	}

	tcpstack.Send(cc, identity+msg);

	std::string ret;
	int64 starttime=Server->getTimeMS();
	bool ok=false;
	bool herr=false;
	while(Server->getTimeMS()-starttime<=timeout)
	{
		size_t rc=cc->Read(&ret, timeout);
		if(rc==0)
		{
			break;
		}
		tcpstack.AddData((char*)ret.c_str(), ret.size());

		size_t packetsize;
		char *pck=tcpstack.getPacket(&packetsize);
		if(pck!=NULL && packetsize>0)
		{
			ret=pck;
			delete [] pck;
			if(retok_str!=NULL)
			{
				*retok_str=ret;
			}
			if(ret!=retok)
			{
				herr=true;
				if(logerr)
					ServerLogger::Log(clientid, errmsg, max_loglevel);
				else

				if(retok_err!=NULL)
					*retok_err=true;

				break;
			}
			else
			{
				ok=true;
				break;
			}
		}
		else if(pck!=NULL)
		{
			delete []pck;
		}
	}
	if(!ok && !herr)
	{
		if(logerr)
			ServerLogger::Log(clientid, L"Timeout: "+errmsg, max_loglevel);
		else
			Server->Log(L"Timeout: "+errmsg, max_loglevel);
	}

	Server->destroy(cc);

	return ok;
}

void BackupServerGet::notifyClientBackupSuccessfull(void)
{
	sendClientMessageRetry("DID BACKUP", "OK", L"Sending status (DID BACKUP) to client failed", 10000, 5);
}

void BackupServerGet::sendClientBackupIncrIntervall(void)
{
	sendClientMessage("INCRINTERVALL \""+nconvert(server_settings->getSettings()->update_freq_incr)+"\"", "OK", L"Sending incremental file backup interval to client failed", 10000);
}

bool BackupServerGet::updateCapabilities(void)
{
	std::string cap=sendClientMessageRetry("CAPA", L"Querying client capabilities failed", 10000, 10, false);
	if(cap!="ERR" && !cap.empty())
	{
		str_map params;
		ParseParamStrHttp(cap, &params);
		if(params[L"IMAGE"]!=L"1")
		{
			Server->Log("Client doesn't have IMAGE capability", LL_DEBUG);
			can_backup_images=false;
		}
		str_map::iterator it=params.find(L"FILESRV");
		if(it!=params.end())
		{
			filesrv_protocol_version=watoi(it->second);
		}

		it=params.find(L"FILE");
		if(it!=params.end())
		{
			file_protocol_version=watoi(it->second);
		}	
		it=params.find(L"FILE2");
		if(it!=params.end())
		{
			file_protocol_version_v2=watoi(it->second);
		}
		it=params.find(L"SET_SETTINGS");
		if(it!=params.end())
		{
			set_settings_version=watoi(it->second);
		}
		it=params.find(L"IMAGE_VER");
		if(it!=params.end())
		{
			image_protocol_version=watoi(it->second);
		}
		it=params.find(L"CLIENTUPDATE");
		if(it!=params.end())
		{
			update_version=watoi(it->second);
		}
		it=params.find(L"CLIENT_VERSION_STR");
		if(it!=params.end())
		{
			ServerStatus::setClientVersionString(clientname, Server->ConvertToUTF8(it->second));
		}
		it=params.find(L"OS_VERSION_STR");
		if(it!=params.end())
		{
			ServerStatus::setOSVersionString(clientname, Server->ConvertToUTF8(it->second));
		}
		it=params.find(L"ALL_VOLUMES");
		if(it!=params.end())
		{
			all_volumes=Server->ConvertToUTF8(it->second);
		}
		it=params.find(L"ETA");
		if(it!=params.end())
		{
			eta_version=watoi(it->second);
		}
		it=params.find(L"CDP");
		if(it!=params.end())
		{
			cdp_version=watoi(it->second);
		}
	}

	return !cap.empty();
}

void BackupServerGet::sendSettings(void)
{
	std::string s_settings;

	std::vector<std::wstring> settings_names=getSettingsList();
	std::vector<std::wstring> global_settings_names=getGlobalizedSettingsList();
	std::vector<std::wstring> local_settings_names=getLocalizedSettingsList();
	std::vector<std::wstring> only_server_settings_names=getOnlyServerClientSettingsList();

	std::string stmp=settings_client->getValue("overwrite", "");
	bool overwrite=true;
	if(!stmp.empty())
		overwrite=(stmp=="true");

	bool allow_overwrite=true;
	stmp=settings_client->getValue("allow_overwrite", "");
	if(stmp.empty())
		stmp=settings->getValue("allow_overwrite", "");
	if(!stmp.empty())
		allow_overwrite=(stmp=="true");

	ServerBackupDao::CondString origSettingsData = backup_dao->getOrigClientSettings(clientid);

	ISettingsReader* origSettings = NULL;
	if(origSettingsData.exists)
	{
		origSettings = Server->createMemorySettingsReader(Server->ConvertToUTF8(origSettingsData.value));
	}

	std::auto_ptr<ISettingsReader> server_settings_reader(
		Server->createDBSettingsReader(Server->getDatabase(Server->getThreadID(), URBACKUPDB_SERVER),
		"settings_db.settings", "SELECT value FROM settings_db.settings WHERE key=? AND clientid=0"));

	for(size_t i=0;i<settings_names.size();++i)
	{
		std::wstring key=settings_names[i];
		std::wstring value;

		bool globalized=std::find(global_settings_names.begin(), global_settings_names.end(), key)!=global_settings_names.end();
		bool localized=std::find(local_settings_names.begin(), local_settings_names.end(), key)!=local_settings_names.end();

		if( globalized || (!overwrite && !allow_overwrite && !localized) || !settings_client->getValue(key, &value) )
		{
			if(!settings->getValue(key, &value) )
				key=L"";
		}

		if(!key.empty())
		{
			if(!allow_overwrite)
			{
				s_settings+=Server->ConvertToUTF8(key)+"="+Server->ConvertToUTF8(value)+"\n";
			}
			else if(origSettings!=NULL)
			{
				std::wstring orig_v;
				if( (origSettings->getValue(key, &orig_v) ||
					origSettings->getValue(key+L"_def", &orig_v) ) && orig_v!=value)
				{
					s_settings+=Server->ConvertToUTF8(key)+"_orig="+Server->ConvertToUTF8(orig_v)+"\n";
				}
			}

			if(!overwrite && 
				std::find(only_server_settings_names.begin(), only_server_settings_names.end(), key)!=only_server_settings_names.end())
			{
				server_settings_reader->getValue(key, &value);
				key+=L"_def";
				s_settings+=Server->ConvertToUTF8(key)+"="+Server->ConvertToUTF8(value)+"\n";				
			}
			else
			{
				key+=L"_def";
				s_settings+=Server->ConvertToUTF8(key)+"="+Server->ConvertToUTF8(value)+"\n";
			}
		}
	}
	delete origSettings;
	escapeClientMessage(s_settings);
	if(sendClientMessage("SETTINGS "+s_settings, "OK", L"Sending settings to client failed", 10000))
	{
		backup_dao->insertIntoOrigClientSettings(clientid, s_settings);
	}
}	

bool BackupServerGet::getClientSettings(bool& doesnt_exist)
{
	doesnt_exist=false;
	std::string identity = session_identity.empty()?server_identity:session_identity;
	FileClient fc(false, identity, filesrv_protocol_version, internet_connection, this, use_tmpfiles?NULL:this);
	_u32 rc=getClientFilesrvConnection(&fc, server_settings);
	if(rc!=ERR_CONNECTED)
	{
		ServerLogger::Log(clientid, L"Getting Client settings of "+clientname+L" failed - CONNECT error", LL_ERROR);
		return false;
	}
	
	IFile *tmp=getTemporaryFileRetry(use_tmpfiles, tmpfile_path, clientid);
	if(tmp==NULL)
	{
		ServerLogger::Log(clientid, "Error creating temporary file in BackupServerGet::getClientSettings", LL_ERROR);
		return false;
	}
	rc=fc.GetFile("urbackup/settings.cfg", tmp, true);
	if(rc!=ERR_SUCCESS)
	{
		ServerLogger::Log(clientid, L"Error getting Client settings of "+clientname+L". Errorcode: "+widen(fc.getErrorString(rc))+L" ("+convert(rc)+L")", LL_ERROR);
		std::string tmp_fn=tmp->getFilename();
		Server->destroy(tmp);
		Server->deleteFile(tmp_fn);

		if(rc==ERR_FILE_DOESNT_EXIST)
		{
			doesnt_exist=true;
		}

		return false;
	}

	std::string settings_data = readToString(tmp);

	ISettingsReader *sr=Server->createFileSettingsReader(tmp->getFilename());

	std::vector<std::wstring> setting_names=getSettingsList();

	bool mod=false;

	if(set_settings_version>0)
	{
		std::string tmp_str;
		if(!sr->getValue("client_set_settings", &tmp_str) || tmp_str!="true" )
		{
			Server->destroy(sr);
			std::string tmp_fn=tmp->getFilename();
			Server->destroy(tmp);
			Server->deleteFile(tmp_fn);
			return true;
		}
		else
		{
			bool b=updateClientSetting(L"client_set_settings", L"true");
			if(b)
				mod=true;

			std::wstring settings_update_time;
			if(sr->getValue(L"client_set_settings_time", &settings_update_time))
			{
				b=updateClientSetting(L"client_set_settings_time", settings_update_time);
				if(b)
				{
					backup_dao->insertIntoOrigClientSettings(clientid, settings_data);
					mod=true;
				}
				else
				{
					Server->destroy(sr);
					std::string tmp_fn=tmp->getFilename();
					Server->destroy(tmp);
					Server->deleteFile(tmp_fn);
					return true;
				}
			}
		}
	}

	std::vector<std::wstring> only_server_settings = getOnlyServerClientSettingsList();
	
	for(size_t i=0;i<setting_names.size();++i)
	{
		std::wstring &key=setting_names[i];
		std::wstring value;

		if(internet_connection && key==L"computername")
		{
			continue;
		}

		if(std::find(only_server_settings.begin(), only_server_settings.end(),
			key)!=only_server_settings.end())
		{
			continue;
		}

		if(sr->getValue(key, &value) )
		{
			bool b=updateClientSetting(key, value);
			if(b)
				mod=true;
		}
	}

	Server->destroy(sr);
	
	std::string tmp_fn=tmp->getFilename();
	Server->destroy(tmp);
	Server->deleteFile(tmp_fn);

	if(mod)
	{
		server_settings->update(true);
		unloadSQL();
		prepareSQL();
	}

	return true;
}

bool BackupServerGet::updateClientSetting(const std::wstring &key, const std::wstring &value)
{
	std::wstring tmp;
	if(settings_client->getValue(key, &tmp)==false )
	{
		q_insert_setting->Bind(key);
		q_insert_setting->Bind(value);
		q_insert_setting->Bind(clientid);
		q_insert_setting->Write();
		q_insert_setting->Reset();
		return true;
	}
	else if(tmp!=value)
	{
		q_update_setting->Bind(value);
		q_update_setting->Bind(key);
		q_update_setting->Bind(clientid);
		q_update_setting->Write();
		q_update_setting->Reset();
		return true;
	}
	return false;
}

void BackupServerGet::setBackupComplete(void)
{
	q_set_complete->Bind(backupid);
	q_set_complete->Write();
	q_set_complete->Reset();
}

void BackupServerGet::setBackupDone(void)
{
	q_set_done->Bind(backupid);
	q_set_done->Write();
	q_set_done->Reset();
}

void BackupServerGet::setBackupImageComplete(void)
{
	q_set_image_complete->Bind(backupid);
	q_set_image_complete->Write();
	q_set_image_complete->Reset();
}

void BackupServerGet::sendToPipe(const std::string &msg)
{
	pipe->Write(msg);
}

int BackupServerGet::getPCDone(void)
{
	SStatus st=ServerStatus::getStatus(clientname);
	if(!st.has_status)
		return -1;
	else
		return st.pcdone;
}

int64 BackupServerGet::getETAms(void)
{
	SStatus st=ServerStatus::getStatus(clientname);
	if(!st.has_status)
	{
		return -1;
	}
	else
	{
		int64 add_time = Server->getTimeMS() - st.eta_set_time;
		return st.eta_ms - add_time;
	}
}

void BackupServerGet::sendClientLogdata(void)
{
	q_get_unsent_logdata->Bind(clientid);
	db_results res=q_get_unsent_logdata->Read();
	q_get_unsent_logdata->Reset();

	for(size_t i=0;i<res.size();++i)
	{
		std::string logdata=Server->ConvertToUTF8(res[i][L"logdata"]);
		escapeClientMessage(logdata);
		sendClientMessage("2LOGDATA "+wnarrow(res[i][L"created"])+" "+logdata, "OK", L"Sending logdata to client failed", 10000, false, LL_WARNING);
		q_set_logdata_sent->Bind(res[i][L"id"]);
		q_set_logdata_sent->Write();
		q_set_logdata_sent->Reset();
	}
}

void BackupServerGet::saveClientLogdata(int image, int incremental, bool r_success, bool resumed)
{
	int errors=0;
	int warnings=0;
	int infos=0;
	std::wstring logdata=ServerLogger::getLogdata(clientid, errors, warnings, infos);

	q_save_logdata->Bind(clientid);
	q_save_logdata->Bind(logdata);
	q_save_logdata->Bind(errors);
	q_save_logdata->Bind(warnings);
	q_save_logdata->Bind(infos);
	q_save_logdata->Bind(image);
	q_save_logdata->Bind(incremental);
	q_save_logdata->Bind(resumed?1:0);
	q_save_logdata->Write();
	q_save_logdata->Reset();

	sendLogdataMail(r_success, image, incremental, resumed, errors, warnings, infos, logdata);

	ServerLogger::reset(clientid);
}

std::wstring BackupServerGet::getUserRights(int userid, std::string domain)
{
	if(domain!="all")
	{
		if(getUserRights(userid, "all")==L"all")
			return L"all";
	}
	q_get_rights->Bind(userid);
	q_get_rights->Bind(domain);
	db_results res=q_get_rights->Read();
	q_get_rights->Reset();
	if(!res.empty())
	{
		return res[0][L"t_right"];
	}
	else
	{
		return L"none";
	}
}

void BackupServerGet::sendLogdataMail(bool r_success, int image, int incremental, bool resumed, int errors, int warnings, int infos, std::wstring &data)
{
	MailServer mail_server=getMailServerSettings();
	if(mail_server.servername.empty())
		return;

	if(url_fak==NULL)
		return;

	db_results res_users=q_get_users->Read();
	q_get_users->Reset();
	for(size_t i=0;i<res_users.size();++i)
	{
		std::wstring logr=getUserRights(watoi(res_users[i][L"id"]), "logs");
		bool has_r=false;
		if(logr!=L"all")
		{
			std::vector<std::wstring> toks;
			Tokenize(logr, toks, L",");
			for(size_t j=0;j<toks.size();++j)
			{
				if(watoi(toks[j])==clientid)
				{
					has_r=true;
				}
			}
		}
		else
		{
			has_r=true;
		}

		if(has_r)
		{
			q_get_report_settings->Bind(watoi(res_users[i][L"id"]));
			db_results res=q_get_report_settings->Read();
			q_get_report_settings->Reset();

			if(!res.empty())
			{
				std::wstring report_mail=res[0][L"report_mail"];
				int report_loglevel=watoi(res[0][L"report_loglevel"]);
				int report_sendonly=watoi(res[0][L"report_sendonly"]);

				if( ( ( report_loglevel==0 && infos>0 )
					|| ( report_loglevel<=1 && warnings>0 )
					|| ( report_loglevel<=2 && errors>0 ) ) &&
					(report_sendonly==0 ||
						( report_sendonly==1 && !r_success ) ||
						( report_sendonly==2 && r_success)) )
				{
					std::vector<std::string> to_addrs;
					Tokenize(Server->ConvertToUTF8(report_mail), to_addrs, ",;");

					std::string subj="UrBackup: ";
					std::string msg="UrBackup just did ";
					if(incremental>0)
					{
						if(resumed)
						{
							msg+="a resumed incremental ";
							subj+="Resumed incremental ";
						}
						else
						{
							msg+="an incremental ";
							subj+="Incremental ";
						}
					}
					else
					{
						if(resumed)
						{
							msg+="a resumed full ";
							subj+="Resumed full ";
						}
						else
						{
							msg+="a full ";
							subj+="Full ";
						}
					}

					if(image>0)
					{
						msg+="image ";
						subj+="image ";
					}
					else
					{
						msg+="file ";
						subj+="file ";
					}
					subj+="backup of \""+Server->ConvertToUTF8(clientname)+"\"\n";
					msg+="backup of \""+Server->ConvertToUTF8(clientname)+"\".\n";
					msg+="\nReport:\n";
					msg+="( "+nconvert(infos);
					if(infos!=1) msg+=" infos, ";
					else msg+=" info, ";
					msg+=nconvert(warnings);
					if(warnings!=1) msg+=" warnings, ";
					else msg+=" warning, ";
					msg+=nconvert(errors);
					if(errors!=1) msg+=" errors";
					else msg+=" error";
					msg+=" )\n\n";
					std::vector<std::wstring> msgs;
					TokenizeMail(data, msgs, L"\n");
					
					for(size_t j=0;j<msgs.size();++j)
					{
						std::wstring ll;
						if(!msgs[j].empty()) ll=msgs[j][0];
						int li=watoi(ll);
						msgs[j].erase(0, 2);
						std::wstring tt=getuntil(L"-", msgs[j]);
						std::wstring m=getafter(L"-", msgs[j]);

						q_format_unixtime->Bind(tt);
						db_results ft=q_format_unixtime->Read();
						q_format_unixtime->Reset();
						if( !ft.empty() )
						{
							tt=ft[0][L"time"];
						}
						std::string lls="info";
						if(li==1) lls="warning";
						else if(li==2) lls="error";
						msg+=Server->ConvertToUTF8(tt)+"("+lls+"): "+Server->ConvertToUTF8(m)+"\n";
					}
					if(!r_success)
						subj+=" - failed";
					else
						subj+=" - success";

					std::string errmsg;
					bool b=url_fak->sendMail(mail_server, to_addrs, subj, msg, &errmsg);
					if(!b)
					{
						Server->Log("Sending mail failed. "+errmsg, LL_WARNING);
					}
				}
			}
		}
	}
}

MailServer BackupServerGet::getMailServerSettings(void)
{
	ISettingsReader *settings=Server->createDBSettingsReader(Server->getDatabase(Server->getThreadID(), URBACKUPDB_SERVER), "settings_db.settings", "SELECT value FROM settings_db.settings WHERE key=? AND clientid=0");

	MailServer ms;
	ms.servername=settings->getValue("mail_servername", "");
	ms.port=(unsigned short)watoi(settings->getValue(L"mail_serverport", L"587"));
	ms.username=settings->getValue("mail_username", "");
	ms.password=settings->getValue("mail_password", "");
	ms.mailfrom=settings->getValue("mail_from", "");
	if(ms.mailfrom.empty())
		ms.mailfrom="report@urbackup.org";

	ms.ssl_only=(settings->getValue("mail_ssl_only", "false")=="true")?true:false;
	ms.check_certificate=(settings->getValue("mail_check_certificate", "false")=="true")?true:false;

	Server->destroy(settings);
	return ms;
}

bool BackupServerGet::sendMailToAdmins(const std::string& subj, const std::string& message)
{
	MailServer mail_server=getMailServerSettings();
	if(mail_server.servername.empty())
		return false;

	if(url_fak==NULL)
		return false;

	ISettingsReader *settings=Server->createDBSettingsReader(Server->getDatabase(Server->getThreadID(), URBACKUPDB_SERVER), "settings_db.settings", "SELECT value FROM settings_db.settings WHERE key=? AND clientid=0");
	std::string admin_addrs_str=settings->getValue("mail_admin_addrs", "");

	if(admin_addrs_str.empty())
		return false;

	std::vector<std::string> admin_addrs;
	Tokenize(admin_addrs_str, admin_addrs, ";,");

	std::string errmsg;
	bool b=url_fak->sendMail(mail_server, admin_addrs, "[UrBackup] "+subj, message, &errmsg);
	if(!b)
	{
		Server->Log("Sending mail failed. "+errmsg, LL_WARNING);	
		return false;
	}
	return true;
}

std::string BackupServerGet::getMBR(const std::wstring &dl)
{
	std::string ret=sendClientMessage("MBR driveletter="+wnarrow(dl), L"Getting MBR for drive "+dl+L" failed", 10000);
	CRData r(&ret);
	char b;
	if(r.getChar(&b) && b==1 )
	{
		char ver;
		if(r.getChar(&ver) )
		{
			if(ver!=0)
			{
				ServerLogger::Log(clientid, L"Server version does not fit", LL_ERROR);
			}
			else
			{
				CRData r2(&ret);
				SMBRData mbrdata(r2);
				if(!mbrdata.errmsg.empty())
				{
					ServerLogger::Log(clientid, "During getting MBR: "+mbrdata.errmsg, LL_WARNING);
				}
				return ret;
			}
		}
		else
		{
			ServerLogger::Log(clientid, L"Could not read version information in MBR", LL_ERROR);
		}
	}
	else if(dl!=L"SYSVOL")
	{
		std::string errmsg;
		if( r.getStr(&errmsg) && !errmsg.empty())
		{
			errmsg=". Error message: "+errmsg;
		}
		ServerLogger::Log(clientid, "Could not read MBR"+errmsg, LL_ERROR);
	}

	return "";
}

void BackupServerGet::checkClientVersion(void)
{
	std::string version=getFile("urbackup/version.txt");
	if(!version.empty())
	{
		std::string r=sendClientMessage("VERSION "+version, L"Sending version to client failed", 10000);
		if(r=="update")
		{
			IFile *sigfile=Server->openFile("urbackup/UrBackupUpdate.sig", MODE_READ);
			if(sigfile==NULL)
			{
				ServerLogger::Log(clientid, "Error opening sigfile", LL_ERROR);
				return;
			}
			IFile *updatefile=Server->openFile("urbackup/UrBackupUpdate.exe", MODE_READ);
			if(updatefile==NULL)
			{
				ServerLogger::Log(clientid, "Error opening updatefile", LL_ERROR);
				return;
			}			
			size_t datasize=3*sizeof(unsigned int)+version.size()+(size_t)sigfile->Size()+(size_t)updatefile->Size();

			CTCPStack tcpstack(internet_connection);
			IPipe *cc=getClientCommandConnection(10000);
			if(cc==NULL)
			{
				ServerLogger::Log(clientid, L"Connecting to ClientService of \""+clientname+L"\" failed - CONNECT error", LL_ERROR);
				return;
			}

			std::string msg;
			if(update_version>0)
			{
				msg="1CLIENTUPDATE size="+nconvert(datasize)+"&silent_update="+nconvert(server_settings->getSettings()->silent_update);
			}
			else
			{
				msg="CLIENTUPDATE "+nconvert(datasize);
			}
			std::string identity= session_identity.empty()?server_identity:session_identity;
			tcpstack.Send(cc, identity+msg);

			int timeout=5*60*1000;

			unsigned int c_size=(unsigned int)version.size();
			if(!cc->Write((char*)&c_size, sizeof(unsigned int), timeout) )
			{
				Server->destroy(cc);
				Server->destroy(sigfile);
				Server->destroy(updatefile);
				return;
			}
			if(!cc->Write(version, timeout) )
			{
				Server->destroy(cc);
				Server->destroy(sigfile);
				Server->destroy(updatefile);
				return;
			}
			c_size=(unsigned int)sigfile->Size();
			if(!cc->Write((char*)&c_size, sizeof(unsigned int), timeout) )
			{
				Server->destroy(cc);
				Server->destroy(sigfile);
				Server->destroy(updatefile);
				return;
			}
			if(!sendFile(cc, sigfile, timeout) )
			{
				Server->destroy(cc);
				Server->destroy(sigfile);
				Server->destroy(updatefile);
				return;
			}
			c_size=(unsigned int)updatefile->Size();
			if(!cc->Write((char*)&c_size, sizeof(unsigned int), timeout) )
			{
				Server->destroy(cc);
				Server->destroy(sigfile);
				Server->destroy(updatefile);
				return;
			}
			if(!sendFile(cc, updatefile, timeout) )
			{
				Server->destroy(cc);
				Server->destroy(sigfile);
				Server->destroy(updatefile);
				return;
			}

			Server->destroy(sigfile);
			Server->destroy(updatefile);


			std::string ret;
			int64 starttime=Server->getTimeMS();
			bool ok=false;
			while(Server->getTimeMS()-starttime<=5*60*1000)
			{
				size_t rc=cc->Read(&ret, timeout);
				if(rc==0)
				{
					ServerLogger::Log(clientid, "Reading from client failed in update", LL_ERROR);
					break;
				}
				tcpstack.AddData((char*)ret.c_str(), ret.size());

				size_t packetsize;
				char *pck=tcpstack.getPacket(&packetsize);
				if(pck!=NULL && packetsize>0)
				{
					ret.resize(packetsize);
					memcpy(&ret[0], pck, packetsize);
					delete [] pck;
					if(ret=="ok")
					{
						ok=true;
						break;
					}
					else
					{
						ok=false;
						ServerLogger::Log(clientid, "Error in update: "+ret, LL_ERROR);
						break;
					}
				}
			}

			if(!ok)
			{
				ServerLogger::Log(clientid, L"Timeout: In client update", LL_ERROR);
			}

			Server->destroy(cc);

			if(ok)
			{
				ServerLogger::Log(clientid, L"Updated client successfully", LL_INFO);
			}
		}
	}
}

bool BackupServerGet::sendFile(IPipe *cc, IFile *f, int timeout)
{
	char buf[4096];
	_u32 r;
	while((r=f->Read(buf, 4096))>0)
	{
		if(!cc->Write(buf, r, timeout))
			return false;
	}
	return true;
}

sockaddr_in BackupServerGet::getClientaddr(void)
{
	IScopedLock lock(clientaddr_mutex);
	return clientaddr;
}

std::string BackupServerGet::remLeadingZeros(std::string t)
{
	std::string r;
	bool in=false;
	for(size_t i=0;i<t.size();++i)
	{
		if(!in && t[i]!='0' )
			in=true;

		if(in)
		{
			r+=t[i];
		}
	}
	return r;
}

bool BackupServerGet::isInBackupWindow(std::vector<STimeSpan> bw)
{
	if(bw.empty()) return true;
	int dow=atoi(os_strftime("%w").c_str());
	if(dow==0) dow=7;
	
	float hm=(float)atoi(remLeadingZeros(os_strftime("%H")).c_str())+(float)atoi(remLeadingZeros(os_strftime("%M")).c_str())*(1.f/60.f);
	for(size_t i=0;i<bw.size();++i)
	{
		if(bw[i].dayofweek==dow)
		{
			if( (bw[i].start_hour<=bw[i].stop_hour && hm>=bw[i].start_hour && hm<=bw[i].stop_hour)
				|| (bw[i].start_hour>bw[i].stop_hour && (hm>=bw[i].start_hour || hm<=bw[i].stop_hour) ) )
			{
				return true;
			}
		}
	}

	return false;
}

bool BackupServerGet::isBackupsRunningOkay(bool incr, bool file)
{
	IScopedLock lock(running_backup_mutex);
	if(running_backups<server_settings->getSettings()->max_sim_backups)
	{
		if(incr)
		{
			++running_backups;
			if(file)
			{
				++running_file_backups;
			}
		}
		return true;
	}
	else
	{
		return false;
	}
}

void BackupServerGet::startBackupRunning(bool file)
{
	IScopedLock lock(running_backup_mutex);
	++running_backups;
	if(file)
	{
		++running_file_backups;
	}
}

void BackupServerGet::stopBackupRunning(bool file)
{
	IScopedLock lock(running_backup_mutex);
	--running_backups;
	if(file)
	{
		--running_file_backups;
	}
}

int BackupServerGet::getNumberOfRunningBackups(void)
{
	IScopedLock lock(running_backup_mutex);
	return running_backups;
}

int BackupServerGet::getNumberOfRunningFileBackups(void)
{
	IScopedLock lock(running_backup_mutex);
	return running_file_backups;
}

IPipeThrottler *BackupServerGet::getThrottler(size_t speed_bps)
{
	IScopedLock lock(throttle_mutex);

	if(client_throttler==NULL)
	{
		client_throttler=Server->createPipeThrottler(speed_bps);
	}
	else
	{
		client_throttler->changeThrottleLimit(speed_bps);
	}

	return client_throttler;
}

IPipe *BackupServerGet::getClientCommandConnection(int timeoutms, std::string* clientaddr)
{
	if(clientaddr!=NULL)
	{
		unsigned int ip = ServerStatus::getStatus(clientname).ip_addr;
		unsigned char *ips=reinterpret_cast<unsigned char*>(&ip);
		*clientaddr=nconvert(ips[0])+"."+nconvert(ips[1])+"."+nconvert(ips[2])+"."+nconvert(ips[3]);
	}
	if(internet_connection)
	{
		IPipe *ret=InternetServiceConnector::getConnection(Server->ConvertToUTF8(clientname), SERVICE_COMMANDS, timeoutms);
		if(server_settings!=NULL && ret!=NULL)
		{
			int internet_speed=server_settings->getSettings()->internet_speed;
			if(internet_speed>0)
			{
				ret->addThrottler(getThrottler(internet_speed));
			}
			int global_internet_speed=server_settings->getSettings()->global_internet_speed;
			if(global_internet_speed>0)
			{
				ret->addThrottler(BackupServer::getGlobalInternetThrottler(global_internet_speed));
			}
		}
		return ret;
	}
	else
	{
		IPipe *ret=Server->ConnectStream(inet_ntoa(getClientaddr().sin_addr), serviceport, timeoutms);
		if(server_settings!=NULL && ret!=NULL)
		{
			int local_speed=server_settings->getSettings()->local_speed;
			if(local_speed>0)
			{
				ret->addThrottler(getThrottler(local_speed));
			}
			int global_local_speed=server_settings->getSettings()->global_local_speed;
			if(global_local_speed>0)
			{
				ret->addThrottler(BackupServer::getGlobalLocalThrottler(global_local_speed));
			}
		}
		return ret;
	}
}

_u32 BackupServerGet::getClientFilesrvConnection(FileClient *fc, ServerSettings* server_settings, int timeoutms)
{
	fc->setProgressLogCallback(this);
	if(internet_connection)
	{
		IPipe *cp=InternetServiceConnector::getConnection(Server->ConvertToUTF8(clientname), SERVICE_FILESRV, timeoutms);

		_u32 ret=fc->Connect(cp);

		if(server_settings!=NULL)
		{
			int internet_speed=server_settings->getSettings()->internet_speed;
			if(internet_speed>0)
			{
				fc->addThrottler(getThrottler(internet_speed));
			}
			int global_internet_speed=server_settings->getSettings()->global_internet_speed;
			if(global_internet_speed>0)
			{
				fc->addThrottler(BackupServer::getGlobalInternetThrottler(global_internet_speed));
			}
		}

		fc->setReconnectionTimeout(c_internet_fileclient_timeout);

		return ret;
	}
	else
	{
		sockaddr_in addr=getClientaddr();
		_u32 ret=fc->Connect(&addr);

		if(server_settings!=NULL)
		{
			int local_speed=server_settings->getSettings()->local_speed;
			if(local_speed>0)
			{
				fc->addThrottler(getThrottler(local_speed));
			}
			int global_local_speed=server_settings->getSettings()->global_local_speed;
			if(global_local_speed>0)
			{
				fc->addThrottler(BackupServer::getGlobalLocalThrottler(global_local_speed));
			}
		}

		return ret;
	}
}

bool BackupServerGet::getClientChunkedFilesrvConnection(std::auto_ptr<FileClientChunked>& fc_chunked, ServerSettings* server_settings, int timeoutms)
{
	std::string identity = session_identity.empty()?server_identity:session_identity;
	if(internet_connection)
	{
		IPipe *cp=InternetServiceConnector::getConnection(Server->ConvertToUTF8(clientname), SERVICE_FILESRV, timeoutms);
		if(cp!=NULL)
		{
			fc_chunked.reset(new FileClientChunked(cp, false, &tcpstack, this, use_tmpfiles?NULL:this, identity, NULL));
			fc_chunked->setReconnectionTimeout(c_internet_fileclient_timeout);
		}
		else
		{
			return false;
		}
	}
	else
	{
		sockaddr_in addr=getClientaddr();
		IPipe *pipe=Server->ConnectStream(inet_ntoa(getClientaddr().sin_addr), TCP_PORT, timeoutms);
		if(pipe!=NULL)
		{
			fc_chunked.reset(new FileClientChunked(pipe, false, &tcpstack, this, use_tmpfiles?NULL:this, identity, NULL));
		}
		else
		{
			return false;
		}
	}

	fc_chunked->setProgressLogCallback(this);

	if(fc_chunked->getPipe()!=NULL && server_settings!=NULL)
	{
		int speed;
		if(internet_connection)
		{
			speed=server_settings->getSettings()->internet_speed;
		}
		else
		{
			speed=server_settings->getSettings()->local_speed;
		}
		if(speed>0)
		{
			fc_chunked->addThrottler(getThrottler(speed));
		}

		if(internet_connection)
		{
			int global_speed=server_settings->getSettings()->global_internet_speed;
			if(global_speed>0)
			{
				fc_chunked->addThrottler(BackupServer::getGlobalInternetThrottler(global_speed));
			}
		}
		else
		{
			int global_speed=server_settings->getSettings()->global_local_speed;
			if(global_speed>0)
			{
				fc_chunked->addThrottler(BackupServer::getGlobalLocalThrottler(global_speed));
			}
		}
	}

	return true;
}

std::wstring BackupServerGet::convertToOSPathFromFileClient(std::wstring path)
{
	if(os_file_sep()!=L"/")
	{
		for(size_t i=0;i<path.size();++i)
			if(path[i]=='/')
				path[i]=os_file_sep()[0];
	}
	return path;
}

IFile *BackupServerGet::getTemporaryFileRetry(bool use_tmpfiles, const std::wstring& tmpfile_path, int clientid)
{
	int tries=50;
	IFile *pfd=NULL;
	while(pfd==NULL)
	{
		if(use_tmpfiles)
		{
			pfd=Server->openTemporaryFile();
		}
		else
		{
			size_t num;
			{
				IScopedLock lock(tmpfile_mutex);
				num=tmpfile_num++;
			}
			pfd=Server->openFile(tmpfile_path+os_file_sep()+convert(num), MODE_RW_CREATE);
		}

		if(pfd==NULL)
		{
			ServerLogger::Log(clientid, "Error opening temporary file. Retrying...", LL_WARNING);
			--tries;
			if(tries<0)
			{
				return NULL;
			}
			Server->wait(1000);
		}
	}
	return pfd;
}

void BackupServerGet::destroyTemporaryFile(IFile *tmp)
{
	std::wstring fn=tmp->getFilenameW();
	Server->destroy(tmp);
	Server->deleteFile(fn);
}

IPipe * BackupServerGet::new_fileclient_connection(void)
{
	IPipe *rp=NULL;
	if(internet_connection)
	{
		rp=InternetServiceConnector::getConnection(Server->ConvertToUTF8(clientname), SERVICE_FILESRV, c_filesrv_connect_timeout);
	}
	else
	{
		sockaddr_in addr=getClientaddr();
		rp=Server->ConnectStream(inet_ntoa(getClientaddr().sin_addr), TCP_PORT, c_filesrv_connect_timeout);
	}
	return rp;
}

std::wstring BackupServerGet::fixFilenameForOS(const std::wstring& fn)
{
	std::wstring ret;
	bool modified_filename=false;
#ifdef _WIN32
	if(fn.size()>=MAX_PATH-15)
	{
		ret=fn;
		ServerLogger::Log(clientid, L"Filename \""+fn+L"\" too long. Shortening it and appending hash.", LL_WARNING);
		ret.resize(MAX_PATH-15);
		modified_filename=true;
	}
	std::wstring disallowed_chars = L"\\:*?\"<>|/";
	for(char ch=1;ch<=31;++ch)
	{
		disallowed_chars+=ch;
	}

	if(fn==L"CON" || fn==L"PRN" || fn==L"AUX" || fn==L"NUL" || fn==L"COM1" || fn==L"COM2" || fn==L"COM3" ||
		fn==L"COM4" || fn==L"COM5" || fn==L"COM6" || fn==L"COM7" || fn==L"COM8" || fn==L"COM9" || fn==L"LPT1" ||
		fn==L"LPT2" || fn==L"LPT3" || fn==L"LPT4" || fn==L"LPT5" || fn==L"LPT6" || fn==L"LPT7" || fn==L"LPT8" || fn==L"LPT9")
	{
		ServerLogger::Log(clientid, L"Filename \""+fn+L"\" not allowed on Windows. Prefixing and appending hash.", LL_WARNING);
		ret = L"_" + fn;
		modified_filename=true;
	}

	if(next(fn, 0, L"CON.") || next(fn, 0, L"PRN.") || next(fn, 0, L"AUX.") || next(fn, 0, L"NUL.") || next(fn, 0, L"COM1.") || next(fn, 0, L"COM2.") || next(fn, 0, L"COM3.") ||
		next(fn, 0, L"COM4.") || next(fn, 0, L"COM5.") || next(fn, 0, L"COM6.") || next(fn, 0, L"COM7.") || next(fn, 0, L"COM8.") || next(fn, 0, L"COM9.") || next(fn, 0, L"LPT1.") ||
		next(fn, 0, L"LPT2.") || next(fn, 0, L"LPT3.") || next(fn, 0, L"LPT4.") || next(fn, 0, L"LPT5.") || next(fn, 0, L"LPT6.") || next(fn, 0, L"LPT7.") || next(fn, 0, L"LPT8.") || next(fn, 0, L"LPT9.") )
	{
		ServerLogger::Log(clientid, L"Filename \""+fn+L"\" not allowed on Windows. Prefixing and appending hash.", LL_WARNING);
		ret = L"_" + fn;
		modified_filename=true;
	}
#else
	if(Server->ConvertToUTF8(fn).size()>=NAME_MAX-11)
	{
		ret=fn;
		bool log_msg=true;
		do
		{
			if( log_msg )
			{
				ServerLogger::Log(clientid, L"Filename \""+fn+L"\" too long. Shortening it.", LL_WARNING);
				log_msg=false;
			}
			ret.resize(ret.size()-1);
			modified_filename=true;
		}
		while( Server->ConvertToUTF8(ret).size()>=NAME_MAX-11 );
	}

	std::wstring disallowed_chars = L"/";	
#endif

	for(size_t i=0;i<disallowed_chars.size();++i)
	{
		wchar_t ch = disallowed_chars[i];
		if(fn.find(ch)!=std::string::npos)
		{
			if(!modified_filename)
			{
				ret = fn;
				modified_filename=true;
			}
			ServerLogger::Log(clientid, L"Filename \""+fn+L"\" contains '"+std::wstring(1, ch)+L"' which the operating system does not allow in paths. Replacing '"+std::wstring(1, ch)+L"' with '_' and appending hash.", LL_WARNING);
			ret = ReplaceChar(ret, ch, '_');
		}
	}

	if(modified_filename)
	{
		std::string hex_md5=Server->GenerateHexMD5(fn);
		return ret+L"-"+widen(hex_md5.substr(0, 10));
	}
	else
	{
		return fn;
	}
}

bool BackupServerGet::handle_not_enough_space(const std::wstring &path)
{
	int64 free_space=-1;
	if(!path.empty())
	{
		free_space = os_free_space(os_file_prefix(path));
		if(free_space==-1)
		{
			free_space = os_free_space(os_file_prefix(ExtractFilePath(path)));
		}
	}
	if(free_space==-1)
	{
		free_space=os_free_space(os_file_prefix(server_settings->getSettings()->backupfolder));
	}
	if(free_space!=-1 && free_space<minfreespace_min)
	{
		Server->Log("No free space in backup folder. Free space="+PrettyPrintBytes(free_space)+" MinFreeSpace="+PrettyPrintBytes(minfreespace_min), LL_WARNING);

		if(!ServerCleanupThread::cleanupSpace(minfreespace_min) )
		{
			ServerLogger::Log(clientid, "FATAL: Could not free space. NOT ENOUGH FREE SPACE.", LL_ERROR);
			sendMailToAdmins("Fatal error occured during backup", ServerLogger::getWarningLevelTextLogdata(clientid));
			return false;
		}
	}

	return true;
}

void BackupServerGet::update_sql_intervals(bool update_sql)
{
	SSettings *settings=server_settings->getSettings();
	if(settings->update_freq_full != curr_intervals.update_freq_full ||
		settings->update_freq_image_full != curr_intervals.update_freq_image_full ||
		settings->update_freq_image_incr != curr_intervals.update_freq_image_incr ||
		settings->update_freq_incr != curr_intervals.update_freq_incr )
	{
		if(update_sql)
		{
			unloadSQL();
			prepareSQL();
		}
	}
	curr_intervals=*settings;
}

bool BackupServerGet::verify_file_backup(IFile *fileentries)
{
	bool verify_ok=true;

	ostringstream log;

	log << "Verification of file backup with id " << backupid << ". Path=" << Server->ConvertToUTF8(backuppath) << std::endl;

	unsigned int read;
	char buffer[4096];
	std::wstring curr_path=backuppath;
	size_t verified_files=0;
	SFile cf;
	fileentries->Seek(0);
	FileListParser list_parser;
	while( (read=fileentries->Read(buffer, 4096))>0 )
	{
		for(size_t i=0;i<read;++i)
		{
			std::map<std::wstring, std::wstring> extras;
			bool b=list_parser.nextEntry(buffer[i], cf, &extras);
			if(b)
			{
				std::wstring cfn = fixFilenameForOS(cf.name);
				if( !cf.isdir )
				{
					std::string sha256hex=Server->ConvertToUTF8(extras[L"sha256"]);

					if(sha256hex.empty())
					{
						std::string sha512base64 = wnarrow(extras[L"sha512"]);
						if(sha512base64.empty())
						{
							std::string msg="No hash for file \""+Server->ConvertToUTF8(curr_path+os_file_sep()+cf.name)+"\" found. Verification failed.";
							verify_ok=false;
							ServerLogger::Log(clientid, msg, LL_ERROR);
							log << msg << std::endl;
						}
						else if(getSHA512(curr_path+os_file_sep()+cfn)!=base64_decode_dash(sha512base64))
						{
							std::string msg="Hashes for \""+Server->ConvertToUTF8(curr_path+os_file_sep()+cf.name)+"\" differ (client side hash). Verification failed.";
							verify_ok=false;
							ServerLogger::Log(clientid, msg, LL_ERROR);
							log << msg << std::endl;
						}
						else
						{
							++verified_files;
						}
					}
					else if(getSHA256(curr_path+os_file_sep()+cfn)!=sha256hex)
					{
						std::string msg="Hashes for \""+Server->ConvertToUTF8(curr_path+os_file_sep()+cf.name)+"\" differ. Verification failed.";
						verify_ok=false;
						ServerLogger::Log(clientid, msg, LL_ERROR);
						log << msg << std::endl;
					}
					else
					{
						++verified_files;
					}
				}
				else
				{
					if(cf.name==L"..")
					{
						curr_path=ExtractFilePath(curr_path, os_file_sep());
					}
					else
					{
						curr_path+=os_file_sep()+cfn;
					}
				}
			}
		}
	}

	if(!verify_ok)
	{
		sendMailToAdmins("File backup verification failed", log.str());
	}
	else
	{
		ServerLogger::Log(clientid, "Verified "+nconvert(verified_files)+" files", LL_DEBUG);
	}

	return verify_ok;
}

std::string BackupServerGet::getSHA256(const std::wstring& fn)
{
	sha256_ctx ctx;
	sha256_init(&ctx);

	IFile * f=Server->openFile(os_file_prefix(fn), MODE_READ);

	if(f==NULL)
	{
		return std::string();
	}

	char buffer[32768];
	unsigned int r;
	while( (r=f->Read(buffer, 32768))>0)
	{
		sha256_update(&ctx, reinterpret_cast<const unsigned char*>(buffer), r);
	}

	Server->destroy(f);

	unsigned char dig[32];
	sha256_final(&ctx, dig);

	return bytesToHex(dig, 32);
}

std::string BackupServerGet::getSHA512(const std::wstring& fn)
{
	sha512_ctx ctx;
	sha512_init(&ctx);

	IFile * f=Server->openFile(os_file_prefix(fn), MODE_READ);

	if(f==NULL)
	{
		return std::string();
	}

	char buffer[32768];
	unsigned int r;
	while( (r=f->Read(buffer, 32768))>0)
	{
		sha512_update(&ctx, reinterpret_cast<const unsigned char*>(buffer), r);
	}

	Server->destroy(f);

	std::string dig;
	dig.resize(64);
	sha512_final(&ctx, reinterpret_cast<unsigned char*>(&dig[0]));

	return dig;
}

void BackupServerGet::logVssLogdata(void)
{
	std::string vsslogdata=sendClientMessage("GET VSSLOG", L"Getting volume shadow copy logdata from client failed", 10000, false, LL_INFO);

	if(!vsslogdata.empty() && vsslogdata!="ERR")
	{
		std::vector<std::string> lines;
		TokenizeMail(vsslogdata, lines, "\n");
		for(size_t i=0;i<lines.size();++i)
		{
			int loglevel=atoi(getuntil("-", lines[i]).c_str());
			std::string data=getafter("-", lines[i]);
			ServerLogger::Log(clientid, data, loglevel);
		}
	}
}

bool BackupServerGet::createDirectoryForClient(void)
{
	std::wstring backupfolder=server_settings->getSettings()->backupfolder;
	if(!os_create_dir(os_file_prefix(backupfolder+os_file_sep()+clientname)) && !os_directory_exists(os_file_prefix(backupfolder+os_file_sep()+clientname)) )
	{
		Server->Log(L"Could not create or read directory for client \""+clientname+L"\"", LL_ERROR);
		return false;
	}
	return true;
}

void BackupServerGet::createHashThreads(bool use_reflink)
{
	if(hash_thread_refcount<=0)
	{
		assert(bsh==NULL);
		assert(bsh_prepare==NULL);

		hashpipe=Server->createMemoryPipe();
		hashpipe_prepare=Server->createMemoryPipe();

		bsh=new BackupServerHash(hashpipe, clientid, use_snapshots, use_reflink, use_tmpfiles);
		bsh_prepare=new BackupServerPrepareHash(hashpipe_prepare, hashpipe, clientid);
		bsh_ticket = Server->getThreadPool()->execute(bsh);
		bsh_prepare_ticket = Server->getThreadPool()->execute(bsh_prepare);
	}
	++hash_thread_refcount;
}

void BackupServerGet::destroyHashThreads()
{
	--hash_thread_refcount;
	if(hash_thread_refcount<=0)
	{
		hashpipe_prepare->Write("exit");
		Server->getThreadPool()->waitFor(bsh_ticket);
		Server->getThreadPool()->waitFor(bsh_prepare_ticket);

		bsh_ticket=ILLEGAL_THREADPOOL_TICKET;
		bsh_prepare_ticket=ILLEGAL_THREADPOOL_TICKET;
		hashpipe=NULL;
		hashpipe_prepare=NULL;
		bsh=NULL;
		bsh_prepare=NULL;
	}
}

void BackupServerGet::copyFile(const std::wstring& source, const std::wstring& dest,
	const std::wstring& hash_src, const std::wstring& hash_dest,
	const FileMetadata& metadata)
{
	CWData data;
	data.addInt(BackupServerHash::EAction_Copy);
	data.addString(Server->ConvertToUTF8(source));
	data.addString(Server->ConvertToUTF8(dest));
	data.addString(Server->ConvertToUTF8(hash_src));
	data.addString(Server->ConvertToUTF8(hash_dest));
	metadata.serialize(data);

	hashpipe->Write(data.getDataPtr(), data.getDataSize());
}


unsigned int BackupServerGet::exponentialBackoffTime( size_t count, unsigned int sleeptime, unsigned div )
{
	return static_cast<unsigned int>((std::max)(static_cast<double>(sleeptime), static_cast<double>(sleeptime)*pow(static_cast<double>(div), static_cast<double>(count))));
}


bool BackupServerGet::exponentialBackoff(size_t count, int64 lasttime, unsigned int sleeptime, unsigned div)
{
	if(count>0)
	{
		unsigned int passed_time=static_cast<unsigned int>(Server->getTimeSeconds()-lasttime);
		unsigned int sleeptime_exp = exponentialBackoffTime(count, sleeptime, div);

		return passed_time>=sleeptime_exp;
	}
	return true;
}


unsigned int BackupServerGet::exponentialBackoffTimeImage()
{
	return exponentialBackoffTime(count_image_backup_try, c_sleeptime_failed_imagebackup, c_exponential_backoff_div);
}


unsigned int BackupServerGet::exponentialBackoffTimeFile()
{
	return exponentialBackoffTime(count_file_backup_try, c_sleeptime_failed_filebackup, c_exponential_backoff_div);
}



bool BackupServerGet::exponentialBackoffImage()
{
	return exponentialBackoff(count_image_backup_try, last_image_backup_try, c_sleeptime_failed_imagebackup, c_exponential_backoff_div);
}

bool BackupServerGet::exponentialBackoffFile()
{
	return exponentialBackoff(count_file_backup_try, last_file_backup_try, c_sleeptime_failed_filebackup, c_exponential_backoff_div);
}

bool BackupServerGet::exponentialBackoffCdp()
{
	return exponentialBackoff(count_cdp_backup_try, last_cdp_backup_try, c_sleeptime_failed_filebackup, c_exponential_backoff_div);
}

bool BackupServerGet::authenticatePubKey()
{
	if(crypto_fak==NULL)
	{
		return false;
	}

	std::string challenge = sendClientMessageRetry("GET CHALLENGE", L"Failed to get challenge from client", 10000, 10, false, LL_INFO);

	if(challenge=="ERR")
	{
		return false;
	}

	if(!challenge.empty())
	{
		std::string signature;
		std::string privkey = getFile("urbackup/server_ident.priv");

		if(privkey.empty())
		{
			Server->Log("Cannot read private key urbackup/server_ident.priv", LL_ERROR);
			return false;
		}

		bool rc = crypto_fak->signData(privkey, challenge, signature);

		if(!rc)
		{
			Server->Log("Signing challenge failed", LL_ERROR);
			return false;
		}

		std::string pubkey = getFile("urbackup/server_ident.pub");

		if(pubkey.empty())
		{
			Server->Log("Reading public key from urbackup/server_ident.pub failed", LL_ERROR);
			return false;
		}

		std::string identity = ServerSettings::generateRandomAuthKey(20);

		bool ret = sendClientMessageRetry("SIGNATURE#pubkey="+base64_encode_dash(pubkey)+
			"&signature="+base64_encode_dash(signature)+
			"&session_identity="+identity, "ok", L"Error sending server signature to client", 10000, 10, true);

		if(ret)
		{
			session_identity = "#I"+identity+"#";
		}

		return ret;
	}
	else
	{
		return false;
	}
}

void BackupServerGet::calculateEtaFileBackup( int64 &last_eta_update, int64 ctime, FileClient &fc, FileClientChunked* fc_chunked, int64 linked_bytes, int64 &last_eta_received_bytes, double &eta_estimated_speed, _i64 files_size )
{
	last_eta_update=ctime;

	int64 received_data_bytes = fc.getReceivedDataBytes() + (fc_chunked?fc_chunked->getReceivedDataBytes():0) + linked_bytes;

	int64 new_bytes =  received_data_bytes - last_eta_received_bytes;
	int64 passed_time = Server->getTimeMS() - status.eta_set_time;

	status.eta_set_time = Server->getTimeMS();

	double speed_bpms = static_cast<double>(new_bytes)/passed_time;

	if(eta_estimated_speed==0)
	{
		eta_estimated_speed = speed_bpms;
	}
	else
	{
		eta_estimated_speed = eta_estimated_speed*0.9 + eta_estimated_speed*0.1;
	}

	if(last_eta_received_bytes>0)
	{
		status.eta_ms = static_cast<int64>((files_size-received_data_bytes)/eta_estimated_speed + 0.5);
		ServerStatus::setServerStatus(status, true);
	}

	last_eta_received_bytes = received_data_bytes;
}

void BackupServerGet::addExistingHash( const std::wstring& fullpath, const std::wstring& hashpath, const std::string& shahash, int64 filesize , int64 rsize)
{
	ServerBackupDao::SFileEntry file_entry;
	file_entry.exists = true;
	file_entry.fullpath = fullpath;
	file_entry.hashpath = hashpath;
	file_entry.shahash = shahash;
	file_entry.filesize = filesize;
	file_entry.rsize = rsize;

	IScopedLock lock(hash_existing_mutex);
	hash_existing.push_back(file_entry);
}

void BackupServerGet::addExistingHashesToDb(int incremental)
{
	IScopedLock lock(hash_existing_mutex);
	for(size_t i=0;i<hash_existing.size();++i)
	{
		addFileEntrySQLWithExisting(hash_existing[i].fullpath, hash_existing[i].hashpath,
			hash_existing[i].shahash, hash_existing[i].filesize, hash_existing[i].rsize, incremental);
	}
	hash_existing.clear();
}

void BackupServerGet::run_script( std::wstring name, const std::wstring& params)
{
#ifdef _WIN32
	name = name + L".bat";
#endif

	if(!FileExists(wnarrow(name)))
	{
		ServerLogger::Log(clientid, L"Script does not exist "+name, LL_DEBUG);
		return;
	}

	if(!FileExists(wnarrow(name)))
	{
		ServerLogger::Log(clientid, L"Script does not exist "+name, LL_DEBUG);
		return;
	}

	name+=L" "+params;

	name +=L" 2>&1";

#ifdef _WIN32
	FILE* fp = _wpopen(name.c_str(), L"rb");
#else
	FILE* fp = popen(Server->ConvertToUTF8(name).c_str(), "r");
#endif

	if(!fp)
	{
		ServerLogger::Log(clientid, L"Could not open pipe for command "+name, LL_DEBUG);
		return;
	}

	std::string output;
	while(!feof(fp) && !ferror(fp))
	{
		char buf[4097];
		size_t r = fread(buf, 1, 4096, fp);
		buf[r]=0;
		output+=buf;
	}

#ifdef _WIN32
	int rc = _pclose(fp);
#else
	int rc = pclose(fp);
#endif

	if(rc!=0)
	{
		ServerLogger::Log(clientid, L"Script "+name+L" had error (code "+convert(rc)+L")", LL_ERROR);
	}

	std::vector<std::string> toks;
	Tokenize(output, toks, "\n");

	for(size_t i=0;i<toks.size();++i)
	{
		ServerLogger::Log(clientid, "Script output Line("+nconvert(i+1)+"): " + toks[i], rc!=0?LL_ERROR:LL_INFO);
	}
}

void BackupServerGet::log_progress( const std::string& fn, int64 total, int64 downloaded, int64 speed_bps )
{
	int pc_complete = 0;
	if(total>0)
	{
		pc_complete = static_cast<int>((static_cast<float>(downloaded)/total)*100.f);
	}
	ServerLogger::Log(clientid, "Loading \""+fn+"\". "+nconvert(pc_complete)+"% finished "+PrettyPrintBytes(downloaded)+"/"+PrettyPrintBytes(total)+" at "+PrettyPrintSpeed(speed_bps), LL_DEBUG);
}

<<<<<<< HEAD
void BackupServerGet::addSparseFileEntry( std::wstring curr_path, SFile &cf, int copy_file_entries_sparse_modulo, int incremental_num, bool trust_client_hashes, std::string &curr_sha2,
	std::wstring local_curr_os_path, bool curr_has_hash, std::auto_ptr<ServerHashExisting> &server_hash_existing, size_t& num_readded_entries )
{
	if(cf.size<c_readd_size_limit)
	{
		return;
	}

	std::string curr_file_path = Server->ConvertToUTF8(curr_path + L"/" + cf.name);
	int crc32 = static_cast<int>(urb_adler32(0, curr_file_path.c_str(), static_cast<unsigned int>(curr_file_path.size())));
	if(crc32 % copy_file_entries_sparse_modulo == incremental_num )
	{
		if(trust_client_hashes && !curr_sha2.empty())
		{
			addFileEntrySQLWithExisting(backuppath+local_curr_os_path, curr_has_hash?(backuppath_hashes+local_curr_os_path):std::wstring(), 
				curr_sha2, cf.size, -1, incremental_num);

			++num_readded_entries;
		}							
		else if(server_hash_existing.get())
		{
			addExistingHashesToDb(incremental_num);
			server_hash_existing->queueFile(backuppath+local_curr_os_path, curr_has_hash?(backuppath_hashes+local_curr_os_path):std::wstring());
			++num_readded_entries;
		}
	}
}

void BackupServerGet::addFileEntrySQLWithExisting( const std::wstring &fp, const std::wstring &hash_path, const std::string &shahash, _i64 filesize, _i64 rsize, int incremental)
{
	int64 entryid = fileindex->get_with_cache_exact(FileIndex::SIndexKey(shahash.c_str(), filesize, clientid));

	if(entryid==0)
	{
		Server->Log(L"File entry with filesize "+convert(filesize)+L" to file with path \""+fp+L"\" should exist but does not.", LL_WARNING);
		return;
	}

	ServerBackupDao::SFindFileEntry fentry = backup_dao->getFileEntry(entryid);
	if(!fentry.exists)
	{
		Server->Log(L"File entry in database with id " +convert(entryid)+L" and filesize "+convert(filesize)+L" to file with path \""+fp+L"\" should exist but does not.", LL_WARNING);
		return;
	}

	if(rsize<0)
	{
		rsize=fentry.rsize;
	}

	BackupServerHash::addFileSQL(*backup_dao, *fileindex.get(), backupid, clientid, incremental, fp, hash_path,
		shahash, filesize, rsize, entryid, clientid, fentry.next_entry);
=======
void BackupServerGet::getTokenFile(FileClient &fc, bool hashed_transfer )
{
	IFile *tokens_file=Server->openFile(os_file_prefix(backuppath_hashes+os_file_sep()+L".urbackup_tokens.properties"), MODE_WRITE);
	if(tokens_file==NULL)
	{
		ServerLogger::Log(clientid, L"Error opening "+backuppath_hashes+os_file_sep()+L".urbackup_tokens.properties", LL_ERROR);
		return;
	}
	_u32 rc=fc.GetFile("urbackup/tokens_"+server_token+".properties", tokens_file, hashed_transfer);
	if(rc!=ERR_SUCCESS)
	{
		ServerLogger::Log(clientid, L"Error getting tokens file of "+clientname+L". Errorcode: "+widen(fc.getErrorString(rc))+L" ("+convert(rc)+L")", LL_INFO);
	}
	Server->destroy(tokens_file);


	std::auto_ptr<ISettingsReader> urbackup_tokens(
		Server->createFileSettingsReader(os_file_prefix(backuppath_hashes+os_file_sep()+L".urbackup_tokens.properties")));

	std::string access_key;
	if(urbackup_tokens->getValue("access_key", &access_key) &&
		!access_key.empty() &&
		access_key != server_settings->getSettings()->client_access_key )
	{
		backup_dao->updateOrInsertSetting(clientid, L"client_access_key", widen(access_key));
		server_settings->update(true);
	}
}

void BackupServerGet::addContinuousChanges(const std::string& data)
{
	IScopedLock lock(continuous_mutex);
	continuous_update->addChanges(data);
}

std::string BackupServerGet::clientlistName( int group, bool new_list )
{
	std::string ret="urbackup/clientlist_";

	if(group!=0)
	{
		ret+=nconvert(group);
	}

	ret+="_"+nconvert(clientid);
	if(new_list)
	{
		ret+="_new";
	}
	ret+=".ub";

	return ret;
>>>>>>> 541c4af5
}<|MERGE_RESOLUTION|>--- conflicted
+++ resolved
@@ -55,11 +55,8 @@
 #include <math.h>
 #include <errno.h>
 #include <string.h>
-<<<<<<< HEAD
 #include "create_files_index.h"
-=======
 #include <stack>
->>>>>>> 541c4af5
 #ifndef NAME_MAX
 #define NAME_MAX _POSIX_NAME_MAX
 #endif
@@ -1987,18 +1984,14 @@
 	bool tries_once;
 	std::wstring ff_last;
 	bool hardlink_limit;
-<<<<<<< HEAD
 	bool copied_file;
 	int64 entryid=0;
 	int64 entryclientid = 0;
 	int64 rsize = 0;
 	int64 next_entryid = 0;
 	bool ok=local_hash->findFileAndLink(dstpath, NULL, hashpath, sha2, true, filesize, std::string(), true,
-		tries_once, ff_last, hardlink_limit, copied_file, entryid, entryclientid, rsize, next_entryid);
-=======
-	bool ok=local_hash->findFileAndLink(dstpath, NULL, hashpath, sha2, filesize, std::string(), tries_once, ff_last, hardlink_limit, metadata,
-		parent_metadata);
->>>>>>> 541c4af5
+		tries_once, ff_last, hardlink_limit, copied_file, entryid, entryclientid, rsize, next_entryid,
+		metadata, parent_metadata);
 
 	if(ok && add_sql)
 	{
@@ -2338,24 +2331,9 @@
 
 	if(on_snapshot)
 	{
-		ServerLogger::Log(clientid, clientname+L": Deleting files in snapshot... ("+convert(deleted_ids.size())+L")", LL_DEBUG);
+		ServerLogger::Log(clientid, clientname+L": Deleting files in snapshot... ("+convert(deleted_ids.size())+L")", LL_INFO);
 		if(!deleteFilesInSnapshot(clientlistName(group), deleted_ids, backuppath, false) )
 		{
-<<<<<<< HEAD
-			ServerLogger::Log(clientid, clientname+L": Deleting files in snapshot... ("+convert(deleted_ids.size())+L")", LL_INFO);
-			if(!deleteFilesInSnapshot("urbackup/clientlist_"+nconvert(clientid)+".ub", deleted_ids, backuppath, false) )
-			{
-				ServerLogger::Log(clientid, "Deleting files in snapshot failed (Server error)", LL_ERROR);
-				has_error=true;
-				return false;
-			}
-
-			if(with_hashes)
-			{
-				ServerLogger::Log(clientid, clientname+L": Deleting files in hash snapshot...", LL_INFO);
-				deleteFilesInSnapshot("urbackup/clientlist_"+nconvert(clientid)+".ub", deleted_ids, backuppath_hashes, true);
-			}
-=======
 			ServerLogger::Log(clientid, "Deleting files in snapshot failed (Server error)", LL_ERROR);
 			has_error=true;
 			return false;
@@ -2363,9 +2341,8 @@
 
 		if(with_hashes)
 		{
-			ServerLogger::Log(clientid, clientname+L": Deleting files in hash snapshot...", LL_DEBUG);
+			ServerLogger::Log(clientid, clientname+L": Deleting files in hash snapshot...", LL_INFO);
 			deleteFilesInSnapshot(clientlistName(group), deleted_ids, backuppath_hashes, true);
->>>>>>> 541c4af5
 		}
 	}
 
@@ -2394,16 +2371,12 @@
 		}
 	}
 
-<<<<<<< HEAD
 	if(!fileindex.get())
 	{
 		fileindex.reset(create_lmdb_files_index());
 	}
 
-	IFile *clientlist=Server->openFile("urbackup/clientlist_"+nconvert(clientid)+"_new.ub", MODE_WRITE);
-=======
 	IFile *clientlist=Server->openFile(clientlistName(group, true), MODE_WRITE);
->>>>>>> 541c4af5
 
 	tmp=Server->openFile(tmpfilename, MODE_READ);
 
@@ -2579,13 +2552,8 @@
 					incr_backup_stoptime=Server->getTimeMS();
 				}
 
-<<<<<<< HEAD
 				
-				if(cf.isdir==true)
-=======
-				std::wstring osspecific_name=fixFilenameForOS(cf.name);				
 				if(cf.isdir)
->>>>>>> 541c4af5
 				{
 					if(!indirchange && hasChange(line, diffs) )
 					{
@@ -2637,9 +2605,6 @@
 										src_hashpath, dir_pool_path, BackupServer::isFilesystemTransactionEnabled());
 								}
 
-<<<<<<< HEAD
-								if(copy_last_file_entries)
-=======
 								if(metadata.exist)
 								{
 									if(!os_set_file_time(os_file_prefix(backuppath+local_curr_os_path),
@@ -2650,8 +2615,7 @@
 									}
 								}
 
-								if(copy_file_entries)
->>>>>>> 541c4af5
+								if(copy_last_file_entries)
 								{
 									std::vector<ServerBackupDao::SFileEntry> file_entries = backup_dao->getFileEntriesFromTemporaryTableGlob(escape_glob_sql(srcpath)+os_file_sep()+L"*");
 									for(size_t i=0;i<file_entries.size();++i)
@@ -5340,7 +5304,6 @@
 	ServerLogger::Log(clientid, "Loading \""+fn+"\". "+nconvert(pc_complete)+"% finished "+PrettyPrintBytes(downloaded)+"/"+PrettyPrintBytes(total)+" at "+PrettyPrintSpeed(speed_bps), LL_DEBUG);
 }
 
-<<<<<<< HEAD
 void BackupServerGet::addSparseFileEntry( std::wstring curr_path, SFile &cf, int copy_file_entries_sparse_modulo, int incremental_num, bool trust_client_hashes, std::string &curr_sha2,
 	std::wstring local_curr_os_path, bool curr_has_hash, std::auto_ptr<ServerHashExisting> &server_hash_existing, size_t& num_readded_entries )
 {
@@ -5393,7 +5356,8 @@
 
 	BackupServerHash::addFileSQL(*backup_dao, *fileindex.get(), backupid, clientid, incremental, fp, hash_path,
 		shahash, filesize, rsize, entryid, clientid, fentry.next_entry);
-=======
+}
+
 void BackupServerGet::getTokenFile(FileClient &fc, bool hashed_transfer )
 {
 	IFile *tokens_file=Server->openFile(os_file_prefix(backuppath_hashes+os_file_sep()+L".urbackup_tokens.properties"), MODE_WRITE);
@@ -5446,5 +5410,4 @@
 	ret+=".ub";
 
 	return ret;
->>>>>>> 541c4af5
 }