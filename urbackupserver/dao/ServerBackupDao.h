--- conflicted
+++ resolved
@@ -1,333 +1,330 @@
-#pragma once
-#include "../../Interface/Database.h"
-
-class ServerBackupDao
-{
-public:
-	ServerBackupDao(IDatabase *db);
-	~ServerBackupDao();
-
-
-	void commit();
-	int64 getLastId();
-	void detachDbs();
-	int getLastChanges();
-<<<<<<< HEAD
-	void attachDbs();
-=======
->>>>>>> 05978932
-	void BeginWriteTransaction();
-	void endTransaction();
-
-	static const int c_direction_outgoing;
-	static const int c_direction_outgoing_nobackupstat;
-	static const int c_direction_incoming;
-
-
-	//@-SQLGenFunctionsBegin
-	struct CondInt64
-	{
-		bool exists;
-		int64 value;
-	};
-	struct CondString
-	{
-		bool exists;
-		std::wstring value;
-	};
-	struct DirectoryLinkEntry
-	{
-		std::wstring name;
-		std::wstring target;
-	};
-	struct JournalEntry
-	{
-		std::wstring linkname;
-		std::wstring linktarget;
-	};
-	struct SDuration
-	{
-		int64 indexing_time_ms;
-		int64 duration;
-	};
-	struct SFileBackupInfo
-	{
-		bool exists;
-		int64 id;
-		int clientid;
-		int64 backuptime;
-		int incremental;
-		std::wstring path;
-		int complete;
-		int64 running;
-		int64 size_bytes;
-		int done;
-		int archived;
-		int64 archive_timeout;
-		int64 size_calculated;
-		int resumed;
-		int64 indexing_time_ms;
-		int tgroup;
-	};
-	struct SFileEntry
-	{
-		bool exists;
-		std::wstring fullpath;
-		std::wstring hashpath;
-		std::string shahash;
-		int64 filesize;
-		int64 rsize;
-	};
-	struct SFindFileEntry
-	{
-		bool exists;
-		int64 id;
-		std::wstring shahash;
-		int backupid;
-		int clientid;
-		std::wstring fullpath;
-		std::wstring hashpath;
-		int64 filesize;
-		int64 next_entry;
-		int64 prev_entry;
-		int64 rsize;
-		int incremental;
-		int pointed_to;
-	};
-	struct SImageBackup
-	{
-		bool exists;
-		int64 id;
-		int incremental;
-		std::wstring path;
-		int64 duration;
-	};
-	struct SIncomingStat
-	{
-		int64 id;
-		int64 filesize;
-		int clientid;
-		int backupid;
-		std::wstring existing_clients;
-		int direction;
-		int incremental;
-	};
-	struct SLastIncremental
-	{
-		bool exists;
-		int incremental;
-		std::wstring path;
-		int resumed;
-		int complete;
-		int id;
-	};
-	struct SReportSettings
-	{
-		bool exists;
-		std::wstring report_mail;
-		int report_loglevel;
-		int report_sendonly;
-	};
-	struct SStatFileEntry
-	{
-		bool exists;
-		int64 id;
-		int backupid;
-		int clientid;
-		int64 filesize;
-		int64 rsize;
-		std::wstring shahash;
-		int64 next_entry;
-		int64 prev_entry;
-	};
-
-
-	void addDirectoryLink(int clientid, const std::wstring& name, const std::wstring& target);
-	void removeDirectoryLink(int clientid, const std::wstring& target);
-	void removeDirectoryLinkGlob(int clientid, const std::wstring& target);
-	int getDirectoryRefcount(int clientid, const std::wstring& name);
-	void addDirectoryLinkJournalEntry(const std::wstring& linkname, const std::wstring& linktarget);
-	void removeDirectoryLinkJournalEntry(int64 entry_id);
-	std::vector<JournalEntry> getDirectoryLinkJournalEntries(void);
-	void removeDirectoryLinkJournalEntries(void);
-	std::vector<DirectoryLinkEntry> getLinksInDirectory(int clientid, const std::wstring& dir);
-	void deleteLinkReferenceEntry(int64 id);
-	void updateLinkReferenceTarget(const std::wstring& new_target, int64 id);
-	void addToOldBackupfolders(const std::wstring& backupfolder);
-	std::vector<std::wstring> getOldBackupfolders(void);
-	std::vector<std::wstring> getDeletePendingClientNames(void);
-	bool createTemporaryLastFilesTable(void);
-	void dropTemporaryLastFilesTable(void);
-	bool createTemporaryLastFilesTableIndex(void);
-	bool dropTemporaryLastFilesTableIndex(void);
-	bool copyToTemporaryLastFilesTable(int backupid);
-	SFileEntry getFileEntryFromTemporaryTable(const std::wstring& fullpath);
-	std::vector<SFileEntry> getFileEntriesFromTemporaryTableGlob(const std::wstring& fullpath_glob);
-	void insertIntoOrigClientSettings(int clientid, std::string data);
-	CondString getOrigClientSettings(int clientid);
-	std::vector<SDuration> getLastIncrementalDurations(int clientid);
-	std::vector<SDuration> getLastFullDurations(int clientid);
-	void setNextEntry(int64 next_entry, int64 id);
-	void setPrevEntry(int64 prev_entry, int64 id);
-	void setPointedTo(int64 pointed_to, int64 id);
-	CondString getClientSetting(const std::wstring& key, int clientid);
-	std::vector<int> getClientIds(void);
-	CondInt64 getPointedTo(int64 id);
-	void addFileEntry(int backupid, const std::wstring& fullpath, const std::wstring& hashpath, const std::string& shahash, int64 filesize, int64 rsize, int clientid, int incremental, int64 next_entry, int64 prev_entry, int pointed_to);
-	CondString getSetting(int clientid, const std::wstring& key);
-	void insertSetting(const std::wstring& key, const std::wstring& value, int clientid);
-	void updateSetting(const std::wstring& value, const std::wstring& key, int clientid);
-	void delFileEntry(int64 id);
-	SFindFileEntry getFileEntry(int64 id);
-	SStatFileEntry getStatFileEntry(int64 id);
-	void addIncomingFile(int64 filesize, int clientid, int backupid, const std::wstring& existing_clients, int direction, int incremental);
-	std::vector<SIncomingStat> getIncomingStats(void);
-	CondInt64 getIncomingStatsCount(void);
-	void delIncomingStatEntry(int64 id);
-	CondString getMiscValue(const std::wstring& tkey);
-	void addMiscValue(const std::wstring& tkey, const std::wstring& tvalue);
-	void delMiscValue(const std::wstring& tkey);
-	void setClientUsedFilebackupSize(int64 bytes_used_files, int id);
-	bool createTemporaryPathLookupTable(void);
-	void dropTemporaryPathLookupTable(void);
-	void dropTemporaryPathLookupIndex(void);
-	void populateTemporaryPathLookupTable(int backupid);
-	bool createTemporaryPathLookupIndex(void);
-	CondInt64 lookupEntryIdByPath(const std::wstring& fullpath);
-	void newFileBackup(int incremental, int clientid, const std::wstring& path, int resumed, int64 indexing_time_ms, int tgroup);
-	void updateFileBackupRunning(int backupid);
-	void setFileBackupDone(int backupid);
-	SLastIncremental getLastIncrementalFileBackup(int clientid, int tgroup);
-	SLastIncremental getLastIncrementalCompleteFileBackup(int clientid, int tgroup);
-	void updateFileBackupSetComplete(int backupid);
-	void saveBackupLog(int clientid, int errors, int warnings, int infos, int image, int incremental, int resumed, int restore);
-	void saveBackupLogData(int64 logid, const std::wstring& data);
-	std::vector<int> getMailableUserIds(void);
-	CondString getUserRight(int clientid, const std::wstring& t_domain);
-	SReportSettings getUserReportSettings(int userid);
-	CondString formatUnixtime(int64 unixtime);
-	SImageBackup getLastFullImage(int clientid, int image_version, const std::wstring& letter);
-	SImageBackup getLastImage(int clientid, int image_version, const std::wstring& letter);
-	void newImageBackup(int clientid, const std::wstring& path, int incremental, int incremental_ref, int image_version, const std::wstring& letter);
-	void setImageSize(int64 size_bytes, int backupid);
-	void addImageSizeToClient(int clientid, int64 add_size);
-	void setImageBackupComplete(int backupid);
-	void updateImageBackupRunning(int backupid);
-	void saveImageAssociation(int img_id, int assoc_id);
-	void updateClientLastImageBackup(int backupid, int clientid);
-	void updateClientLastFileBackup(int backupid, int clientid);
-	void deleteAllUsersOnClient(int clientid);
-	void addUserOnClient(int clientid, const std::wstring& username);
-	void addClientToken(int clientid, const std::wstring& token);
-	void addUserToken(const std::wstring& username, const std::wstring& token);
-	CondInt64 hasRecentFullOrIncrFileBackup(const std::wstring& backup_interval_full, int clientid, const std::wstring& backup_interval_incr);
-	CondInt64 hasRecentIncrFileBackup(const std::wstring& backup_interval, int clientid);
-	CondInt64 hasRecentFullOrIncrImageBackup(const std::wstring& backup_interval_full, int clientid, const std::wstring& backup_interval_incr, int image_version, const std::wstring& letter);
-	CondInt64 hasRecentIncrImageBackup(const std::wstring& backup_interval, int clientid, int image_version, const std::wstring& letter);
-	void addRestore(int clientid, const std::wstring& path, const std::wstring& identity);
-	CondString getRestoreIdentity(int64 restore_id, int clientid);
-	void setRestoreDone(int success, int64 restore_id);
-	SFileBackupInfo getFileBackupInfo(int backupid);
-	//@-SQLGenFunctionsEnd
-
-	int64 addFileEntryExternal(int backupid, const std::wstring& fullpath, const std::wstring& hashpath, const std::string& shahash, int64 filesize, int64 rsize, int clientid, int incremental, int64 next_entry, int64 prev_entry, int pointed_to);
-	void updateOrInsertSetting(int clientid, const std::wstring& key, const std::wstring& value);
-
-private:
-	ServerBackupDao(ServerBackupDao& other) {}
-	void operator=(ServerBackupDao& other) {}
-
-	void prepareQueries(void);
-	void destroyQueries(void);
-
-	//@-SQLGenVariablesBegin
-	IQuery* q_addDirectoryLink;
-	IQuery* q_removeDirectoryLink;
-	IQuery* q_removeDirectoryLinkGlob;
-	IQuery* q_getDirectoryRefcount;
-	IQuery* q_addDirectoryLinkJournalEntry;
-	IQuery* q_removeDirectoryLinkJournalEntry;
-	IQuery* q_getDirectoryLinkJournalEntries;
-	IQuery* q_removeDirectoryLinkJournalEntries;
-	IQuery* q_getLinksInDirectory;
-	IQuery* q_deleteLinkReferenceEntry;
-	IQuery* q_updateLinkReferenceTarget;
-	IQuery* q_addToOldBackupfolders;
-	IQuery* q_getOldBackupfolders;
-	IQuery* q_getDeletePendingClientNames;
-	IQuery* q_createTemporaryLastFilesTable;
-	IQuery* q_dropTemporaryLastFilesTable;
-	IQuery* q_createTemporaryLastFilesTableIndex;
-	IQuery* q_dropTemporaryLastFilesTableIndex;
-	IQuery* q_copyToTemporaryLastFilesTable;
-	IQuery* q_getFileEntryFromTemporaryTable;
-	IQuery* q_getFileEntriesFromTemporaryTableGlob;
-	IQuery* q_insertIntoOrigClientSettings;
-	IQuery* q_getOrigClientSettings;
-	IQuery* q_getLastIncrementalDurations;
-	IQuery* q_getLastFullDurations;
-	IQuery* q_setNextEntry;
-	IQuery* q_setPrevEntry;
-	IQuery* q_setPointedTo;
-	IQuery* q_getClientSetting;
-	IQuery* q_getClientIds;
-	IQuery* q_getPointedTo;
-	IQuery* q_addFileEntry;
-	IQuery* q_getSetting;
-	IQuery* q_insertSetting;
-	IQuery* q_updateSetting;
-	IQuery* q_delFileEntry;
-	IQuery* q_getFileEntry;
-	IQuery* q_getStatFileEntry;
-	IQuery* q_addIncomingFile;
-	IQuery* q_getIncomingStats;
-	IQuery* q_getIncomingStatsCount;
-	IQuery* q_delIncomingStatEntry;
-	IQuery* q_getMiscValue;
-	IQuery* q_addMiscValue;
-	IQuery* q_delMiscValue;
-	IQuery* q_setClientUsedFilebackupSize;
-	IQuery* q_createTemporaryPathLookupTable;
-	IQuery* q_dropTemporaryPathLookupTable;
-	IQuery* q_dropTemporaryPathLookupIndex;
-	IQuery* q_populateTemporaryPathLookupTable;
-	IQuery* q_createTemporaryPathLookupIndex;
-	IQuery* q_lookupEntryIdByPath;
-	IQuery* q_newFileBackup;
-	IQuery* q_updateFileBackupRunning;
-	IQuery* q_setFileBackupDone;
-	IQuery* q_getLastIncrementalFileBackup;
-	IQuery* q_getLastIncrementalCompleteFileBackup;
-	IQuery* q_updateFileBackupSetComplete;
-	IQuery* q_saveBackupLog;
-	IQuery* q_saveBackupLogData;
-	IQuery* q_getMailableUserIds;
-	IQuery* q_getUserRight;
-	IQuery* q_getUserReportSettings;
-	IQuery* q_formatUnixtime;
-	IQuery* q_getLastFullImage;
-	IQuery* q_getLastImage;
-	IQuery* q_newImageBackup;
-	IQuery* q_setImageSize;
-	IQuery* q_addImageSizeToClient;
-	IQuery* q_setImageBackupComplete;
-	IQuery* q_updateImageBackupRunning;
-	IQuery* q_saveImageAssociation;
-	IQuery* q_updateClientLastImageBackup;
-	IQuery* q_updateClientLastFileBackup;
-	IQuery* q_deleteAllUsersOnClient;
-	IQuery* q_addUserOnClient;
-	IQuery* q_addClientToken;
-	IQuery* q_addUserToken;
-	IQuery* q_hasRecentFullOrIncrFileBackup;
-	IQuery* q_hasRecentIncrFileBackup;
-	IQuery* q_hasRecentFullOrIncrImageBackup;
-	IQuery* q_hasRecentIncrImageBackup;
-	IQuery* q_addRestore;
-	IQuery* q_getRestoreIdentity;
-	IQuery* q_setRestoreDone;
-	IQuery* q_getFileBackupInfo;
-	//@-SQLGenVariablesEnd
-
-	IDatabase *db;
-};
+#pragma once
+#include "../../Interface/Database.h"
+
+class ServerBackupDao
+{
+public:
+	ServerBackupDao(IDatabase *db);
+	~ServerBackupDao();
+
+
+	void commit();
+	int64 getLastId();
+	void detachDbs();
+	int getLastChanges();
+	void attachDbs();
+	void BeginWriteTransaction();
+	void endTransaction();
+
+	static const int c_direction_outgoing;
+	static const int c_direction_outgoing_nobackupstat;
+	static const int c_direction_incoming;
+
+
+	//@-SQLGenFunctionsBegin
+	struct CondInt64
+	{
+		bool exists;
+		int64 value;
+	};
+	struct CondString
+	{
+		bool exists;
+		std::wstring value;
+	};
+	struct DirectoryLinkEntry
+	{
+		std::wstring name;
+		std::wstring target;
+	};
+	struct JournalEntry
+	{
+		std::wstring linkname;
+		std::wstring linktarget;
+	};
+	struct SDuration
+	{
+		int64 indexing_time_ms;
+		int64 duration;
+	};
+	struct SFileBackupInfo
+	{
+		bool exists;
+		int64 id;
+		int clientid;
+		int64 backuptime;
+		int incremental;
+		std::wstring path;
+		int complete;
+		int64 running;
+		int64 size_bytes;
+		int done;
+		int archived;
+		int64 archive_timeout;
+		int64 size_calculated;
+		int resumed;
+		int64 indexing_time_ms;
+		int tgroup;
+	};
+	struct SFileEntry
+	{
+		bool exists;
+		std::wstring fullpath;
+		std::wstring hashpath;
+		std::string shahash;
+		int64 filesize;
+		int64 rsize;
+	};
+	struct SFindFileEntry
+	{
+		bool exists;
+		int64 id;
+		std::wstring shahash;
+		int backupid;
+		int clientid;
+		std::wstring fullpath;
+		std::wstring hashpath;
+		int64 filesize;
+		int64 next_entry;
+		int64 prev_entry;
+		int64 rsize;
+		int incremental;
+		int pointed_to;
+	};
+	struct SImageBackup
+	{
+		bool exists;
+		int64 id;
+		int incremental;
+		std::wstring path;
+		int64 duration;
+	};
+	struct SIncomingStat
+	{
+		int64 id;
+		int64 filesize;
+		int clientid;
+		int backupid;
+		std::wstring existing_clients;
+		int direction;
+		int incremental;
+	};
+	struct SLastIncremental
+	{
+		bool exists;
+		int incremental;
+		std::wstring path;
+		int resumed;
+		int complete;
+		int id;
+	};
+	struct SReportSettings
+	{
+		bool exists;
+		std::wstring report_mail;
+		int report_loglevel;
+		int report_sendonly;
+	};
+	struct SStatFileEntry
+	{
+		bool exists;
+		int64 id;
+		int backupid;
+		int clientid;
+		int64 filesize;
+		int64 rsize;
+		std::wstring shahash;
+		int64 next_entry;
+		int64 prev_entry;
+	};
+
+
+	void addDirectoryLink(int clientid, const std::wstring& name, const std::wstring& target);
+	void removeDirectoryLink(int clientid, const std::wstring& target);
+	void removeDirectoryLinkGlob(int clientid, const std::wstring& target);
+	int getDirectoryRefcount(int clientid, const std::wstring& name);
+	void addDirectoryLinkJournalEntry(const std::wstring& linkname, const std::wstring& linktarget);
+	void removeDirectoryLinkJournalEntry(int64 entry_id);
+	std::vector<JournalEntry> getDirectoryLinkJournalEntries(void);
+	void removeDirectoryLinkJournalEntries(void);
+	std::vector<DirectoryLinkEntry> getLinksInDirectory(int clientid, const std::wstring& dir);
+	void deleteLinkReferenceEntry(int64 id);
+	void updateLinkReferenceTarget(const std::wstring& new_target, int64 id);
+	void addToOldBackupfolders(const std::wstring& backupfolder);
+	std::vector<std::wstring> getOldBackupfolders(void);
+	std::vector<std::wstring> getDeletePendingClientNames(void);
+	bool createTemporaryLastFilesTable(void);
+	void dropTemporaryLastFilesTable(void);
+	bool createTemporaryLastFilesTableIndex(void);
+	bool dropTemporaryLastFilesTableIndex(void);
+	bool copyToTemporaryLastFilesTable(int backupid);
+	SFileEntry getFileEntryFromTemporaryTable(const std::wstring& fullpath);
+	std::vector<SFileEntry> getFileEntriesFromTemporaryTableGlob(const std::wstring& fullpath_glob);
+	void insertIntoOrigClientSettings(int clientid, std::string data);
+	CondString getOrigClientSettings(int clientid);
+	std::vector<SDuration> getLastIncrementalDurations(int clientid);
+	std::vector<SDuration> getLastFullDurations(int clientid);
+	void setNextEntry(int64 next_entry, int64 id);
+	void setPrevEntry(int64 prev_entry, int64 id);
+	void setPointedTo(int64 pointed_to, int64 id);
+	CondString getClientSetting(const std::wstring& key, int clientid);
+	std::vector<int> getClientIds(void);
+	CondInt64 getPointedTo(int64 id);
+	void addFileEntry(int backupid, const std::wstring& fullpath, const std::wstring& hashpath, const std::string& shahash, int64 filesize, int64 rsize, int clientid, int incremental, int64 next_entry, int64 prev_entry, int pointed_to);
+	CondString getSetting(int clientid, const std::wstring& key);
+	void insertSetting(const std::wstring& key, const std::wstring& value, int clientid);
+	void updateSetting(const std::wstring& value, const std::wstring& key, int clientid);
+	void delFileEntry(int64 id);
+	SFindFileEntry getFileEntry(int64 id);
+	SStatFileEntry getStatFileEntry(int64 id);
+	void addIncomingFile(int64 filesize, int clientid, int backupid, const std::wstring& existing_clients, int direction, int incremental);
+	std::vector<SIncomingStat> getIncomingStats(void);
+	CondInt64 getIncomingStatsCount(void);
+	void delIncomingStatEntry(int64 id);
+	CondString getMiscValue(const std::wstring& tkey);
+	void addMiscValue(const std::wstring& tkey, const std::wstring& tvalue);
+	void delMiscValue(const std::wstring& tkey);
+	void setClientUsedFilebackupSize(int64 bytes_used_files, int id);
+	bool createTemporaryPathLookupTable(void);
+	void dropTemporaryPathLookupTable(void);
+	void dropTemporaryPathLookupIndex(void);
+	void populateTemporaryPathLookupTable(int backupid);
+	bool createTemporaryPathLookupIndex(void);
+	CondInt64 lookupEntryIdByPath(const std::wstring& fullpath);
+	void newFileBackup(int incremental, int clientid, const std::wstring& path, int resumed, int64 indexing_time_ms, int tgroup);
+	void updateFileBackupRunning(int backupid);
+	void setFileBackupDone(int backupid);
+	SLastIncremental getLastIncrementalFileBackup(int clientid, int tgroup);
+	SLastIncremental getLastIncrementalCompleteFileBackup(int clientid, int tgroup);
+	void updateFileBackupSetComplete(int backupid);
+	void saveBackupLog(int clientid, int errors, int warnings, int infos, int image, int incremental, int resumed, int restore);
+	void saveBackupLogData(int64 logid, const std::wstring& data);
+	std::vector<int> getMailableUserIds(void);
+	CondString getUserRight(int clientid, const std::wstring& t_domain);
+	SReportSettings getUserReportSettings(int userid);
+	CondString formatUnixtime(int64 unixtime);
+	SImageBackup getLastFullImage(int clientid, int image_version, const std::wstring& letter);
+	SImageBackup getLastImage(int clientid, int image_version, const std::wstring& letter);
+	void newImageBackup(int clientid, const std::wstring& path, int incremental, int incremental_ref, int image_version, const std::wstring& letter);
+	void setImageSize(int64 size_bytes, int backupid);
+	void addImageSizeToClient(int clientid, int64 add_size);
+	void setImageBackupComplete(int backupid);
+	void updateImageBackupRunning(int backupid);
+	void saveImageAssociation(int img_id, int assoc_id);
+	void updateClientLastImageBackup(int backupid, int clientid);
+	void updateClientLastFileBackup(int backupid, int clientid);
+	void deleteAllUsersOnClient(int clientid);
+	void addUserOnClient(int clientid, const std::wstring& username);
+	void addClientToken(int clientid, const std::wstring& token);
+	void addUserToken(const std::wstring& username, const std::wstring& token);
+	CondInt64 hasRecentFullOrIncrFileBackup(const std::wstring& backup_interval_full, int clientid, const std::wstring& backup_interval_incr);
+	CondInt64 hasRecentIncrFileBackup(const std::wstring& backup_interval, int clientid);
+	CondInt64 hasRecentFullOrIncrImageBackup(const std::wstring& backup_interval_full, int clientid, const std::wstring& backup_interval_incr, int image_version, const std::wstring& letter);
+	CondInt64 hasRecentIncrImageBackup(const std::wstring& backup_interval, int clientid, int image_version, const std::wstring& letter);
+	void addRestore(int clientid, const std::wstring& path, const std::wstring& identity);
+	CondString getRestoreIdentity(int64 restore_id, int clientid);
+	void setRestoreDone(int success, int64 restore_id);
+	SFileBackupInfo getFileBackupInfo(int backupid);
+	//@-SQLGenFunctionsEnd
+
+	int64 addFileEntryExternal(int backupid, const std::wstring& fullpath, const std::wstring& hashpath, const std::string& shahash, int64 filesize, int64 rsize, int clientid, int incremental, int64 next_entry, int64 prev_entry, int pointed_to);
+	void updateOrInsertSetting(int clientid, const std::wstring& key, const std::wstring& value);
+
+private:
+	ServerBackupDao(ServerBackupDao& other) {}
+	void operator=(ServerBackupDao& other) {}
+
+	void prepareQueries(void);
+	void destroyQueries(void);
+
+	//@-SQLGenVariablesBegin
+	IQuery* q_addDirectoryLink;
+	IQuery* q_removeDirectoryLink;
+	IQuery* q_removeDirectoryLinkGlob;
+	IQuery* q_getDirectoryRefcount;
+	IQuery* q_addDirectoryLinkJournalEntry;
+	IQuery* q_removeDirectoryLinkJournalEntry;
+	IQuery* q_getDirectoryLinkJournalEntries;
+	IQuery* q_removeDirectoryLinkJournalEntries;
+	IQuery* q_getLinksInDirectory;
+	IQuery* q_deleteLinkReferenceEntry;
+	IQuery* q_updateLinkReferenceTarget;
+	IQuery* q_addToOldBackupfolders;
+	IQuery* q_getOldBackupfolders;
+	IQuery* q_getDeletePendingClientNames;
+	IQuery* q_createTemporaryLastFilesTable;
+	IQuery* q_dropTemporaryLastFilesTable;
+	IQuery* q_createTemporaryLastFilesTableIndex;
+	IQuery* q_dropTemporaryLastFilesTableIndex;
+	IQuery* q_copyToTemporaryLastFilesTable;
+	IQuery* q_getFileEntryFromTemporaryTable;
+	IQuery* q_getFileEntriesFromTemporaryTableGlob;
+	IQuery* q_insertIntoOrigClientSettings;
+	IQuery* q_getOrigClientSettings;
+	IQuery* q_getLastIncrementalDurations;
+	IQuery* q_getLastFullDurations;
+	IQuery* q_setNextEntry;
+	IQuery* q_setPrevEntry;
+	IQuery* q_setPointedTo;
+	IQuery* q_getClientSetting;
+	IQuery* q_getClientIds;
+	IQuery* q_getPointedTo;
+	IQuery* q_addFileEntry;
+	IQuery* q_getSetting;
+	IQuery* q_insertSetting;
+	IQuery* q_updateSetting;
+	IQuery* q_delFileEntry;
+	IQuery* q_getFileEntry;
+	IQuery* q_getStatFileEntry;
+	IQuery* q_addIncomingFile;
+	IQuery* q_getIncomingStats;
+	IQuery* q_getIncomingStatsCount;
+	IQuery* q_delIncomingStatEntry;
+	IQuery* q_getMiscValue;
+	IQuery* q_addMiscValue;
+	IQuery* q_delMiscValue;
+	IQuery* q_setClientUsedFilebackupSize;
+	IQuery* q_createTemporaryPathLookupTable;
+	IQuery* q_dropTemporaryPathLookupTable;
+	IQuery* q_dropTemporaryPathLookupIndex;
+	IQuery* q_populateTemporaryPathLookupTable;
+	IQuery* q_createTemporaryPathLookupIndex;
+	IQuery* q_lookupEntryIdByPath;
+	IQuery* q_newFileBackup;
+	IQuery* q_updateFileBackupRunning;
+	IQuery* q_setFileBackupDone;
+	IQuery* q_getLastIncrementalFileBackup;
+	IQuery* q_getLastIncrementalCompleteFileBackup;
+	IQuery* q_updateFileBackupSetComplete;
+	IQuery* q_saveBackupLog;
+	IQuery* q_saveBackupLogData;
+	IQuery* q_getMailableUserIds;
+	IQuery* q_getUserRight;
+	IQuery* q_getUserReportSettings;
+	IQuery* q_formatUnixtime;
+	IQuery* q_getLastFullImage;
+	IQuery* q_getLastImage;
+	IQuery* q_newImageBackup;
+	IQuery* q_setImageSize;
+	IQuery* q_addImageSizeToClient;
+	IQuery* q_setImageBackupComplete;
+	IQuery* q_updateImageBackupRunning;
+	IQuery* q_saveImageAssociation;
+	IQuery* q_updateClientLastImageBackup;
+	IQuery* q_updateClientLastFileBackup;
+	IQuery* q_deleteAllUsersOnClient;
+	IQuery* q_addUserOnClient;
+	IQuery* q_addClientToken;
+	IQuery* q_addUserToken;
+	IQuery* q_hasRecentFullOrIncrFileBackup;
+	IQuery* q_hasRecentIncrFileBackup;
+	IQuery* q_hasRecentFullOrIncrImageBackup;
+	IQuery* q_hasRecentIncrImageBackup;
+	IQuery* q_addRestore;
+	IQuery* q_getRestoreIdentity;
+	IQuery* q_setRestoreDone;
+	IQuery* q_getFileBackupInfo;
+	//@-SQLGenVariablesEnd
+
+	IDatabase *db;
+};