--- conflicted
+++ resolved
@@ -1,207 +1,193 @@
-#pragma once
-#include "../../Interface/Database.h"
-
-class ServerBackupDao
-{
-public:
-	ServerBackupDao(IDatabase *db);
-	~ServerBackupDao();
-
-
-	void commit();
-	int64 getLastId();
-	void detachDbs();
-	void attachDbs();
-	void beginTransaction();
-	void endTransaction();
-
-	static const int c_direction_outgoing;
-	static const int c_direction_incoming;
-
-
-	//@-SQLGenFunctionsBegin
-	struct CondInt64
-	{
-		bool exists;
-		int64 value;
-	};
-	struct CondString
-	{
-		bool exists;
-		std::wstring value;
-	};
-	struct DirectoryLinkEntry
-	{
-		std::wstring name;
-		std::wstring target;
-	};
-	struct JournalEntry
-	{
-		std::wstring linkname;
-		std::wstring linktarget;
-	};
-	struct SDuration
-	{
-		int64 indexing_time_ms;
-		int64 duration;
-	};
-	struct SFileEntry
-	{
-		bool exists;
-		std::wstring fullpath;
-		std::wstring hashpath;
-		std::string shahash;
-		int64 filesize;
-		int64 rsize;
-	};
-	struct SFindFileEntry
-	{
-		bool exists;
-		int64 id;
-		std::wstring shahash;
-		int backupid;
-		int clientid;
-		std::wstring fullpath;
-		std::wstring hashpath;
-		int64 filesize;
-		int64 next_entry;
-		int64 prev_entry;
-		int64 rsize;
-		int incremental;
-		int pointed_to;
-	};
-	struct SIncomingStat
-	{
-		int64 id;
-		int64 filesize;
-		int clientid;
-		int backupid;
-		std::wstring existing_clients;
-		int direction;
-		int incremental;
-	};
-	struct SStatFileEntry
-	{
-		bool exists;
-		int64 id;
-		int backupid;
-		int clientid;
-		int64 filesize;
-		int64 rsize;
-		std::wstring shahash;
-		int64 next_entry;
-		int64 prev_entry;
-	};
-
-
-	void addDirectoryLink(int clientid, const std::wstring& name, const std::wstring& target);
-	void removeDirectoryLink(int clientid, const std::wstring& target);
-	void removeDirectoryLinkGlob(int clientid, const std::wstring& target);
-	int getDirectoryRefcount(int clientid, const std::wstring& name);
-	void addDirectoryLinkJournalEntry(const std::wstring& linkname, const std::wstring& linktarget);
-	void removeDirectoryLinkJournalEntry(int64 entry_id);
-	std::vector<JournalEntry> getDirectoryLinkJournalEntries(void);
-	void removeDirectoryLinkJournalEntries(void);
-	std::vector<DirectoryLinkEntry> getLinksInDirectory(int clientid, const std::wstring& dir);
-	void deleteLinkReferenceEntry(int64 id);
-	void updateLinkReferenceTarget(const std::wstring& new_target, int64 id);
-	void addToOldBackupfolders(const std::wstring& backupfolder);
-	std::vector<std::wstring> getOldBackupfolders(void);
-	std::vector<std::wstring> getDeletePendingClientNames(void);
-	bool createTemporaryLastFilesTable(void);
-	void dropTemporaryLastFilesTable(void);
-	bool createTemporaryLastFilesTableIndex(void);
-	bool dropTemporaryLastFilesTableIndex(void);
-	bool copyToTemporaryLastFilesTable(int backupid);
-	SFileEntry getFileEntryFromTemporaryTable(const std::wstring& fullpath);
-	std::vector<SFileEntry> getFileEntriesFromTemporaryTableGlob(const std::wstring& fullpath_glob);
-	void insertIntoOrigClientSettings(int clientid, std::string data);
-	CondString getOrigClientSettings(int clientid);
-	std::vector<SDuration> getLastIncrementalDurations(int clientid);
-	std::vector<SDuration> getLastFullDurations(int clientid);
-<<<<<<< HEAD
-	void setNextEntry(int64 next_entry, int64 id);
-	void setPrevEntry(int64 prev_entry, int64 id);
-	void setPointedTo(int64 pointed_to, int64 id);
-	void addFileEntry(int backupid, const std::wstring& fullpath, const std::wstring& hashpath, const std::string& shahash, int64 filesize, int64 rsize, int clientid, int incremental, int64 next_entry, int64 prev_entry, int pointed_to);
-	void delFileEntry(int64 id);
-	SFindFileEntry getFileEntry(int64 id);
-	SStatFileEntry getStatFileEntry(int64 id);
-	void addIncomingFile(int64 filesize, int clientid, int backupid, const std::wstring& existing_clients, int direction, int incremental);
-	std::vector<SIncomingStat> getIncomingStats(void);
-	CondInt64 getIncomingStatsCount(void);
-	void delIncomingStatEntry(int64 id);
-	CondString getMiscValue(const std::wstring& tkey);
-	void addMiscValue(const std::wstring& tkey, const std::wstring& tvalue);
-	void delMiscValue(const std::wstring& tkey);
-	void setClientUsedFilebackupSize(int64 bytes_used_files, int id);
-	//@-SQLGenFunctionsEnd
-
-	int64 addFileEntryExternal(int backupid, const std::wstring& fullpath, const std::wstring& hashpath, const std::string& shahash, int64 filesize, int64 rsize, int clientid, int incremental, int64 next_entry, int64 prev_entry, int pointed_to);
-=======
-	CondString getSetting(int clientid, const std::wstring& key);
-	void insertSetting(const std::wstring& key, const std::wstring& value, int clientid);
-	void updateSetting(const std::wstring& value, const std::wstring& key, int clientid);
-	//@-SQLGenFunctionsEnd
-
-	void updateOrInsertSetting(int clientid, const std::wstring& key, const std::wstring& value);
->>>>>>> 541c4af5
-
-private:
-	ServerBackupDao(ServerBackupDao& other) {}
-	void operator=(ServerBackupDao& other) {}
-
-	void prepareQueries(void);
-	void destroyQueries(void);
-
-	//@-SQLGenVariablesBegin
-	IQuery* q_addDirectoryLink;
-	IQuery* q_removeDirectoryLink;
-	IQuery* q_removeDirectoryLinkGlob;
-	IQuery* q_getDirectoryRefcount;
-	IQuery* q_addDirectoryLinkJournalEntry;
-	IQuery* q_removeDirectoryLinkJournalEntry;
-	IQuery* q_getDirectoryLinkJournalEntries;
-	IQuery* q_removeDirectoryLinkJournalEntries;
-	IQuery* q_getLinksInDirectory;
-	IQuery* q_deleteLinkReferenceEntry;
-	IQuery* q_updateLinkReferenceTarget;
-	IQuery* q_addToOldBackupfolders;
-	IQuery* q_getOldBackupfolders;
-	IQuery* q_getDeletePendingClientNames;
-	IQuery* q_createTemporaryLastFilesTable;
-	IQuery* q_dropTemporaryLastFilesTable;
-	IQuery* q_createTemporaryLastFilesTableIndex;
-	IQuery* q_dropTemporaryLastFilesTableIndex;
-	IQuery* q_copyToTemporaryLastFilesTable;
-	IQuery* q_getFileEntryFromTemporaryTable;
-	IQuery* q_getFileEntriesFromTemporaryTableGlob;
-	IQuery* q_insertIntoOrigClientSettings;
-	IQuery* q_getOrigClientSettings;
-	IQuery* q_getLastIncrementalDurations;
-	IQuery* q_getLastFullDurations;
-<<<<<<< HEAD
-	IQuery* q_setNextEntry;
-	IQuery* q_setPrevEntry;
-	IQuery* q_setPointedTo;
-	IQuery* q_addFileEntry;
-	IQuery* q_delFileEntry;
-	IQuery* q_getFileEntry;
-	IQuery* q_getStatFileEntry;
-	IQuery* q_addIncomingFile;
-	IQuery* q_getIncomingStats;
-	IQuery* q_getIncomingStatsCount;
-	IQuery* q_delIncomingStatEntry;
-	IQuery* q_getMiscValue;
-	IQuery* q_addMiscValue;
-	IQuery* q_delMiscValue;
-	IQuery* q_setClientUsedFilebackupSize;
-=======
-	IQuery* q_getSetting;
-	IQuery* q_insertSetting;
-	IQuery* q_updateSetting;
->>>>>>> 541c4af5
-	//@-SQLGenVariablesEnd
-
-	IDatabase *db;
-};
+#pragma once
+#include "../../Interface/Database.h"
+
+class ServerBackupDao
+{
+public:
+	ServerBackupDao(IDatabase *db);
+	~ServerBackupDao();
+
+
+	void commit();
+	int64 getLastId();
+	void detachDbs();
+	void attachDbs();
+	void beginTransaction();
+	void endTransaction();
+
+	static const int c_direction_outgoing;
+	static const int c_direction_incoming;
+
+
+	//@-SQLGenFunctionsBegin
+	struct CondInt64
+	{
+		bool exists;
+		int64 value;
+	};
+	struct CondString
+	{
+		bool exists;
+		std::wstring value;
+	};
+	struct DirectoryLinkEntry
+	{
+		std::wstring name;
+		std::wstring target;
+	};
+	struct JournalEntry
+	{
+		std::wstring linkname;
+		std::wstring linktarget;
+	};
+	struct SDuration
+	{
+		int64 indexing_time_ms;
+		int64 duration;
+	};
+	struct SFileEntry
+	{
+		bool exists;
+		std::wstring fullpath;
+		std::wstring hashpath;
+		std::string shahash;
+		int64 filesize;
+		int64 rsize;
+	};
+	struct SFindFileEntry
+	{
+		bool exists;
+		int64 id;
+		std::wstring shahash;
+		int backupid;
+		int clientid;
+		std::wstring fullpath;
+		std::wstring hashpath;
+		int64 filesize;
+		int64 next_entry;
+		int64 prev_entry;
+		int64 rsize;
+		int incremental;
+		int pointed_to;
+	};
+	struct SIncomingStat
+	{
+		int64 id;
+		int64 filesize;
+		int clientid;
+		int backupid;
+		std::wstring existing_clients;
+		int direction;
+		int incremental;
+	};
+	struct SStatFileEntry
+	{
+		bool exists;
+		int64 id;
+		int backupid;
+		int clientid;
+		int64 filesize;
+		int64 rsize;
+		std::wstring shahash;
+		int64 next_entry;
+		int64 prev_entry;
+	};
+
+
+	void addDirectoryLink(int clientid, const std::wstring& name, const std::wstring& target);
+	void removeDirectoryLink(int clientid, const std::wstring& target);
+	void removeDirectoryLinkGlob(int clientid, const std::wstring& target);
+	int getDirectoryRefcount(int clientid, const std::wstring& name);
+	void addDirectoryLinkJournalEntry(const std::wstring& linkname, const std::wstring& linktarget);
+	void removeDirectoryLinkJournalEntry(int64 entry_id);
+	std::vector<JournalEntry> getDirectoryLinkJournalEntries(void);
+	void removeDirectoryLinkJournalEntries(void);
+	std::vector<DirectoryLinkEntry> getLinksInDirectory(int clientid, const std::wstring& dir);
+	void deleteLinkReferenceEntry(int64 id);
+	void updateLinkReferenceTarget(const std::wstring& new_target, int64 id);
+	void addToOldBackupfolders(const std::wstring& backupfolder);
+	std::vector<std::wstring> getOldBackupfolders(void);
+	std::vector<std::wstring> getDeletePendingClientNames(void);
+	bool createTemporaryLastFilesTable(void);
+	void dropTemporaryLastFilesTable(void);
+	bool createTemporaryLastFilesTableIndex(void);
+	bool dropTemporaryLastFilesTableIndex(void);
+	bool copyToTemporaryLastFilesTable(int backupid);
+	SFileEntry getFileEntryFromTemporaryTable(const std::wstring& fullpath);
+	std::vector<SFileEntry> getFileEntriesFromTemporaryTableGlob(const std::wstring& fullpath_glob);
+	void insertIntoOrigClientSettings(int clientid, std::string data);
+	CondString getOrigClientSettings(int clientid);
+	std::vector<SDuration> getLastIncrementalDurations(int clientid);
+	std::vector<SDuration> getLastFullDurations(int clientid);
+	void setNextEntry(int64 next_entry, int64 id);
+	void setPrevEntry(int64 prev_entry, int64 id);
+	void setPointedTo(int64 pointed_to, int64 id);
+	void addFileEntry(int backupid, const std::wstring& fullpath, const std::wstring& hashpath, const std::string& shahash, int64 filesize, int64 rsize, int clientid, int incremental, int64 next_entry, int64 prev_entry, int pointed_to);
+	void delFileEntry(int64 id);
+	SFindFileEntry getFileEntry(int64 id);
+	SStatFileEntry getStatFileEntry(int64 id);
+	void addIncomingFile(int64 filesize, int clientid, int backupid, const std::wstring& existing_clients, int direction, int incremental);
+	std::vector<SIncomingStat> getIncomingStats(void);
+	CondInt64 getIncomingStatsCount(void);
+	void delIncomingStatEntry(int64 id);
+	CondString getMiscValue(const std::wstring& tkey);
+	void addMiscValue(const std::wstring& tkey, const std::wstring& tvalue);
+	void delMiscValue(const std::wstring& tkey);
+	void setClientUsedFilebackupSize(int64 bytes_used_files, int id);
+	//@-SQLGenFunctionsEnd
+
+	int64 addFileEntryExternal(int backupid, const std::wstring& fullpath, const std::wstring& hashpath, const std::string& shahash, int64 filesize, int64 rsize, int clientid, int incremental, int64 next_entry, int64 prev_entry, int pointed_to);
+	void updateOrInsertSetting(int clientid, const std::wstring& key, const std::wstring& value);
+
+private:
+	ServerBackupDao(ServerBackupDao& other) {}
+	void operator=(ServerBackupDao& other) {}
+
+	void prepareQueries(void);
+	void destroyQueries(void);
+
+	//@-SQLGenVariablesBegin
+	IQuery* q_addDirectoryLink;
+	IQuery* q_removeDirectoryLink;
+	IQuery* q_removeDirectoryLinkGlob;
+	IQuery* q_getDirectoryRefcount;
+	IQuery* q_addDirectoryLinkJournalEntry;
+	IQuery* q_removeDirectoryLinkJournalEntry;
+	IQuery* q_getDirectoryLinkJournalEntries;
+	IQuery* q_removeDirectoryLinkJournalEntries;
+	IQuery* q_getLinksInDirectory;
+	IQuery* q_deleteLinkReferenceEntry;
+	IQuery* q_updateLinkReferenceTarget;
+	IQuery* q_addToOldBackupfolders;
+	IQuery* q_getOldBackupfolders;
+	IQuery* q_getDeletePendingClientNames;
+	IQuery* q_createTemporaryLastFilesTable;
+	IQuery* q_dropTemporaryLastFilesTable;
+	IQuery* q_createTemporaryLastFilesTableIndex;
+	IQuery* q_dropTemporaryLastFilesTableIndex;
+	IQuery* q_copyToTemporaryLastFilesTable;
+	IQuery* q_getFileEntryFromTemporaryTable;
+	IQuery* q_getFileEntriesFromTemporaryTableGlob;
+	IQuery* q_insertIntoOrigClientSettings;
+	IQuery* q_getOrigClientSettings;
+	IQuery* q_getLastIncrementalDurations;
+	IQuery* q_getLastFullDurations;
+	IQuery* q_setNextEntry;
+	IQuery* q_setPrevEntry;
+	IQuery* q_setPointedTo;
+	IQuery* q_addFileEntry;
+	IQuery* q_delFileEntry;
+	IQuery* q_getFileEntry;
+	IQuery* q_getStatFileEntry;
+	IQuery* q_addIncomingFile;
+	IQuery* q_getIncomingStats;
+	IQuery* q_getIncomingStatsCount;
+	IQuery* q_delIncomingStatEntry;
+	IQuery* q_getMiscValue;
+	IQuery* q_addMiscValue;
+	IQuery* q_delMiscValue;
+	IQuery* q_setClientUsedFilebackupSize;
+	//@-SQLGenVariablesEnd
+
+	IDatabase *db;
+};