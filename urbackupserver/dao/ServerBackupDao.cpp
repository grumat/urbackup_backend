/*************************************************************************
*    UrBackup - Client/Server backup system
*    Copyright (C) 2011-2014 Martin Raiber
*
*    This program is free software: you can redistribute it and/or modify
*    it under the terms of the GNU General Public License as published by
*    the Free Software Foundation, either version 3 of the License, or
*    (at your option) any later version.
*
*    This program is distributed in the hope that it will be useful,
*    but WITHOUT ANY WARRANTY; without even the implied warranty of
*    MERCHANTABILITY or FITNESS FOR A PARTICULAR PURPOSE.  See the
*    GNU General Public License for more details.
*
*    You should have received a copy of the GNU General Public License
*    along with this program.  If not, see <http://www.gnu.org/licenses/>.
**************************************************************************/

#include "ServerBackupDao.h"
#include "../../stringtools.h"
#include <assert.h>
#include <string.h>

const int ServerBackupDao::c_direction_incoming = 0;
const int ServerBackupDao::c_direction_outgoing = 1;

/**
* @-SQLGenTempSetup
* @sql
*		CREATE TEMPORARY TABLE files_last ( fullpath TEXT, hashpath TEXT, shahash BLOB, filesize INTEGER, rsize INTEGER);
*/

/**
* @-SQLGenTempSetup
* @sql
*		CREATE TEMPORARY TABLE files_cont_path_lookup ( fullpath TEXT, entryid INTEGER);
*/

ServerBackupDao::ServerBackupDao( IDatabase *db )
	: db(db)
{
	prepareQueries();
}

ServerBackupDao::~ServerBackupDao()
{
	destroyQueries();
}

/**
* @-SQLGenAccess
* @func void ServerBackupDao::addDirectoryLink
* @sql
*	INSERT INTO directory_links 
*		(clientid, name, target)
*	VALUES
*		(:clientid(int),
*		 :name(string),
*		 :target(string))
*/
void ServerBackupDao::addDirectoryLink(int clientid, const std::wstring& name, const std::wstring& target)
{
	if(q_addDirectoryLink==NULL)
	{
		q_addDirectoryLink=db->Prepare("INSERT INTO directory_links  (clientid, name, target) VALUES (?, ?, ?)", false);
	}
	q_addDirectoryLink->Bind(clientid);
	q_addDirectoryLink->Bind(name);
	q_addDirectoryLink->Bind(target);
	q_addDirectoryLink->Write();
	q_addDirectoryLink->Reset();
}


/**
* @-SQLGenAccess
* @func void ServerBackupDao::removeDirectoryLink
* @sql
*     DELETE FROM directory_links
*          WHERE clientid=:clientid(int)
*			   AND target=:target(string)
*/
void ServerBackupDao::removeDirectoryLink(int clientid, const std::wstring& target)
{
	if(q_removeDirectoryLink==NULL)
	{
		q_removeDirectoryLink=db->Prepare("DELETE FROM directory_links WHERE clientid=? AND target=?", false);
	}
	q_removeDirectoryLink->Bind(clientid);
	q_removeDirectoryLink->Bind(target);
	q_removeDirectoryLink->Write();
	q_removeDirectoryLink->Reset();
}

/**
* @-SQLGenAccess
* @func void ServerBackupDao::removeDirectoryLinkGlob
* @sql
*     DELETE FROM directory_links
*          WHERE clientid=:clientid(int)
*			   AND target GLOB :target(string)
*/
void ServerBackupDao::removeDirectoryLinkGlob(int clientid, const std::wstring& target)
{
	if(q_removeDirectoryLinkGlob==NULL)
	{
		q_removeDirectoryLinkGlob=db->Prepare("DELETE FROM directory_links WHERE clientid=? AND target GLOB ?", false);
	}
	q_removeDirectoryLinkGlob->Bind(clientid);
	q_removeDirectoryLinkGlob->Bind(target);
	q_removeDirectoryLinkGlob->Write();
	q_removeDirectoryLinkGlob->Reset();
}

/**
* @-SQLGenAccess
* @func int ServerBackupDao::getDirectoryRefcount
* @return int_raw c
* @sql
*    SELECT COUNT(*) AS c FROM directory_links
*        WHERE clientid=:clientid(int)
*              AND name=:name(string)
*        LIMIT 1
*/
int ServerBackupDao::getDirectoryRefcount(int clientid, const std::wstring& name)
{
	if(q_getDirectoryRefcount==NULL)
	{
		q_getDirectoryRefcount=db->Prepare("SELECT COUNT(*) AS c FROM directory_links WHERE clientid=? AND name=? LIMIT 1", false);
	}
	q_getDirectoryRefcount->Bind(clientid);
	q_getDirectoryRefcount->Bind(name);
	db_results res=q_getDirectoryRefcount->Read();
	q_getDirectoryRefcount->Reset();
	assert(!res.empty());
	return watoi(res[0][L"c"]);
}

/**
* @-SQLGenAccess
* @func void ServerBackupDao::addDirectoryLinkJournalEntry
* @sql
*    INSERT INTO directory_link_journal (linkname, linktarget)
*     VALUES (:linkname(string), :linktarget(string))
*/
void ServerBackupDao::addDirectoryLinkJournalEntry(const std::wstring& linkname, const std::wstring& linktarget)
{
	if(q_addDirectoryLinkJournalEntry==NULL)
	{
		q_addDirectoryLinkJournalEntry=db->Prepare("INSERT INTO directory_link_journal (linkname, linktarget) VALUES (?, ?)", false);
	}
	q_addDirectoryLinkJournalEntry->Bind(linkname);
	q_addDirectoryLinkJournalEntry->Bind(linktarget);
	q_addDirectoryLinkJournalEntry->Write();
	q_addDirectoryLinkJournalEntry->Reset();
}

/**
* @-SQLGenAccess
* @func void ServerBackupDao::removeDirectoryLinkJournalEntry
* @sql
*     DELETE FROM directory_link_journal WHERE
*             id = :entry_id(int64)
*/
void ServerBackupDao::removeDirectoryLinkJournalEntry(int64 entry_id)
{
	if(q_removeDirectoryLinkJournalEntry==NULL)
	{
		q_removeDirectoryLinkJournalEntry=db->Prepare("DELETE FROM directory_link_journal WHERE id = ?", false);
	}
	q_removeDirectoryLinkJournalEntry->Bind(entry_id);
	q_removeDirectoryLinkJournalEntry->Write();
	q_removeDirectoryLinkJournalEntry->Reset();
}

/**
* @-SQLGenAccess
* @func vector<JournalEntry> ServerBackupDao::getDirectoryLinkJournalEntries
* @return string linkname, string linktarget
* @sql
*     SELECT linkname, linktarget FROM directory_link_journal
*/
std::vector<ServerBackupDao::JournalEntry> ServerBackupDao::getDirectoryLinkJournalEntries(void)
{
	if(q_getDirectoryLinkJournalEntries==NULL)
	{
		q_getDirectoryLinkJournalEntries=db->Prepare("SELECT linkname, linktarget FROM directory_link_journal", false);
	}
	db_results res=q_getDirectoryLinkJournalEntries->Read();
	std::vector<ServerBackupDao::JournalEntry> ret;
	ret.resize(res.size());
	for(size_t i=0;i<res.size();++i)
	{
		ret[i].linkname=res[i][L"linkname"];
		ret[i].linktarget=res[i][L"linktarget"];
	}
	return ret;
}

/**
* @-SQLGenAccess
* @func void ServerBackupDao::removeDirectoryLinkJournalEntries
* @sql
*     DELETE FROM directory_link_journal
*/
void ServerBackupDao::removeDirectoryLinkJournalEntries(void)
{
	if(q_removeDirectoryLinkJournalEntries==NULL)
	{
		q_removeDirectoryLinkJournalEntries=db->Prepare("DELETE FROM directory_link_journal", false);
	}
	q_removeDirectoryLinkJournalEntries->Write();
}

/**
* @-SQLGenAccess
* @func vector<DirectoryLinkEntry> ServerBackupDao::getLinksInDirectory
* @return string name, string target
* @sql
*     SELECT name, target FROM directory_links
*            WHERE clientid=:clientid(int) AND
*                  target GLOB :dir(string)
*/
std::vector<ServerBackupDao::DirectoryLinkEntry> ServerBackupDao::getLinksInDirectory(int clientid, const std::wstring& dir)
{
	if(q_getLinksInDirectory==NULL)
	{
		q_getLinksInDirectory=db->Prepare("SELECT name, target FROM directory_links WHERE clientid=? AND target GLOB ?", false);
	}
	q_getLinksInDirectory->Bind(clientid);
	q_getLinksInDirectory->Bind(dir);
	db_results res=q_getLinksInDirectory->Read();
	q_getLinksInDirectory->Reset();
	std::vector<ServerBackupDao::DirectoryLinkEntry> ret;
	ret.resize(res.size());
	for(size_t i=0;i<res.size();++i)
	{
		ret[i].name=res[i][L"name"];
		ret[i].target=res[i][L"target"];
	}
	return ret;
}

/**
* @-SQLGenAccess
* @func void ServerBackupDao::deleteLinkReferenceEntry
* @sql
*     DELETE FROM directory_links
*            WHERE id=:id(int64)
*/
void ServerBackupDao::deleteLinkReferenceEntry(int64 id)
{
	if(q_deleteLinkReferenceEntry==NULL)
	{
		q_deleteLinkReferenceEntry=db->Prepare("DELETE FROM directory_links WHERE id=?", false);
	}
	q_deleteLinkReferenceEntry->Bind(id);
	q_deleteLinkReferenceEntry->Write();
	q_deleteLinkReferenceEntry->Reset();
}

/**
* @-SQLGenAccess
* @func void ServerBackupDao::updateLinkReferenceTarget
* @sql
*     UPDATE directory_links SET target=:new_target(string)
*            WHERE id=:id(int64)
*/
void ServerBackupDao::updateLinkReferenceTarget(const std::wstring& new_target, int64 id)
{
	if(q_updateLinkReferenceTarget==NULL)
	{
		q_updateLinkReferenceTarget=db->Prepare("UPDATE directory_links SET target=? WHERE id=?", false);
	}
	q_updateLinkReferenceTarget->Bind(new_target);
	q_updateLinkReferenceTarget->Bind(id);
	q_updateLinkReferenceTarget->Write();
	q_updateLinkReferenceTarget->Reset();
}


/**
* @-SQLGenAccess
* @func void ServerBackupDao::addToOldBackupfolders
* @sql
*      INSERT OR REPLACE INTO settings_db.old_backupfolders (backupfolder)
*          VALUES (:backupfolder(string))
*/
void ServerBackupDao::addToOldBackupfolders(const std::wstring& backupfolder)
{
	if(q_addToOldBackupfolders==NULL)
	{
		q_addToOldBackupfolders=db->Prepare("INSERT OR REPLACE INTO settings_db.old_backupfolders (backupfolder) VALUES (?)", false);
	}
	q_addToOldBackupfolders->Bind(backupfolder);
	q_addToOldBackupfolders->Write();
	q_addToOldBackupfolders->Reset();
}

/**
* @-SQLGenAccess
* @func vector<string> ServerBackupDao::getOldBackupfolders
* @return string backupfolder
* @sql
*     SELECT backupfolder FROM settings_db.old_backupfolders
*/
std::vector<std::wstring> ServerBackupDao::getOldBackupfolders(void)
{
	if(q_getOldBackupfolders==NULL)
	{
		q_getOldBackupfolders=db->Prepare("SELECT backupfolder FROM settings_db.old_backupfolders", false);
	}
	db_results res=q_getOldBackupfolders->Read();
	std::vector<std::wstring> ret;
	ret.resize(res.size());
	for(size_t i=0;i<res.size();++i)
	{
		ret[i]=res[i][L"backupfolder"];
	}
	return ret;
}

/**
* @-SQLGenAccess
* @func vector<string> ServerBackupDao::getDeletePendingClientNames
* @return string name
* @sql
*      SELECT name FROM clients WHERE delete_pending=1
*/
std::vector<std::wstring> ServerBackupDao::getDeletePendingClientNames(void)
{
	if(q_getDeletePendingClientNames==NULL)
	{
		q_getDeletePendingClientNames=db->Prepare("SELECT name FROM clients WHERE delete_pending=1", false);
	}
	db_results res=q_getDeletePendingClientNames->Read();
	std::vector<std::wstring> ret;
	ret.resize(res.size());
	for(size_t i=0;i<res.size();++i)
	{
		ret[i]=res[i][L"name"];
	}
	return ret;
}

/**
* @-SQLGenAccessNoCheck
* @func bool ServerBackupDao::createTemporaryLastFilesTable
* @sql
*      CREATE TEMPORARY TABLE files_last ( fullpath TEXT, hashpath TEXT, shahash BLOB, filesize INTEGER, created DATE, rsize INTEGER );
*/
bool ServerBackupDao::createTemporaryLastFilesTable(void)
{
	if(q_createTemporaryLastFilesTable==NULL)
	{
		q_createTemporaryLastFilesTable=db->Prepare("CREATE TEMPORARY TABLE files_last ( fullpath TEXT, hashpath TEXT, shahash BLOB, filesize INTEGER, created DATE, rsize INTEGER );", false);
	}
	bool ret = q_createTemporaryLastFilesTable->Write();
	return ret;
}

/**
* @-SQLGenAccessNoCheck
* @func void ServerBackupDao::dropTemporaryLastFilesTable
* @sql
*      DROP TABLE files_last
*/
void ServerBackupDao::dropTemporaryLastFilesTable(void)
{
	if(q_dropTemporaryLastFilesTable==NULL)
	{
		q_dropTemporaryLastFilesTable=db->Prepare("DROP TABLE files_last", false);
	}
	q_dropTemporaryLastFilesTable->Write();
}

/**
* @-SQLGenAccessNoCheck
* @func bool ServerBackupDao::createTemporaryLastFilesTableIndex
* @sql
*      CREATE INDEX files_last_idx ON files_last ( fullpath );
*/
bool ServerBackupDao::createTemporaryLastFilesTableIndex(void)
{
	if(q_createTemporaryLastFilesTableIndex==NULL)
	{
		q_createTemporaryLastFilesTableIndex=db->Prepare("CREATE INDEX files_last_idx ON files_last ( fullpath );", false);
	}
	bool ret = q_createTemporaryLastFilesTableIndex->Write();
	return ret;
}

/**
* @-SQLGenAccessNoCheck
* @func bool ServerBackupDao::dropTemporaryLastFilesTableIndex
* @sql
*      DROP INDEX files_last_idx;
*/
bool ServerBackupDao::dropTemporaryLastFilesTableIndex(void)
{
	if(q_dropTemporaryLastFilesTableIndex==NULL)
	{
		q_dropTemporaryLastFilesTableIndex=db->Prepare("DROP INDEX files_last_idx;", false);
	}
	bool ret = q_dropTemporaryLastFilesTableIndex->Write();
	return ret;
}

/**
* @-SQLGenAccess
* @func bool ServerBackupDao::copyToTemporaryLastFilesTable
* @sql
*      INSERT INTO files_last (fullpath, hashpath, shahash, filesize, rsize)
*			SELECT fullpath, hashpath, shahash, filesize, rsize FROM files
*				WHERE backupid = :backupid(int)
*/
bool ServerBackupDao::copyToTemporaryLastFilesTable(int backupid)
{
	if(q_copyToTemporaryLastFilesTable==NULL)
	{
		q_copyToTemporaryLastFilesTable=db->Prepare("INSERT INTO files_last (fullpath, hashpath, shahash, filesize, rsize) SELECT fullpath, hashpath, shahash, filesize, rsize FROM files WHERE backupid = ?", false);
	}
	q_copyToTemporaryLastFilesTable->Bind(backupid);
	bool ret = q_copyToTemporaryLastFilesTable->Write();
	q_copyToTemporaryLastFilesTable->Reset();
	return ret;
}

/**
* @-SQLGenAccess
* @func SFileEntry ServerBackupDao::getFileEntryFromTemporaryTable
* @return string fullpath, string hashpath, blob shahash, int64 filesize, int64 rsize
* @sql
*      SELECT fullpath, hashpath, shahash, filesize, rsize
*       FROM files_last WHERE fullpath = :fullpath(string)
*/
ServerBackupDao::SFileEntry ServerBackupDao::getFileEntryFromTemporaryTable(const std::wstring& fullpath)
{
	if(q_getFileEntryFromTemporaryTable==NULL)
	{
		q_getFileEntryFromTemporaryTable=db->Prepare("SELECT fullpath, hashpath, shahash, filesize, rsize FROM files_last WHERE fullpath = ?", false);
	}
	q_getFileEntryFromTemporaryTable->Bind(fullpath);
	db_results res=q_getFileEntryFromTemporaryTable->Read();
	q_getFileEntryFromTemporaryTable->Reset();
	SFileEntry ret = { false, L"", L"", "", 0, 0 };
	if(!res.empty())
	{
		ret.exists=true;
		ret.fullpath=res[0][L"fullpath"];
		ret.hashpath=res[0][L"hashpath"];
		std::wstring& val1 = res[0][L"shahash"];
		ret.shahash.resize(val1.size()*sizeof(wchar_t));
		memcpy(&ret.shahash[0], val1.data(), val1.size()*sizeof(wchar_t));
		ret.filesize=watoi64(res[0][L"filesize"]);
		ret.rsize=watoi64(res[0][L"rsize"]);
	}
	return ret;
}

/**
* @-SQLGenAccess
* @func vector<SFileEntry> ServerBackupDao::getFileEntriesFromTemporaryTableGlob
* @return string fullpath, string hashpath, blob shahash, int64 filesize
* @sql
*      SELECT fullpath, hashpath, shahash, filesize, rsize
*       FROM files_last WHERE fullpath GLOB :fullpath_glob(string)
*/
std::vector<ServerBackupDao::SFileEntry> ServerBackupDao::getFileEntriesFromTemporaryTableGlob(const std::wstring& fullpath_glob)
{
	if(q_getFileEntriesFromTemporaryTableGlob==NULL)
	{
		q_getFileEntriesFromTemporaryTableGlob=db->Prepare("SELECT fullpath, hashpath, shahash, filesize, rsize FROM files_last WHERE fullpath GLOB ?", false);
	}
	q_getFileEntriesFromTemporaryTableGlob->Bind(fullpath_glob);
	db_results res=q_getFileEntriesFromTemporaryTableGlob->Read();
	q_getFileEntriesFromTemporaryTableGlob->Reset();
	std::vector<ServerBackupDao::SFileEntry> ret;
	ret.resize(res.size());
	for(size_t i=0;i<res.size();++i)
	{
		ret[i].exists=true;
		ret[i].fullpath=res[i][L"fullpath"];
		ret[i].hashpath=res[i][L"hashpath"];
		std::wstring& val2 = res[i][L"shahash"];
		ret[i].shahash.resize(val2.size()*sizeof(wchar_t));
		memcpy(&ret[i].shahash[0], val2.data(), val2.size()*sizeof(wchar_t));
		ret[i].filesize=watoi64(res[i][L"filesize"]);
	}
	return ret;
}


/**
* @-SQLGenAccess
* @func void ServerBackupDao::insertIntoOrigClientSettings
* @sql
*      INSERT OR REPLACE INTO orig_client_settings (clientid, data)
*          VALUES (:clientid(int), :data(std::string))
*/
void ServerBackupDao::insertIntoOrigClientSettings(int clientid, std::string data)
{
	if(q_insertIntoOrigClientSettings==NULL)
	{
		q_insertIntoOrigClientSettings=db->Prepare("INSERT OR REPLACE INTO orig_client_settings (clientid, data) VALUES (?, ?)", false);
	}
	q_insertIntoOrigClientSettings->Bind(clientid);
	q_insertIntoOrigClientSettings->Bind(data);
	q_insertIntoOrigClientSettings->Write();
	q_insertIntoOrigClientSettings->Reset();
}

/**
* @-SQLGenAccess
* @func string ServerBackupDao::getOrigClientSettings
* @return string data
* @sql
*      SELECT data FROM orig_client_settings WHERE clientid = :clientid(int)
*/
ServerBackupDao::CondString ServerBackupDao::getOrigClientSettings(int clientid)
{
	if(q_getOrigClientSettings==NULL)
	{
		q_getOrigClientSettings=db->Prepare("SELECT data FROM orig_client_settings WHERE clientid = ?", false);
	}
	q_getOrigClientSettings->Bind(clientid);
	db_results res=q_getOrigClientSettings->Read();
	q_getOrigClientSettings->Reset();
	CondString ret = { false, L"" };
	if(!res.empty())
	{
		ret.exists=true;
		ret.value=res[0][L"data"];
	}
	return ret;
}

/**
* @-SQLGenAccess
* @func vector<SDuration> ServerBackupDao::getLastIncrementalDurations
* @return int64 indexing_time_ms, int64 duration 
* @sql
*      SELECT indexing_time_ms, (strftime('%s',running)-strftime('%s',backuptime)) AS duration
*		FROM backups 
*		WHERE clientid=:clientid(int) AND done=1 AND complete=1 AND incremental<>0 AND resumed=0
*		ORDER BY backuptime DESC LIMIT 10
*/
std::vector<ServerBackupDao::SDuration> ServerBackupDao::getLastIncrementalDurations(int clientid)
{
	if(q_getLastIncrementalDurations==NULL)
	{
		q_getLastIncrementalDurations=db->Prepare("SELECT indexing_time_ms, (strftime('%s',running)-strftime('%s',backuptime)) AS duration FROM backups  WHERE clientid=? AND done=1 AND complete=1 AND incremental<>0 AND resumed=0 ORDER BY backuptime DESC LIMIT 10", false);
	}
	q_getLastIncrementalDurations->Bind(clientid);
	db_results res=q_getLastIncrementalDurations->Read();
	q_getLastIncrementalDurations->Reset();
	std::vector<ServerBackupDao::SDuration> ret;
	ret.resize(res.size());
	for(size_t i=0;i<res.size();++i)
	{
		ret[i].indexing_time_ms=watoi64(res[i][L"indexing_time_ms"]);
		ret[i].duration=watoi64(res[i][L"duration"]);
	}
	return ret;
}

/**
* @-SQLGenAccess
* @func vector<SDuration> ServerBackupDao::getLastFullDurations
* @return int64 indexing_time_ms, int64 duration 
* @sql
*      SELECT indexing_time_ms, (strftime('%s',running)-strftime('%s',backuptime)) AS duration
*		FROM backups 
*		WHERE clientid=:clientid(int) AND done=1 AND complete=1 AND incremental=0 AND resumed=0
*		ORDER BY backuptime DESC LIMIT 1
*/
std::vector<ServerBackupDao::SDuration> ServerBackupDao::getLastFullDurations(int clientid)
{
	if(q_getLastFullDurations==NULL)
	{
		q_getLastFullDurations=db->Prepare("SELECT indexing_time_ms, (strftime('%s',running)-strftime('%s',backuptime)) AS duration FROM backups  WHERE clientid=? AND done=1 AND complete=1 AND incremental=0 AND resumed=0 ORDER BY backuptime DESC LIMIT 1", false);
	}
	q_getLastFullDurations->Bind(clientid);
	db_results res=q_getLastFullDurations->Read();
	q_getLastFullDurations->Reset();
	std::vector<ServerBackupDao::SDuration> ret;
	ret.resize(res.size());
	for(size_t i=0;i<res.size();++i)
	{
		ret[i].indexing_time_ms=watoi64(res[i][L"indexing_time_ms"]);
		ret[i].duration=watoi64(res[i][L"duration"]);
	}
	return ret;
}

/**
* @-SQLGenAccess
* @func void ServerBackupDao::setNextEntry
* @sql
*      UPDATE files SET next_entry=:next_entry(int64) WHERE id=:id(int64)
*/
void ServerBackupDao::setNextEntry(int64 next_entry, int64 id)
{
	if(q_setNextEntry==NULL)
	{
		q_setNextEntry=db->Prepare("UPDATE files SET next_entry=? WHERE id=?", false);
	}
	q_setNextEntry->Bind(next_entry);
	q_setNextEntry->Bind(id);
	q_setNextEntry->Write();
	q_setNextEntry->Reset();
}

/**
* @-SQLGenAccess
* @func void ServerBackupDao::setPrevEntry
* @sql
*      UPDATE files SET prev_entry=:prev_entry(int64) WHERE id=:id(int64)
*/
void ServerBackupDao::setPrevEntry(int64 prev_entry, int64 id)
{
	if(q_setPrevEntry==NULL)
	{
		q_setPrevEntry=db->Prepare("UPDATE files SET prev_entry=? WHERE id=?", false);
	}
	q_setPrevEntry->Bind(prev_entry);
	q_setPrevEntry->Bind(id);
	q_setPrevEntry->Write();
	q_setPrevEntry->Reset();
}

/**
* @-SQLGenAccess
* @func void ServerBackupDao::setPointedTo
* @sql
*      UPDATE files SET pointed_to=:pointed_to(int64) WHERE id=:id(int64)
*/
void ServerBackupDao::setPointedTo(int64 pointed_to, int64 id)
{
	if(q_setPointedTo==NULL)
	{
		q_setPointedTo=db->Prepare("UPDATE files SET pointed_to=? WHERE id=?", false);
	}
	q_setPointedTo->Bind(pointed_to);
	q_setPointedTo->Bind(id);
	q_setPointedTo->Write();
	q_setPointedTo->Reset();
}


/**
* @-SQLGenAccess
* @func string ServerBackupDao::getClientSetting
* @return string value
* @sql
*      SELECT value FROM settings_db.settings WHERE key=:key(string) AND clientid=:clientid(int)
*/
ServerBackupDao::CondString ServerBackupDao::getClientSetting(const std::wstring& key, int clientid)
{
	if(q_getClientSetting==NULL)
	{
		q_getClientSetting=db->Prepare("SELECT value FROM settings_db.settings WHERE key=? AND clientid=?", false);
	}
	q_getClientSetting->Bind(key);
	q_getClientSetting->Bind(clientid);
	db_results res=q_getClientSetting->Read();
	q_getClientSetting->Reset();
	CondString ret = { false, L"" };
	if(!res.empty())
	{
		ret.exists=true;
		ret.value=res[0][L"value"];
	}
	return ret;
}


/**
* @-SQLGenAccess
* @func vector<int> ServerBackupDao::getClientIds
* @return int id
* @sql
*      SELECT id FROM clients
*/
std::vector<int> ServerBackupDao::getClientIds(void)
{
	if(q_getClientIds==NULL)
	{
		q_getClientIds=db->Prepare("SELECT id FROM clients", false);
	}
	db_results res=q_getClientIds->Read();
	std::vector<int> ret;
	ret.resize(res.size());
	for(size_t i=0;i<res.size();++i)
	{
		ret[i]=watoi(res[i][L"id"]);
	}
	return ret;
}

/**
* @-SQLGenAccess
* @func int64 ServerBackupDao::getPointedTo
* @return int64 pointed_to
* @sql
*      SELECT pointed_to FROM files WHERE id=:id(int64)
*/
ServerBackupDao::CondInt64 ServerBackupDao::getPointedTo(int64 id)
{
	if(q_getPointedTo==NULL)
	{
		q_getPointedTo=db->Prepare("SELECT pointed_to FROM files WHERE id=?", false);
	}
	q_getPointedTo->Bind(id);
	db_results res=q_getPointedTo->Read();
	q_getPointedTo->Reset();
	CondInt64 ret = { false, 0 };
	if(!res.empty())
	{
		ret.exists=true;
		ret.value=watoi64(res[0][L"pointed_to"]);
	}
	return ret;
}

/**
* @-SQLGenAccess
* @func void ServerBackupDao::addFileEntry
* @sql
*	   INSERT INTO files (backupid, fullpath, hashpath, shahash, filesize, rsize, clientid, incremental, next_entry, prev_entry, pointed_to)
*      VALUES (:backupid(int), :fullpath(string), :hashpath(string), :shahash(blob),
*				:filesize(int64), :rsize(int64), :clientid(int), :incremental(int), :next_entry(int64), :prev_entry(int64), :pointed_to(int))
*/
void ServerBackupDao::addFileEntry(int backupid, const std::wstring& fullpath, const std::wstring& hashpath, const std::string& shahash, int64 filesize, int64 rsize, int clientid, int incremental, int64 next_entry, int64 prev_entry, int pointed_to)
{
	if(q_addFileEntry==NULL)
	{
		q_addFileEntry=db->Prepare("INSERT INTO files (backupid, fullpath, hashpath, shahash, filesize, rsize, clientid, incremental, next_entry, prev_entry, pointed_to) VALUES (?, ?, ?, ?, ?, ?, ?, ?, ?, ?, ?)", false);
	}
	q_addFileEntry->Bind(backupid);
	q_addFileEntry->Bind(fullpath);
	q_addFileEntry->Bind(hashpath);
	q_addFileEntry->Bind(shahash.c_str(), (_u32)shahash.size());
	q_addFileEntry->Bind(filesize);
	q_addFileEntry->Bind(rsize);
	q_addFileEntry->Bind(clientid);
	q_addFileEntry->Bind(incremental);
	q_addFileEntry->Bind(next_entry);
	q_addFileEntry->Bind(prev_entry);
	q_addFileEntry->Bind(pointed_to);
	q_addFileEntry->Write();
	q_addFileEntry->Reset();
}

/**
* @-SQLGenAccess
* @func string ServerBackupDao::getSetting
* @return string value
* @sql
*      SELECT value FROM settings_db.settings WHERE clientid=:clientid(int) AND key=:key(string)
*/
ServerBackupDao::CondString ServerBackupDao::getSetting(int clientid, const std::wstring& key)
{
	if(q_getSetting==NULL)
	{
		q_getSetting=db->Prepare("SELECT value FROM settings_db.settings WHERE clientid=? AND key=?", false);
	}
	q_getSetting->Bind(clientid);
	q_getSetting->Bind(key);
	db_results res=q_getSetting->Read();
	q_getSetting->Reset();
	CondString ret = { false, L"" };
	if(!res.empty())
	{
		ret.exists=true;
		ret.value=res[0][L"value"];
	}
	return ret;
}

/**
* @-SQLGenAccess
* @func void ServerBackupDao::insertSetting
* @sql
*      INSERT INTO settings_db.settings (key, value, clientid) VALUES ( :key(string), :value(string), :clientid(int) )
*/
void ServerBackupDao::insertSetting(const std::wstring& key, const std::wstring& value, int clientid)
{
	if(q_insertSetting==NULL)
	{
		q_insertSetting=db->Prepare("INSERT INTO settings_db.settings (key, value, clientid) VALUES ( ?, ?, ? )", false);
	}
	q_insertSetting->Bind(key);
	q_insertSetting->Bind(value);
	q_insertSetting->Bind(clientid);
	q_insertSetting->Write();
	q_insertSetting->Reset();
}

/**
* @-SQLGenAccess
* @func void ServerBackupDao::updateSetting
* @sql
*      UPDATE settings_db.settings SET value=:value(string) WHERE key=:key(string) AND clientid=:clientid(int)
*/
void ServerBackupDao::updateSetting(const std::wstring& value, const std::wstring& key, int clientid)
{
	if(q_updateSetting==NULL)
	{
		q_updateSetting=db->Prepare("UPDATE settings_db.settings SET value=? WHERE key=? AND clientid=?", false);
	}
	q_updateSetting->Bind(value);
	q_updateSetting->Bind(key);
	q_updateSetting->Bind(clientid);
	q_updateSetting->Write();
	q_updateSetting->Reset();
}

/**
* @-SQLGenAccess
* @func void ServerBackupDao::delFileEntry
* @sql
*	   DELETE FROM files WHERE id=:id(int64)
*/
void ServerBackupDao::delFileEntry(int64 id)
{
	if(q_delFileEntry==NULL)
	{
		q_delFileEntry=db->Prepare("DELETE FROM files WHERE id=?", false);
	}
	q_delFileEntry->Bind(id);
	q_delFileEntry->Write();
	q_delFileEntry->Reset();
}

/**
* @-SQLGenAccess
* @func SFindFileEntry ServerBackupDao::getFileEntry
* @return int64 id, string shahash, int backupid, int clientid, string fullpath, string hashpath, int64 filesize, int64 next_entry, int64 prev_entry, int64 rsize, int incremental, int pointed_to
* @sql
*	   SELECT id, shahash, backupid, clientid, fullpath, hashpath, filesize, next_entry, prev_entry, rsize, incremental, pointed_to
*      FROM files WHERE id=:id(int64)
*/
ServerBackupDao::SFindFileEntry ServerBackupDao::getFileEntry(int64 id)
{
	if(q_getFileEntry==NULL)
	{
		q_getFileEntry=db->Prepare("SELECT id, shahash, backupid, clientid, fullpath, hashpath, filesize, next_entry, prev_entry, rsize, incremental, pointed_to FROM files WHERE id=?", false);
	}
	q_getFileEntry->Bind(id);
	db_results res=q_getFileEntry->Read();
	q_getFileEntry->Reset();
	SFindFileEntry ret = { false, 0, L"", 0, 0, L"", L"", 0, 0, 0, 0, 0, 0 };
	if(!res.empty())
	{
		ret.exists=true;
		ret.id=watoi64(res[0][L"id"]);
		ret.shahash=res[0][L"shahash"];
		ret.backupid=watoi(res[0][L"backupid"]);
		ret.clientid=watoi(res[0][L"clientid"]);
		ret.fullpath=res[0][L"fullpath"];
		ret.hashpath=res[0][L"hashpath"];
		ret.filesize=watoi64(res[0][L"filesize"]);
		ret.next_entry=watoi64(res[0][L"next_entry"]);
		ret.prev_entry=watoi64(res[0][L"prev_entry"]);
		ret.rsize=watoi64(res[0][L"rsize"]);
		ret.incremental=watoi(res[0][L"incremental"]);
		ret.pointed_to=watoi(res[0][L"pointed_to"]);
	}
	return ret;
}

/**
* @-SQLGenAccess
* @func SStatFileEntry ServerBackupDao::getStatFileEntry
* @return int64 id, int backupid, int clientid, int64 filesize, int64 rsize, string shahash, int64 next_entry, int64 prev_entry
* @sql
*	   SELECT id, backupid, clientid, filesize, rsize, shahash, next_entry, prev_entry
*      FROM files WHERE id=:id(int64)
*/
ServerBackupDao::SStatFileEntry ServerBackupDao::getStatFileEntry(int64 id)
{
	if(q_getStatFileEntry==NULL)
	{
		q_getStatFileEntry=db->Prepare("SELECT id, backupid, clientid, filesize, rsize, shahash, next_entry, prev_entry FROM files WHERE id=?", false);
	}
	q_getStatFileEntry->Bind(id);
	db_results res=q_getStatFileEntry->Read();
	q_getStatFileEntry->Reset();
	SStatFileEntry ret = { false, 0, 0, 0, 0, 0, L"", 0, 0 };
	if(!res.empty())
	{
		ret.exists=true;
		ret.id=watoi64(res[0][L"id"]);
		ret.backupid=watoi(res[0][L"backupid"]);
		ret.clientid=watoi(res[0][L"clientid"]);
		ret.filesize=watoi64(res[0][L"filesize"]);
		ret.rsize=watoi64(res[0][L"rsize"]);
		ret.shahash=res[0][L"shahash"];
		ret.next_entry=watoi64(res[0][L"next_entry"]);
		ret.prev_entry=watoi64(res[0][L"prev_entry"]);
	}
	return ret;
}

/**
* @-SQLGenAccess
* @func void ServerBackupDao::addIncomingFile
* @sql
*       INSERT INTO files_incoming_stat (filesize, clientid, backupid, existing_clients, direction, incremental)
*       VALUES (:filesize(int64), :clientid(int), :backupid(int), :existing_clients(string), :direction(int), :incremental(int))
*/
void ServerBackupDao::addIncomingFile(int64 filesize, int clientid, int backupid, const std::wstring& existing_clients, int direction, int incremental)
{
	if(q_addIncomingFile==NULL)
	{
		q_addIncomingFile=db->Prepare("INSERT INTO files_incoming_stat (filesize, clientid, backupid, existing_clients, direction, incremental) VALUES (?, ?, ?, ?, ?, ?)", false);
	}
	q_addIncomingFile->Bind(filesize);
	q_addIncomingFile->Bind(clientid);
	q_addIncomingFile->Bind(backupid);
	q_addIncomingFile->Bind(existing_clients);
	q_addIncomingFile->Bind(direction);
	q_addIncomingFile->Bind(incremental);
	q_addIncomingFile->Write();
	q_addIncomingFile->Reset();
}

/**
* @-SQLGenAccess
* @func vector<SIncomingStat> ServerBackupDao::getIncomingStats
* @return int64 id, int64 filesize, int clientid, int backupid, string existing_clients, int direction, int incremental
* @sql
*       SELECT id, filesize, clientid, backupid, existing_clients, direction, incremental
*       FROM files_incoming_stat LIMIT 10000
*/
std::vector<ServerBackupDao::SIncomingStat> ServerBackupDao::getIncomingStats(void)
{
	if(q_getIncomingStats==NULL)
	{
		q_getIncomingStats=db->Prepare("SELECT id, filesize, clientid, backupid, existing_clients, direction, incremental FROM files_incoming_stat LIMIT 10000", false);
	}
	db_results res=q_getIncomingStats->Read();
	std::vector<ServerBackupDao::SIncomingStat> ret;
	ret.resize(res.size());
	for(size_t i=0;i<res.size();++i)
	{
		ret[i].id=watoi64(res[i][L"id"]);
		ret[i].filesize=watoi64(res[i][L"filesize"]);
		ret[i].clientid=watoi(res[i][L"clientid"]);
		ret[i].backupid=watoi(res[i][L"backupid"]);
		ret[i].existing_clients=res[i][L"existing_clients"];
		ret[i].direction=watoi(res[i][L"direction"]);
		ret[i].incremental=watoi(res[i][L"incremental"]);
	}
	return ret;
}

/**
* @-SQLGenAccess
* @func int64 ServerBackupDao::getIncomingStatsCount
* @return int64 c
* @sql
*       SELECT COUNT(*) AS c
*       FROM files_incoming_stat
*/
ServerBackupDao::CondInt64 ServerBackupDao::getIncomingStatsCount(void)
{
	if(q_getIncomingStatsCount==NULL)
	{
		q_getIncomingStatsCount=db->Prepare("SELECT COUNT(*) AS c FROM files_incoming_stat", false);
	}
	db_results res=q_getIncomingStatsCount->Read();
	CondInt64 ret = { false, 0 };
	if(!res.empty())
	{
		ret.exists=true;
		ret.value=watoi64(res[0][L"c"]);
	}
	return ret;
}

/**
* @-SQLGenAccess
* @func void ServerBackupDao::delIncomingStatEntry
* @sql
*       DELETE FROM files_incoming_stat WHERE id=:id(int64)
*/
void ServerBackupDao::delIncomingStatEntry(int64 id)
{
	if(q_delIncomingStatEntry==NULL)
	{
		q_delIncomingStatEntry=db->Prepare("DELETE FROM files_incoming_stat WHERE id=?", false);
	}
	q_delIncomingStatEntry->Bind(id);
	q_delIncomingStatEntry->Write();
	q_delIncomingStatEntry->Reset();
}

/**
* @-SQLGenAccess
* @func string ServerBackupDao::getMiscValue
* @return string tvalue
* @sql
*       SELECT tvalue FROM misc WHERE tkey=:tkey(string)
*/
ServerBackupDao::CondString ServerBackupDao::getMiscValue(const std::wstring& tkey)
{
	if(q_getMiscValue==NULL)
	{
		q_getMiscValue=db->Prepare("SELECT tvalue FROM misc WHERE tkey=?", false);
	}
	q_getMiscValue->Bind(tkey);
	db_results res=q_getMiscValue->Read();
	q_getMiscValue->Reset();
	CondString ret = { false, L"" };
	if(!res.empty())
	{
		ret.exists=true;
		ret.value=res[0][L"tvalue"];
	}
	return ret;
}

/**
* @-SQLGenAccess
* @func void ServerBackupDao::addMiscValue
* @sql
*       INSERT INTO misc (tkey, tvalue) VALUES (:tkey(string), :tvalue(string))
*/
void ServerBackupDao::addMiscValue(const std::wstring& tkey, const std::wstring& tvalue)
{
	if(q_addMiscValue==NULL)
	{
		q_addMiscValue=db->Prepare("INSERT INTO misc (tkey, tvalue) VALUES (?, ?)", false);
	}
	q_addMiscValue->Bind(tkey);
	q_addMiscValue->Bind(tvalue);
	q_addMiscValue->Write();
	q_addMiscValue->Reset();
}

/**
* @-SQLGenAccess
* @func void ServerBackupDao::delMiscValue
* @sql
*       DELETE FROM misc WHERE tkey=:tkey(string)
*/
void ServerBackupDao::delMiscValue(const std::wstring& tkey)
{
	if(q_delMiscValue==NULL)
	{
		q_delMiscValue=db->Prepare("DELETE FROM misc WHERE tkey=?", false);
	}
	q_delMiscValue->Bind(tkey);
	q_delMiscValue->Write();
	q_delMiscValue->Reset();
}

/**
* @-SQLGenAccess
* @func void ServerBackupDao::setClientUsedFilebackupSize
* @sql
*       UPDATE clients SET bytes_used_files=:bytes_used_files(int64) WHERE id=:id(int)
*/
void ServerBackupDao::setClientUsedFilebackupSize(int64 bytes_used_files, int id)
{
	if(q_setClientUsedFilebackupSize==NULL)
	{
		q_setClientUsedFilebackupSize=db->Prepare("UPDATE clients SET bytes_used_files=? WHERE id=?", false);
	}
	q_setClientUsedFilebackupSize->Bind(bytes_used_files);
	q_setClientUsedFilebackupSize->Bind(id);
	q_setClientUsedFilebackupSize->Write();
	q_setClientUsedFilebackupSize->Reset();
}

/**
* @-SQLGenAccessNoCheck
* @func bool ServerBackupDao::createTemporaryPathLookupTable
* @sql
*      CREATE TEMPORARY TABLE files_cont_path_lookup ( fullpath TEXT, entryid INTEGER);
*/
bool ServerBackupDao::createTemporaryPathLookupTable(void)
{
	if(q_createTemporaryPathLookupTable==NULL)
	{
		q_createTemporaryPathLookupTable=db->Prepare("CREATE TEMPORARY TABLE files_cont_path_lookup ( fullpath TEXT, entryid INTEGER);", false);
	}
	bool ret = q_createTemporaryPathLookupTable->Write();
	return ret;
}

/**
* @-SQLGenAccessNoCheck
* @func void ServerBackupDao::dropTemporaryPathLookupTable
* @sql
*      DROP TABLE files_cont_path_lookup
*/
void ServerBackupDao::dropTemporaryPathLookupTable(void)
{
	if(q_dropTemporaryPathLookupTable==NULL)
	{
		q_dropTemporaryPathLookupTable=db->Prepare("DROP TABLE files_cont_path_lookup", false);
	}
	q_dropTemporaryPathLookupTable->Write();
}

/**
* @-SQLGenAccessNoCheck
* @func void ServerBackupDao::dropTemporaryPathLookupIndex
* @sql
*      DROP INDEX files_cont_path_lookup_idx
*/
void ServerBackupDao::dropTemporaryPathLookupIndex(void)
{
	if(q_dropTemporaryPathLookupIndex==NULL)
	{
		q_dropTemporaryPathLookupIndex=db->Prepare("DROP INDEX files_cont_path_lookup_idx", false);
	}
	q_dropTemporaryPathLookupIndex->Write();
}

/**
* @-SQLGenAccessNoCheck
* @func void ServerBackupDao::populateTemporaryPathLookupTable
* @sql
*      INSERT INTO files_cont_path_lookup (fullpath, entryid)
*		 SELECT fullpath, id AS entryid FROM files WHERE backupid=:backupid(int)
*/
void ServerBackupDao::populateTemporaryPathLookupTable(int backupid)
{
	if(q_populateTemporaryPathLookupTable==NULL)
	{
		q_populateTemporaryPathLookupTable=db->Prepare("INSERT INTO files_cont_path_lookup (fullpath, entryid) SELECT fullpath, id AS entryid FROM files WHERE backupid=?", false);
	}
	q_populateTemporaryPathLookupTable->Bind(backupid);
	q_populateTemporaryPathLookupTable->Write();
	q_populateTemporaryPathLookupTable->Reset();
}

/**
* @-SQLGenAccessNoCheck
* @func bool ServerBackupDao::createTemporaryPathLookupIndex
* @sql
*      CREATE INDEX files_cont_path_lookup_idx ON files_cont_path_lookup ( fullpath );
*/
bool ServerBackupDao::createTemporaryPathLookupIndex(void)
{
	if(q_createTemporaryPathLookupIndex==NULL)
	{
		q_createTemporaryPathLookupIndex=db->Prepare("CREATE INDEX files_cont_path_lookup_idx ON files_cont_path_lookup ( fullpath );", false);
	}
	bool ret = q_createTemporaryPathLookupIndex->Write();
	return ret;
}

/**
* @-SQLGenAccess
* @func int64 ServerBackupDao::lookupEntryIdByPath
* @return int64 entryid
* @sql
*       SELECT entryid FROM files_cont_path_lookup WHERE fullpath=:fullpath(string)
*/
ServerBackupDao::CondInt64 ServerBackupDao::lookupEntryIdByPath(const std::wstring& fullpath)
{
	if(q_lookupEntryIdByPath==NULL)
	{
		q_lookupEntryIdByPath=db->Prepare("SELECT entryid FROM files_cont_path_lookup WHERE fullpath=?", false);
	}
	q_lookupEntryIdByPath->Bind(fullpath);
	db_results res=q_lookupEntryIdByPath->Read();
	q_lookupEntryIdByPath->Reset();
	CondInt64 ret = { false, 0 };
	if(!res.empty())
	{
		ret.exists=true;
		ret.value=watoi64(res[0][L"entryid"]);
	}
	return ret;
}


//@-SQLGenSetup
void ServerBackupDao::prepareQueries( void )
{
	q_addDirectoryLink=NULL;
	q_removeDirectoryLink=NULL;
	q_removeDirectoryLinkGlob=NULL;
	q_getDirectoryRefcount=NULL;
	q_addDirectoryLinkJournalEntry=NULL;
	q_removeDirectoryLinkJournalEntry=NULL;
	q_getDirectoryLinkJournalEntries=NULL;
	q_removeDirectoryLinkJournalEntries=NULL;
	q_getLinksInDirectory=NULL;
	q_deleteLinkReferenceEntry=NULL;
	q_updateLinkReferenceTarget=NULL;
	q_addToOldBackupfolders=NULL;
	q_getOldBackupfolders=NULL;
	q_getDeletePendingClientNames=NULL;
	q_createTemporaryLastFilesTable=NULL;
	q_dropTemporaryLastFilesTable=NULL;
	q_createTemporaryLastFilesTableIndex=NULL;
	q_dropTemporaryLastFilesTableIndex=NULL;
	q_copyToTemporaryLastFilesTable=NULL;
	q_getFileEntryFromTemporaryTable=NULL;
	q_getFileEntriesFromTemporaryTableGlob=NULL;
	q_insertIntoOrigClientSettings=NULL;
	q_getOrigClientSettings=NULL;
	q_getLastIncrementalDurations=NULL;
	q_getLastFullDurations=NULL;
	q_setNextEntry=NULL;
	q_setPrevEntry=NULL;
	q_setPointedTo=NULL;
	q_getClientSetting=NULL;
	q_getClientIds=NULL;
	q_getPointedTo=NULL;
	q_addFileEntry=NULL;
	q_getSetting=NULL;
	q_insertSetting=NULL;
	q_updateSetting=NULL;
	q_delFileEntry=NULL;
	q_getFileEntry=NULL;
	q_getStatFileEntry=NULL;
	q_addIncomingFile=NULL;
	q_getIncomingStats=NULL;
	q_getIncomingStatsCount=NULL;
	q_delIncomingStatEntry=NULL;
	q_getMiscValue=NULL;
	q_addMiscValue=NULL;
	q_delMiscValue=NULL;
	q_setClientUsedFilebackupSize=NULL;
	q_createTemporaryPathLookupTable=NULL;
	q_dropTemporaryPathLookupTable=NULL;
	q_dropTemporaryPathLookupIndex=NULL;
	q_populateTemporaryPathLookupTable=NULL;
	q_createTemporaryPathLookupIndex=NULL;
	q_lookupEntryIdByPath=NULL;
}

//@-SQLGenDestruction
void ServerBackupDao::destroyQueries( void )
{
	db->destroyQuery(q_addDirectoryLink);
	db->destroyQuery(q_removeDirectoryLink);
	db->destroyQuery(q_removeDirectoryLinkGlob);
	db->destroyQuery(q_getDirectoryRefcount);
	db->destroyQuery(q_addDirectoryLinkJournalEntry);
	db->destroyQuery(q_removeDirectoryLinkJournalEntry);
	db->destroyQuery(q_getDirectoryLinkJournalEntries);
	db->destroyQuery(q_removeDirectoryLinkJournalEntries);
	db->destroyQuery(q_getLinksInDirectory);
	db->destroyQuery(q_deleteLinkReferenceEntry);
	db->destroyQuery(q_updateLinkReferenceTarget);
	db->destroyQuery(q_addToOldBackupfolders);
	db->destroyQuery(q_getOldBackupfolders);
	db->destroyQuery(q_getDeletePendingClientNames);
	db->destroyQuery(q_createTemporaryLastFilesTable);
	db->destroyQuery(q_dropTemporaryLastFilesTable);
	db->destroyQuery(q_createTemporaryLastFilesTableIndex);
	db->destroyQuery(q_dropTemporaryLastFilesTableIndex);
	db->destroyQuery(q_copyToTemporaryLastFilesTable);
	db->destroyQuery(q_getFileEntryFromTemporaryTable);
	db->destroyQuery(q_getFileEntriesFromTemporaryTableGlob);
	db->destroyQuery(q_insertIntoOrigClientSettings);
	db->destroyQuery(q_getOrigClientSettings);
	db->destroyQuery(q_getLastIncrementalDurations);
	db->destroyQuery(q_getLastFullDurations);
	db->destroyQuery(q_setNextEntry);
	db->destroyQuery(q_setPrevEntry);
	db->destroyQuery(q_setPointedTo);
	db->destroyQuery(q_getClientSetting);
	db->destroyQuery(q_getClientIds);
	db->destroyQuery(q_getPointedTo);
	db->destroyQuery(q_addFileEntry);
	db->destroyQuery(q_getSetting);
	db->destroyQuery(q_insertSetting);
	db->destroyQuery(q_updateSetting);
	db->destroyQuery(q_delFileEntry);
	db->destroyQuery(q_getFileEntry);
	db->destroyQuery(q_getStatFileEntry);
	db->destroyQuery(q_addIncomingFile);
	db->destroyQuery(q_getIncomingStats);
	db->destroyQuery(q_getIncomingStatsCount);
	db->destroyQuery(q_delIncomingStatEntry);
	db->destroyQuery(q_getMiscValue);
	db->destroyQuery(q_addMiscValue);
	db->destroyQuery(q_delMiscValue);
	db->destroyQuery(q_setClientUsedFilebackupSize);
	db->destroyQuery(q_createTemporaryPathLookupTable);
	db->destroyQuery(q_dropTemporaryPathLookupTable);
	db->destroyQuery(q_dropTemporaryPathLookupIndex);
	db->destroyQuery(q_populateTemporaryPathLookupTable);
	db->destroyQuery(q_createTemporaryPathLookupIndex);
	db->destroyQuery(q_lookupEntryIdByPath);
}

void ServerBackupDao::commit()
{
	db->Write("PRAGMA wal_checkpoint");
}

int64 ServerBackupDao::getLastId()
{
	return db->getLastInsertID();
}

void ServerBackupDao::updateOrInsertSetting( int clientid, const std::wstring& key, const std::wstring& value )
{
	if(getSetting(clientid, key).exists)
	{
		updateSetting(value, key, clientid);
	}
	else
	{
		insertSetting(key, value, clientid);
	}
}

void ServerBackupDao::beginTransaction()
{
	db->BeginTransaction();
}

void ServerBackupDao::endTransaction()
{
	db->EndTransaction();
}

<<<<<<< HEAD
int64 ServerBackupDao::addFileEntryExternal( int backupid, const std::wstring& fullpath, const std::wstring& hashpath, const std::string& shahash, int64 filesize, int64 rsize, int clientid, int incremental, int64 next_entry, int64 prev_entry, int pointed_to )
{
	addFileEntry(backupid, fullpath, hashpath, shahash, filesize, rsize, clientid, incremental, next_entry, prev_entry, pointed_to);

	int64 id = db->getLastInsertID();

	if(prev_entry!=0)
	{
		setNextEntry(id, prev_entry);
	}

	if(next_entry!=0)
	{
		setPrevEntry(id, next_entry);
	}

	return id;
}

void ServerBackupDao::detachDbs()
{
	db->DetachDBs();
}

void ServerBackupDao::attachDbs()
{
	db->AttachDBs();
=======
int ServerBackupDao::getLastChanges()
{
	return db->getLastChanges();
>>>>>>> 01128bd8
}<|MERGE_RESOLUTION|>--- conflicted
+++ resolved
@@ -1327,7 +1327,6 @@
 	db->EndTransaction();
 }
 
-<<<<<<< HEAD
 int64 ServerBackupDao::addFileEntryExternal( int backupid, const std::wstring& fullpath, const std::wstring& hashpath, const std::string& shahash, int64 filesize, int64 rsize, int clientid, int incremental, int64 next_entry, int64 prev_entry, int pointed_to )
 {
 	addFileEntry(backupid, fullpath, hashpath, shahash, filesize, rsize, clientid, incremental, next_entry, prev_entry, pointed_to);
@@ -1355,9 +1354,9 @@
 void ServerBackupDao::attachDbs()
 {
 	db->AttachDBs();
-=======
+}
+
 int ServerBackupDao::getLastChanges()
 {
 	return db->getLastChanges();
->>>>>>> 01128bd8
 }