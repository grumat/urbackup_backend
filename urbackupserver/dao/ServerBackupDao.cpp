--- conflicted
+++ resolved
@@ -809,7 +809,6 @@
 	return db->getLastInsertID();
 }
 
-<<<<<<< HEAD
 void ServerBackupDao::updateOrInsertSetting( int clientid, const std::wstring& key, const std::wstring& value )
 {
 	if(getSetting(clientid, key).exists)
@@ -820,7 +819,8 @@
 	{
 		insertSetting(key, value, clientid);
 	}
-=======
+}
+
 void ServerBackupDao::beginTransaction()
 {
 	db->BeginTransaction();
@@ -829,5 +829,4 @@
 void ServerBackupDao::endTransaction()
 {
 	db->EndTransaction();
->>>>>>> 70d2b5f9
 }