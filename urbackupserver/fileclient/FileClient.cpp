/*************************************************************************
*    UrBackup - Client/Server backup system
*    Copyright (C) 2011-2014 Martin Raiber
*
*    This program is free software: you can redistribute it and/or modify
*    it under the terms of the GNU General Public License as published by
*    the Free Software Foundation, either version 3 of the License, or
*    (at your option) any later version.
*
*    This program is distributed in the hope that it will be useful,
*    but WITHOUT ANY WARRANTY; without even the implied warranty of
*    MERCHANTABILITY or FITNESS FOR A PARTICULAR PURPOSE.  See the
*    GNU General Public License for more details.
*
*    You should have received a copy of the GNU General Public License
*    along with this program.  If not, see <http://www.gnu.org/licenses/>.
**************************************************************************/

#include "../../Interface/Server.h"

#include "FileClient.h"

#include "../../fileservplugin/chunk_settings.h"

#include "../../common/data.h"
#include "../../stringtools.h"

#include "../../md5.h"

#include <iostream>
#include <memory.h>
#include <algorithm>
#include <assert.h>

#ifndef _WIN32
#include <errno.h>
#endif

namespace
{
	const std::string str_tmpdir="C:\\Windows\\Temp";
#ifndef _DEBUG
	const unsigned int DISCOVERY_TIMEOUT=30000; //30sec
#else
	const unsigned int DISCOVERY_TIMEOUT=1000; //1sec
#endif

	const size_t maxQueuedFiles = 2000;
}

void Log(std::string str)
{
	Server->Log(str);
}

int curr_fnum=0;

bool setSockP(SOCKET sock)
{
#ifdef _WIN32
		DWORD dwBytesReturned = 0;
		BOOL bNewBehavior = FALSE;
		int status;

		// disable  new behavior using
		// IOCTL: SIO_UDP_CONNRESET
		#define SIO_UDP_CONNRESET _WSAIOW(IOC_VENDOR,12)
		status = WSAIoctl(sock, SIO_UDP_CONNRESET,
						&bNewBehavior, sizeof(bNewBehavior),
					NULL, 0, &dwBytesReturned,
					NULL, NULL);
		if (SOCKET_ERROR == status)
		{
			return false;
		}
#endif
        return true;
}    

FileClient::FileClient(bool enable_find_servers, std::string identity, int protocol_version, bool internet_connection,
	FileClient::ReconnectionCallback *reconnection_callback, FileClient::NoFreeSpaceCallback *nofreespace_callback)
	: tcpsock(NULL), starttime(0), connect_starttime(0), socket_open(false), connected(false),
	serveraddr(), local_ip(),
	max_version(), server_addr(), connection_id(), 
	protocol_version(protocol_version), internet_connection(internet_connection),
	transferred_bytes(0), reconnection_callback(reconnection_callback),
	nofreespace_callback(nofreespace_callback), reconnection_timeout(300000), retryBindToNewInterfaces(true),
	identity(identity), received_data_bytes(0), queue_callback(NULL), dl_off(0),
	last_transferred_bytes(0), last_progress_log(0), progress_log_callback(NULL)
{
	memset(buffer, 0, BUFFERSIZE_UDP);

	if(enable_find_servers)
	{
		bindToNewInterfaces();
	}

	socket_open=false;
	stack.setAddChecksum(internet_connection);

	mutex = Server->createMutex();
}

void FileClient::bindToNewInterfaces()
{
	std::string s_broadcast_source_port = Server->getServerParameter("broadcast_source_port");
	unsigned short broadcast_source_port = UDP_SOURCE_PORT;
	if(!s_broadcast_source_port.empty())
	{
		broadcast_source_port = static_cast<unsigned short>(atoi(s_broadcast_source_port.c_str()));
	}

	#ifndef _WIN32
	std::string bcast_interfaces=Server->getServerParameter("broadcast_interfaces", "");

	std::vector<std::string> bcast_filter;
	if(!bcast_interfaces.empty())
	{
		Tokenize(bcast_interfaces, bcast_filter, ";,");
	}

	ifaddrs *start_ifap;
	int rc=getifaddrs(&start_ifap);
	if(rc==0)
	{
		ifaddrs* ifap=start_ifap;
		for(;ifap!=NULL;ifap=ifap->ifa_next)
		{
			bool found_name = bcast_filter.empty() || std::find(bcast_filter.begin(), bcast_filter.end(), ifap->ifa_name)!=bcast_filter.end();

			if(found_name &&
				!(ifap->ifa_flags & IFF_LOOPBACK) 
				&& !(ifap->ifa_flags & IFF_POINTOPOINT) 
				&&  (ifap->ifa_flags & IFF_BROADCAST)
				&&  ifap->ifa_addr->sa_family == AF_INET )
			{			
				sockaddr_in source_addr;
				memset(&source_addr, 0, sizeof(source_addr));
				source_addr.sin_addr=((struct sockaddr_in *)ifap->ifa_addr)->sin_addr;
				source_addr.sin_family = AF_INET;
				source_addr.sin_port = htons(broadcast_source_port);

				if(std::find(broadcast_iface_addrs.begin(), broadcast_iface_addrs.end(), source_addr.sin_addr.s_addr)!=broadcast_iface_addrs.end())
					continue;

				SOCKET udpsock=socket(AF_INET,SOCK_DGRAM,0);
				if(udpsock==-1)
				{
					Server->Log(std::string("Error creating socket for interface ")+std::string(ifap->ifa_name), LL_ERROR);
					continue;
				}

				BOOL val=TRUE;
				int rc = setsockopt(udpsock, SOL_SOCKET, SO_REUSEADDR, &val, sizeof(BOOL));
				if(rc<0)
				{
					Server->Log(std::string("Setting SO_REUSEADDR failed for interface ")+std::string(ifap->ifa_name), LL_ERROR);
				}

				Server->Log(std::string("Binding to interface ")+std::string(ifap->ifa_name)+" for broadcasting...", LL_DEBUG);

				rc = bind(udpsock, (struct sockaddr *)&source_addr, sizeof(source_addr));
				if(rc<0)
				{
					Server->Log(std::string("Binding UDP socket failed for interface ")+std::string(ifap->ifa_name), LL_ERROR);
				}
				
				rc = setsockopt(udpsock, SOL_SOCKET, SO_BROADCAST, (char*)&val, sizeof(BOOL) );
				if(rc<0)
				{
					Server->Log(std::string("Enabling SO_BROADCAST for UDP socket failed for interface ")+std::string(ifap->ifa_name), LL_ERROR);
					closesocket(udpsock);
					continue;
				}

				#if defined(__FreeBSD__)
				int optval=1;
				if(setsockopt(udpsock, IPPROTO_IP, IP_ONESBCAST, &optval, sizeof(int))==-1)
				{
					Server->Log(std::string("Error setting IP_ONESBCAST for interface " )+std::string(ifap->ifa_name), LL_ERROR);
				}
				#endif

				broadcast_iface_addrs.push_back(source_addr.sin_addr.s_addr);
				broadcast_addrs.push_back(*((struct sockaddr_in *)ifap->ifa_broadaddr));
				udpsocks.push_back(udpsock);
			}
		}
		freeifaddrs(start_ifap);
	}
	else
	{
		retryBindToNewInterfaces=false;

		Server->Log("Getting interface ips failed. errno="+nconvert(errno)+
			". Server may not listen properly on all network devices when discovering clients.", LL_ERROR);

		SOCKET udpsock=socket(AF_INET,SOCK_DGRAM,0);
		if(udpsock==-1)
		{
			Server->Log("Error creating socket", LL_ERROR);
		}
		else
		{
			BOOL val=TRUE;
			int rc = setsockopt(udpsock, SOL_SOCKET, SO_REUSEADDR, &val, sizeof(BOOL));
			if(rc<0)
			{
				Server->Log("Setting SO_REUSEADDR failed", LL_ERROR);
			}

			sockaddr_in source_addr;
			memset(&source_addr, 0, sizeof(source_addr));
			source_addr.sin_addr.s_addr = INADDR_ANY;
			source_addr.sin_family = AF_INET;
			source_addr.sin_port = htons(broadcast_source_port);

			Server->Log("Binding to no interface for broadcasting. Entering IP on restore CD won't work.", LL_WARNING);

			rc = setsockopt(udpsock, SOL_SOCKET, SO_BROADCAST, (char*)&val, sizeof(BOOL) );
			if(rc<0)
			{
				Server->Log("Enabling SO_BROADCAST for UDP socket failed", LL_ERROR);
				closesocket(udpsock);
			}
			else
			{
				udpsocks.push_back(udpsock);
				source_addr.sin_addr.s_addr = INADDR_BROADCAST;
				broadcast_addrs.push_back(source_addr);
				broadcast_iface_addrs.push_back(source_addr.sin_addr.s_addr);
			}
		}
	}
#else
	char hostname[MAX_PATH];
    struct    hostent* h;

    _i32 rc=gethostname(hostname, MAX_PATH);
    if(rc==SOCKET_ERROR)
	{
		Server->Log("Error getting Hostname", LL_ERROR);
		retryBindToNewInterfaces=false;
        return;
	}
	std::vector<_u32> addresses;

    if(NULL != (h = gethostbyname(hostname)))
    {
		if(h->h_addrtype!=AF_INET)
		{
			Server->Log("Hostname hostent is not AF_INET (ipv4)", LL_ERROR);
		}
		else
		{
			for(_u32 x = 0; (h->h_addr_list[x]); x++)
			{
				sockaddr_in source_addr;
				memset(&source_addr, 0, sizeof(source_addr));
				source_addr.sin_family = AF_INET;
				source_addr.sin_addr.s_addr = *((_u32*)h->h_addr_list[x]);
				source_addr.sin_port = htons(broadcast_source_port);

				if(std::find(broadcast_iface_addrs.begin(), broadcast_iface_addrs.end(), source_addr.sin_addr.s_addr)!=broadcast_iface_addrs.end())
					continue;

				SOCKET udpsock=socket(AF_INET,SOCK_DGRAM,0);	

				int optval=1;
				int rc=setsockopt(udpsock, SOL_SOCKET, SO_REUSEADDR, (char*)&optval, sizeof(int));
				if(rc==SOCKET_ERROR)
				{
					Server->Log("Failed setting SO_REUSEADDR in FileClient", LL_ERROR);
				}

				rc = bind(udpsock, (struct sockaddr *)&source_addr, sizeof(source_addr));
				if(rc<0)
				{
					Server->Log("Binding UDP socket failed", LL_ERROR);
				}

				setSockP(udpsock);

				BOOL val=TRUE;
				rc=setsockopt(udpsock, SOL_SOCKET, SO_BROADCAST, (char*)&val, sizeof(BOOL) );      
				if(rc<0)
				{
					Server->Log("Failed setting SO_BROADCAST in FileClient", LL_ERROR);
				}

				udpsocks.push_back(udpsock);
				broadcast_iface_addrs.push_back(source_addr.sin_addr.s_addr);
			}
		}				
    }
#endif
}

FileClient::~FileClient(void)
{
	if(socket_open && tcpsock!=NULL)
	{
		Server->destroy(tcpsock);
	}
	for(size_t i=0;i<udpsocks.size();++i)
	{
		closesocket(udpsocks[i]);
	}

	Server->destroy(mutex);
}

std::vector<sockaddr_in> FileClient::getServers(void)
{
        return servers;
}

std::vector<std::wstring> FileClient::getServerNames(void)
{
        return servernames;
}

std::vector<sockaddr_in> FileClient::getWrongVersionServers(void)
{
        return wvservers;
}

_u32 FileClient::getLocalIP(void)
{
        return local_ip;
}

_u32 FileClient::GetServers(bool start, const std::vector<in_addr> &addr_hints)
{
        if(start==true)
        {
			if(retryBindToNewInterfaces)
			{
				bindToNewInterfaces();
			}

			max_version=0;
			for(size_t i=0;i<udpsocks.size();++i)
			{
				sockaddr_in addr_udp;
				addr_udp.sin_family=AF_INET;
				addr_udp.sin_port=htons(UDP_PORT);
#ifdef __FreeBSD__
				addr_udp.sin_addr.s_addr=broadcast_addrs[i].sin_addr.s_addr;
#else
				addr_udp.sin_addr.s_addr=INADDR_BROADCAST;
#endif
				memset(addr_udp.sin_zero,0, sizeof(addr_udp.sin_zero));

				char ch=ID_PING;
				int rc=sendto(udpsocks[i], &ch, 1, 0, (sockaddr*)&addr_udp, sizeof(sockaddr_in));
				if(rc==-1)
				{
					Server->Log("Sending broadcast failed!", LL_ERROR);
				}
			}

			if(!addr_hints.empty())
			{
				for(size_t i=0;i<udpsocks.size();++i)
				{
					int broadcast=0;
#ifdef _WIN32
#define SETSOCK_CAST (char*)
#else
#define SETSOCK_CAST
#endif

					if(setsockopt(udpsocks[i], SOL_SOCKET, SO_BROADCAST, SETSOCK_CAST &broadcast, sizeof(int))==-1)
					{
						Server->Log("Error setting socket to not broadcast", LL_ERROR);
					}

					#if defined(__FreeBSD__)
					int optval=0;
					if(setsockopt(udpsocks[i], IPPROTO_IP, IP_ONESBCAST, &optval, sizeof(int))==-1)
					{
						Server->Log(std::string("Error setting IP_ONESBCAST" ), LL_ERROR);
					}
					#endif

					for(size_t j=0;j<addr_hints.size();++j)
					{
						char ch=ID_PING;
						sockaddr_in addr_udp;
						addr_udp.sin_family=AF_INET;
						addr_udp.sin_port=htons(UDP_PORT);
						addr_udp.sin_addr.s_addr=addr_hints[j].s_addr;
						memset(addr_udp.sin_zero,0, sizeof(addr_udp.sin_zero));

						sendto(udpsocks[i], &ch, 1, 0, (sockaddr*)&addr_udp, sizeof(sockaddr_in) );
					}

					broadcast=1;
					if(setsockopt(udpsocks[i], SOL_SOCKET, SO_BROADCAST, SETSOCK_CAST &broadcast, sizeof(int))==-1)
					{
						Server->Log("Error setting socket to broadcast", LL_ERROR);
					}

#undef SETSOCK_CAST

					#if defined(__FreeBSD__)
					optval=1;
					if(setsockopt(udpsocks[i], IPPROTO_IP, IP_ONESBCAST, &optval, sizeof(int))==-1)
					{
						Server->Log(std::string("Error setting IP_ONESBCAST" ), LL_ERROR);
					}
					#endif
				}
			}

			starttime=Server->getTimeMS();

			servers.clear();
			servernames.clear();
			wvservers.clear(); 


			return ERR_CONTINUE;
        }
        else
        {
#ifdef _WIN32
			fd_set fdset;
			FD_ZERO(&fdset);

			SOCKET max_socket;

			if(!udpsocks.empty())
			{
				max_socket=udpsocks[0];
			}

			for(size_t i=0;i<udpsocks.size();++i)
			{
				FD_SET(udpsocks[i], &fdset);
				max_socket=(std::max)(max_socket, udpsocks[i]);
			}

			timeval lon;
			lon.tv_sec=0;
			lon.tv_usec=1000*1000;
			_i32 rc = select((int)max_socket+1, &fdset, 0, 0, &lon);
#else
			std::vector<pollfd> conn;
			conn.resize(udpsocks.size());
			for(size_t i=0;i<udpsocks.size();++i)
			{
				conn[i].fd=udpsocks[i];
				conn[i].events=POLLIN;
				conn[i].revents=0;
			}
			int rc = poll(&conn[0], conn.size(), 1000);
#endif
        	if(rc>0)
	        {

				for(size_t i=0;i<udpsocks.size();++i)
				{
#ifdef _WIN32
					if(FD_ISSET(udpsocks[i], &fdset))
#else
					if(conn[i].revents!=0)
#endif
					{
						socklen_t addrsize=sizeof(sockaddr_in);
						sockaddr_in sender;
						_i32 err = recvfrom(udpsocks[i], buffer, BUFFERSIZE_UDP, 0, (sockaddr*)&sender, &addrsize);
						if(err==SOCKET_ERROR)
						{
							continue;
        				}
						if(err>2&&buffer[0]==ID_PONG)
						{
							int version=(unsigned char)buffer[1];
							if(version==VERSION)
							{
								servers.push_back(sender);

								std::string sn;
								sn.resize(err-2);
								memcpy((char*)sn.c_str(), &buffer[2], err-2);

								servernames.push_back(Server->ConvertToUnicode(sn));
							}
							else
							{
								wvservers.push_back(sender);
							}
                                
							if( version>max_version )
							{
								max_version=version;
							}
						}
					}
				}
			}


            if(Server->getTimeMS()-starttime>DISCOVERY_TIMEOUT)
            {
                    return ERR_TIMEOUT;
            }
            else
                    return ERR_CONTINUE;

        }

        
}

int FileClient::getMaxVersion(void)
{
        return max_version;        
}

_u32 FileClient::Connect(sockaddr_in *addr)
{
	if( socket_open==true )
    {
            Server->destroy(tcpsock);
    }

	tcpsock=Server->ConnectStream(inet_ntoa(addr->sin_addr), TCP_PORT, 10000);

	if(tcpsock!=NULL)
	{
		socket_open=true;

		for(size_t i=0;i<throttlers.size();++i)
		{
			tcpsock->addThrottler(throttlers[i]);
		}
	}

	server_addr=*addr;

    if(tcpsock==NULL)
		return ERR_ERROR;
	else
		return ERR_CONNECTED;
}    

void FileClient::addThrottler(IPipeThrottler *throttler)
{
	throttlers.push_back(throttler);
	if(tcpsock!=NULL)
	{
		tcpsock->addThrottler(throttler);
	}
}

_u32 FileClient::Connect(IPipe *cp)
{
	if( socket_open==true )
    {
            Server->destroy(tcpsock);
    }

	tcpsock=cp;

	if(tcpsock!=NULL)
	{
		socket_open=true;
	}

	if(tcpsock==NULL)
		return ERR_ERROR;
	else
		return ERR_CONNECTED;
}

void FileClient::setServerName(std::string pName)
{
        mServerName=pName;
}

std::string FileClient::getServerName(void)
{
        return mServerName;
}

bool FileClient::isConnected(void)
{
        return connected;
}

bool FileClient::Reconnect(void)
{
	dl_off=0;
	queued.clear();
	if(queue_callback!=NULL)
	{
		queue_callback->resetQueueFull();
	}

	transferred_bytes+=tcpsock->getTransferedBytes();
	Server->destroy(tcpsock);
	connect_starttime=Server->getTimeMS();

	while(Server->getTimeMS()-connect_starttime<reconnection_timeout)
	{
		if(reconnection_callback==NULL)
		{
			tcpsock=Server->ConnectStream(inet_ntoa(server_addr.sin_addr), TCP_PORT, 10000);
		}
		else
		{
			tcpsock=reconnection_callback->new_fileclient_connection();
		}
		if(tcpsock!=NULL)
		{
			for(size_t i=0;i<throttlers.size();++i)
			{
				tcpsock->addThrottler(throttlers[i]);
			}
			Server->Log("Reconnected successfully,", LL_DEBUG);
			socket_open=true;
			return true;
		}
		else
		{
			Server->wait(1000);
		}
	}
	Server->Log("Reconnecting failed.", LL_DEBUG);
	socket_open=false;
	return false;
}

 _u32 FileClient::GetFile(std::string remotefn, IFile *file, bool hashed)
{
	if(tcpsock==NULL)
		return ERR_ERROR;

	int tries=5000;

	if(!hashed && protocol_version>1)
	{
		//Disable hashed transfer (protocol_version>1)
		protocol_version=1;
	}

	if(queued.empty())
	{
		CWData data;
		data.addUChar( protocol_version>1?ID_GET_FILE_RESUME_HASH:ID_GET_FILE );
		data.addString( remotefn );
		data.addString( identity );

		if(stack.Send( tcpsock, data.getDataPtr(), data.getDataSize() )!=data.getDataSize())
		{
			Server->Log("Timeout during file request (1)", LL_ERROR);
			return ERR_TIMEOUT;
		}
	}
	else
	{
		assert(queued.front() == remotefn);
		queued.pop_front();
	}

	_u64 filesize=0;
	_u64 received=0;
	_u64 next_checkpoint=c_checkpoint_dist;
	_u64 last_checkpoint=0;
	bool firstpacket=true;
	last_progress_log=0;

	if(file==NULL)
		return ERR_ERROR;

    starttime=Server->getTimeMS();

	int state=0;
	char hash_buf[16];
	_u32 hash_r;
	MD5 hash_func;

	char* buf = dl_buf;

	while(true)
	{        
		fillQueue();

		size_t rc;
		if(tcpsock->isReadable() || dl_off==0 ||
			(firstpacket && dl_buf[0]==ID_FILESIZE && dl_off<1+sizeof(_u64) ) )
		{
			rc = tcpsock->Read(&dl_buf[dl_off], BUFFERSIZE-dl_off, 120000)+dl_off;
		}
		else
		{
			rc = dl_off;
		}
		dl_off=0;

        if( rc==0 )
        {
			Server->Log("Server timeout (2) in FileClient", LL_DEBUG);
			bool b=Reconnect();
			--tries;
			if(!b || tries<=0 )
			{
				Server->Log("FileClient: ERR_TIMEOUT", LL_INFO);
				return ERR_TIMEOUT;
			}
			else
			{
				CWData data;
				data.addUChar( protocol_version>1?ID_GET_FILE_RESUME_HASH:(protocol_version>0?ID_GET_FILE_RESUME:ID_GET_FILE) );
				data.addString( remotefn );
				data.addString( identity );

				if( protocol_version>1 )
				{
					received=last_checkpoint;
				}

				if( firstpacket==false )
					data.addInt64( received ); 

				file->Seek(received);

				rc=stack.Send( tcpsock, data.getDataPtr(), data.getDataSize() );
				if(rc==0)
				{
					Server->Log("FileClient: Error sending request", LL_INFO);
				}
				starttime=Server->getTimeMS();

				if(protocol_version>0)
					firstpacket=true;

				hash_func.init();
				state=0;
			}
		}
        else
        {
			starttime=Server->getTimeMS();

			_u32 off=0;
			uchar PID=buf[0];
                        
            if( firstpacket==true)
            {
				firstpacket=false;
				if(PID==ID_COULDNT_OPEN)
				{
					if(rc>1)
					{
						memmove(dl_buf, dl_buf+1, rc-1);
						dl_off = rc-1;
					}
					return ERR_FILE_DOESNT_EXIST;
				}
				else if(PID==ID_BASE_DIR_LOST)
				{
					if(rc>1)
					{
						memmove(dl_buf, dl_buf+1, rc-1);
						dl_off = rc-1;
					}
					return ERR_BASE_DIR_LOST;
				}
				else if(PID==ID_FILESIZE)
				{
					if(rc >= 1+sizeof(_u64))
					{
						memcpy(&filesize, buf+1, sizeof(_u64) );
						off=1+sizeof(_u64);

						if( filesize==0 )
						{
							if(rc>off)
							{
								memmove(dl_buf, dl_buf+off, rc-off);
								dl_off = rc-off;
							}
							return ERR_SUCCESS;
						}

						if(protocol_version>1)
						{
							if(filesize<next_checkpoint)
								next_checkpoint=filesize;
						}
						else
						{
							next_checkpoint=filesize;
						}
					}
					else
					{
						dl_off=rc;
						firstpacket=true;
						continue;
					}
				}
				else
				{
					if(rc>1)
					{
						memmove(dl_buf, dl_buf+1, rc-1);
						dl_off = rc-1;
					}
					return ERR_ERROR;
				}
            }

			if( state==1 && (_u32) rc > off )
			{
				_u32 tc=(std::min)((_u32)rc-off, hash_r);
				memcpy(&hash_buf[16-hash_r], &buf[off],  tc);
				off+=tc;
				hash_r-=tc;

				if(hash_r==0)
				{
					hash_func.finalize();
					if(memcmp(hash_func.raw_digest_int(), hash_buf, 16)!=0)
					{
						Server->Log("Error while downloading file: hash wrong -1", LL_ERROR);
						Reconnect();
						return ERR_HASH;
					}
					hash_func.init();
					state=0;
				}

				if(received >= filesize && state==0)
				{
					assert(received==filesize);
					if(off < rc)
					{
						memmove(dl_buf, dl_buf+off, rc-off);
						dl_off = rc-off;
					}
					return ERR_SUCCESS;
				}
			}

            if( state==0 && (_u32) rc > off )
            {
				_u32 written=off;
				_u64 write_remaining=next_checkpoint-received;
				_u32 hash_off=0;
				bool c=true;
				while(c)
				{
					c=false;
					while(written<rc)
					{
						_u32 tw=(_u32)rc-written;
						if((_u64)tw>write_remaining)
							tw=(_u32)write_remaining;

						_u32 cw=file->Write(&buf[written], tw);
						hash_func.update((unsigned char*)&buf[written], cw);
						written+=cw;
						write_remaining-=cw;
						received+=cw;
						if(write_remaining==0)
							break;
						if(written<rc)
						{
							if(nofreespace_callback!=NULL
								&& !nofreespace_callback->handle_not_enough_space(file->getFilenameW()) )
							{
								Server->Log("Error while writing to file. No free space -2", LL_ERROR);
								Reconnect();
								return ERR_ERROR;
							}

							Server->Log("Failed to write to file... waiting...", LL_WARNING);
							Server->wait(10000);
							starttime=Server->getTimeMS();
						}
					}

					if(write_remaining==0 && protocol_version>1) 
					{
						if(next_checkpoint<filesize)
						{
							last_checkpoint=next_checkpoint;
						}
						next_checkpoint+=c_checkpoint_dist;
						if(next_checkpoint>filesize)
							next_checkpoint=filesize;

						hash_r=(_u32)rc-written;
						if(hash_r>0)
						{
							memcpy(hash_buf, &buf[written], (std::min)(hash_r, (_u32)16));

							if(received<filesize)
							{
								if(hash_r>16)
								{
									hash_r=16;
									c=true;
									write_remaining=next_checkpoint-received;
									written+=16;
								}
							}
							else if(hash_r>=16)
							{
								written+=16;
							}
						}

						hash_off+=hash_r;

						if(hash_r<16)
						{
							hash_r=16-hash_r;
							state=1;
						}
						else
						{
							hash_func.finalize();
							if(memcmp(hash_func.raw_digest_int(), hash_buf, 16)!=0)
							{
								Server->Log("Error while downloading file: hash wrong -2", LL_ERROR);
								Reconnect();
								return ERR_HASH;
							}
							hash_func.init();
						}
					}
				}

				{
					IScopedLock lock(mutex);
					received_data_bytes+=written-off;
				}

				if( received >= filesize && state==0)
				{
					assert(received==filesize);
					if(written < rc)
					{
						memmove(dl_buf, dl_buf+written, rc-written);
						dl_off = rc-written;
					}
					return ERR_SUCCESS;
				}
            }
		}
            
	    if( Server->getTimeMS()-starttime > SERVER_TIMEOUT )
		{
			Server->Log("Server timeout in FileClient. Trying to reconnect...", LL_INFO);
			bool b=Reconnect();
			--tries;
			if(!b || tries<=0 )
			{
				Server->Log("FileClient: ERR_TIMEOUT", LL_INFO);
				return ERR_TIMEOUT;
			}
			else
			{
				CWData data;
				data.addUChar( protocol_version>1?ID_GET_FILE_RESUME_HASH:(protocol_version>0?ID_GET_FILE_RESUME:ID_GET_FILE) );
				data.addString( remotefn );
				data.addString( identity );

				if( protocol_version>1 )
				{
					received=last_checkpoint;
				}

				if( firstpacket==false )
					data.addInt64( received ); 

				file->Seek(received);

				if(stack.Send( tcpsock, data.getDataPtr(), data.getDataSize() )!=data.getDataSize())
				{
					Server->Log("Timeout during file request (2)", LL_ERROR);
					return ERR_TIMEOUT;
				}
				starttime=Server->getTimeMS();

				if(protocol_version>0)
					firstpacket=true;

				hash_func.init();
				state=0;
			}
		}

		logProgress(remotefn, filesize, received);
	}
}
        
_i64 FileClient::getTransferredBytes(void)
{
	if(tcpsock!=NULL)
	{
		transferred_bytes+=tcpsock->getTransferedBytes();
		tcpsock->resetTransferedBytes();
	}
	return transferred_bytes;
}

std::string FileClient::getErrorString(_u32 ec)
{
#define DEFEC(x) case ERR_##x : return #x;
	switch(ec)
	{
	DEFEC(CONTINUE);
	DEFEC(SUCCESS);
	DEFEC(TIMEOUT);
	DEFEC(FILE_DOESNT_EXIST);
	DEFEC(SOCKET_ERROR);
	DEFEC(CONNECTED);
	DEFEC(ERROR);
	DEFEC(BASE_DIR_LOST);
	DEFEC(HASH);
	DEFEC(INT_ERROR);
	DEFEC(CONN_LOST);
	}
#undef DEFEC
	return "";
}

void FileClient::setReconnectionTimeout(unsigned int t)
{
	reconnection_timeout=t;
}

_i64 FileClient::getReceivedDataBytes( void )
{
	IScopedLock lock(mutex);
	return received_data_bytes;
}

void FileClient::resetReceivedDataBytes( void )
{
	IScopedLock lock(mutex);
	received_data_bytes=0;
}

void FileClient::setQueueCallback( QueueCallback* cb )
{
	queue_callback = cb;
}

void FileClient::fillQueue()
{
	if(queue_callback==NULL)
		return;

	while(queued.size()<maxQueuedFiles)
	{
		if(!tcpsock->isWritable())
		{
			return;
		}

		std::string queue_fn = queue_callback->getQueuedFileFull();

		if(queue_fn.empty())
		{
			return;
		}

		CWData data;
		data.addUChar( protocol_version>1?ID_GET_FILE_RESUME_HASH:ID_GET_FILE );
		data.addString( queue_fn );
		data.addString( identity );

		if(stack.Send( tcpsock, data.getDataPtr(), data.getDataSize() )!=data.getDataSize())
		{
			Server->Log("Queueing file failed", LL_DEBUG);
			queue_callback->unqueueFileFull(queue_fn);
			return;
		}

		queued.push_back(queue_fn);
	}
}

<<<<<<< HEAD
_u32 FileClient::GetFileHashAndMetadata( std::string remotefn, std::string& hash, std::string& permissions, int64& filesize, int64& created, int64& modified )
{
	if(queued.empty())
	{
		CWData data;
		data.addUChar( ID_GET_FILE_HASH_AND_METADATA );
		data.addString( remotefn );
		data.addString( identity );

		if(stack.Send( tcpsock, data.getDataPtr(), data.getDataSize() )!=data.getDataSize())
		{
			Server->Log("Timeout during file hash request (1)", LL_ERROR);
			return ERR_TIMEOUT;
		}
	}
	else
	{
		assert(queued.front() == remotefn);
		queued.pop_front();
	}


	bool firstpacket=true;
	int tries=5000;
	unsigned short metadata_size;
	std::string metadata;
	size_t metadata_pos=0;

	while(true)
	{        
		fillQueue();

		size_t rc;
		if(tcpsock->isReadable() || dl_off==0 || 
			(firstpacket && dl_buf[0]==ID_GET_FILE_HASH_AND_METADATA && dl_off<1+sizeof(unsigned short) ) )
		{
			rc = tcpsock->Read(&dl_buf[dl_off], BUFFERSIZE-dl_off, 120000)+dl_off;
		}
		else
		{
			rc = dl_off;
		}
		dl_off=0;

		if( rc==0 )
		{
			Server->Log("Server timeout (2) in FileClient while getting hash and metadata", LL_DEBUG);
			bool b=Reconnect();
			--tries;
			if(!b || tries<=0 )
			{
				Server->Log("FileClient: ERR_TIMEOUT", LL_INFO);
				return ERR_TIMEOUT;
			}
			else
			{
				CWData data;
				data.addUChar( ID_GET_FILE_HASH_AND_METADATA );
				data.addString( remotefn );
				data.addString( identity );

				rc=stack.Send( tcpsock, data.getDataPtr(), data.getDataSize() );
				if(rc==0)
				{
					Server->Log("FileClient: Error sending request for hash and metadata", LL_INFO);
				}
				starttime=Server->getTimeMS();

				firstpacket=true;
			}
		}
		else
		{
			starttime=Server->getTimeMS();

			_u32 off=0;
			uchar PID=dl_buf[0];

			if( firstpacket==true)
			{
				firstpacket=false;
				if(PID==ID_COULDNT_OPEN)
				{
					if(rc>1)
					{
						memmove(dl_buf, dl_buf+1, rc-1);
						dl_off = rc-1;
					}
					return ERR_FILE_DOESNT_EXIST;
				}
				else if(PID==ID_BASE_DIR_LOST)
				{
					if(rc>1)
					{
						memmove(dl_buf, dl_buf+1, rc-1);
						dl_off = rc-1;
					}
					return ERR_BASE_DIR_LOST;
				}
				else if(PID==ID_FILE_HASH_AND_METADATA)
				{
					if(rc >= 1+sizeof(unsigned short))
					{
						memcpy(&metadata_size, dl_buf+1, sizeof(metadata_size) );
						off=1+sizeof(metadata_size);

						metadata.resize(metadata_size);

						if( metadata_size==0 )
						{
							if(rc>off)
							{
								memmove(dl_buf, dl_buf+off, rc-off);
								dl_off = rc-off;
							}
							return ERR_ERROR;
						}
					}
					else
					{
						dl_off=rc;
						firstpacket=true;
						continue;
					}
				}
				else
				{
					if(rc>1)
					{
						memmove(dl_buf, dl_buf+1, rc-1);
						dl_off = rc-1;
					}
					return ERR_ERROR;
				}

				if(rc>off)
				{
					size_t toread=rc-off;
					if(toread>metadata_size)
					{
						toread=metadata_size;
					}

					memcpy(&metadata[metadata_pos], &dl_buf[off], toread);
					metadata_pos+=toread;
					
					off+=static_cast<_u32>(toread);

					if(rc>off)
					{
						memmove(dl_buf, dl_buf+off, rc-off);
						dl_off = rc-off;
					}

					if(metadata_pos==metadata.size())
					{
						CRData data(&metadata);

						if(!data.getStr(&metadata))
						{
							return ERR_ERROR;
						}

						if(!data.getStr(&permissions))
						{
							return ERR_ERROR;
						}

						if(!data.getInt64(&filesize))
						{
							return ERR_ERROR;
						}

						if(!data.getInt64(&modified))
						{
							return ERR_ERROR;
						}

						if(!data.getInt64(&created))
						{
							return ERR_ERROR;
						}

						return ERR_SUCCESS;
					}
				}
			}
		}

		if( Server->getTimeMS()-starttime > SERVER_TIMEOUT )
		{
			Server->Log("Server timeout in FileClient while downloading hash and metadata. Trying to reconnect...", LL_INFO);
			bool b=Reconnect();
			--tries;
			if(!b || tries<=0 )
			{
				Server->Log("FileClient: ERR_TIMEOUT", LL_INFO);
				return ERR_TIMEOUT;
			}
			else
			{
				CWData data;
				data.addUChar( ID_GET_FILE_HASH_AND_METADATA );
				data.addString( remotefn );
				data.addString( identity );

				rc=stack.Send( tcpsock, data.getDataPtr(), data.getDataSize() );
				if(rc==0)
				{
					Server->Log("FileClient: Error sending request for hash and metadata", LL_INFO);
				}
				starttime=Server->getTimeMS();

				firstpacket=true;
			}
		}
	}
}
=======
void FileClient::logProgress(const std::string& remotefn, _u64 filesize, _u64 received)
{
	int64 ct = Server->getTimeMS();
	if(filesize>0 && (last_progress_log==0 ||
		ct-last_progress_log>60000) )
	{
		int64 new_transferred=getTransferredBytes();
		if( last_transferred_bytes!=0 &&
			last_progress_log!=0 )
		{
			int64 tranferred = new_transferred - last_transferred_bytes;
			int64 speed_bps = tranferred*1000 / (ct-last_progress_log);

			if(tranferred>0 && progress_log_callback)
			{
				progress_log_callback->log_progress(remotefn,
					filesize, received, speed_bps);
			}
		}

		last_transferred_bytes = new_transferred;
		last_progress_log = ct;
	}	
}

void FileClient::setProgressLogCallback( ProgressLogCallback* cb )
{
	progress_log_callback = cb;
}

>>>>>>> 70d2b5f9

<|MERGE_RESOLUTION|>--- conflicted
+++ resolved
@@ -1,1343 +1,1340 @@
-/*************************************************************************
-*    UrBackup - Client/Server backup system
-*    Copyright (C) 2011-2014 Martin Raiber
-*
-*    This program is free software: you can redistribute it and/or modify
-*    it under the terms of the GNU General Public License as published by
-*    the Free Software Foundation, either version 3 of the License, or
-*    (at your option) any later version.
-*
-*    This program is distributed in the hope that it will be useful,
-*    but WITHOUT ANY WARRANTY; without even the implied warranty of
-*    MERCHANTABILITY or FITNESS FOR A PARTICULAR PURPOSE.  See the
-*    GNU General Public License for more details.
-*
-*    You should have received a copy of the GNU General Public License
-*    along with this program.  If not, see <http://www.gnu.org/licenses/>.
-**************************************************************************/
-
-#include "../../Interface/Server.h"
-
-#include "FileClient.h"
-
-#include "../../fileservplugin/chunk_settings.h"
-
-#include "../../common/data.h"
-#include "../../stringtools.h"
-
-#include "../../md5.h"
-
-#include <iostream>
-#include <memory.h>
-#include <algorithm>
-#include <assert.h>
-
-#ifndef _WIN32
-#include <errno.h>
-#endif
-
-namespace
-{
-	const std::string str_tmpdir="C:\\Windows\\Temp";
-#ifndef _DEBUG
-	const unsigned int DISCOVERY_TIMEOUT=30000; //30sec
-#else
-	const unsigned int DISCOVERY_TIMEOUT=1000; //1sec
-#endif
-
-	const size_t maxQueuedFiles = 2000;
-}
-
-void Log(std::string str)
-{
-	Server->Log(str);
-}
-
-int curr_fnum=0;
-
-bool setSockP(SOCKET sock)
-{
-#ifdef _WIN32
-		DWORD dwBytesReturned = 0;
-		BOOL bNewBehavior = FALSE;
-		int status;
-
-		// disable  new behavior using
-		// IOCTL: SIO_UDP_CONNRESET
-		#define SIO_UDP_CONNRESET _WSAIOW(IOC_VENDOR,12)
-		status = WSAIoctl(sock, SIO_UDP_CONNRESET,
-						&bNewBehavior, sizeof(bNewBehavior),
-					NULL, 0, &dwBytesReturned,
-					NULL, NULL);
-		if (SOCKET_ERROR == status)
-		{
-			return false;
-		}
-#endif
-        return true;
-}    
-
-FileClient::FileClient(bool enable_find_servers, std::string identity, int protocol_version, bool internet_connection,
-	FileClient::ReconnectionCallback *reconnection_callback, FileClient::NoFreeSpaceCallback *nofreespace_callback)
-	: tcpsock(NULL), starttime(0), connect_starttime(0), socket_open(false), connected(false),
-	serveraddr(), local_ip(),
-	max_version(), server_addr(), connection_id(), 
-	protocol_version(protocol_version), internet_connection(internet_connection),
-	transferred_bytes(0), reconnection_callback(reconnection_callback),
-	nofreespace_callback(nofreespace_callback), reconnection_timeout(300000), retryBindToNewInterfaces(true),
-	identity(identity), received_data_bytes(0), queue_callback(NULL), dl_off(0),
-	last_transferred_bytes(0), last_progress_log(0), progress_log_callback(NULL)
-{
-	memset(buffer, 0, BUFFERSIZE_UDP);
-
-	if(enable_find_servers)
-	{
-		bindToNewInterfaces();
-	}
-
-	socket_open=false;
-	stack.setAddChecksum(internet_connection);
-
-	mutex = Server->createMutex();
-}
-
-void FileClient::bindToNewInterfaces()
-{
-	std::string s_broadcast_source_port = Server->getServerParameter("broadcast_source_port");
-	unsigned short broadcast_source_port = UDP_SOURCE_PORT;
-	if(!s_broadcast_source_port.empty())
-	{
-		broadcast_source_port = static_cast<unsigned short>(atoi(s_broadcast_source_port.c_str()));
-	}
-
-	#ifndef _WIN32
-	std::string bcast_interfaces=Server->getServerParameter("broadcast_interfaces", "");
-
-	std::vector<std::string> bcast_filter;
-	if(!bcast_interfaces.empty())
-	{
-		Tokenize(bcast_interfaces, bcast_filter, ";,");
-	}
-
-	ifaddrs *start_ifap;
-	int rc=getifaddrs(&start_ifap);
-	if(rc==0)
-	{
-		ifaddrs* ifap=start_ifap;
-		for(;ifap!=NULL;ifap=ifap->ifa_next)
-		{
-			bool found_name = bcast_filter.empty() || std::find(bcast_filter.begin(), bcast_filter.end(), ifap->ifa_name)!=bcast_filter.end();
-
-			if(found_name &&
-				!(ifap->ifa_flags & IFF_LOOPBACK) 
-				&& !(ifap->ifa_flags & IFF_POINTOPOINT) 
-				&&  (ifap->ifa_flags & IFF_BROADCAST)
-				&&  ifap->ifa_addr->sa_family == AF_INET )
-			{			
-				sockaddr_in source_addr;
-				memset(&source_addr, 0, sizeof(source_addr));
-				source_addr.sin_addr=((struct sockaddr_in *)ifap->ifa_addr)->sin_addr;
-				source_addr.sin_family = AF_INET;
-				source_addr.sin_port = htons(broadcast_source_port);
-
-				if(std::find(broadcast_iface_addrs.begin(), broadcast_iface_addrs.end(), source_addr.sin_addr.s_addr)!=broadcast_iface_addrs.end())
-					continue;
-
-				SOCKET udpsock=socket(AF_INET,SOCK_DGRAM,0);
-				if(udpsock==-1)
-				{
-					Server->Log(std::string("Error creating socket for interface ")+std::string(ifap->ifa_name), LL_ERROR);
-					continue;
-				}
-
-				BOOL val=TRUE;
-				int rc = setsockopt(udpsock, SOL_SOCKET, SO_REUSEADDR, &val, sizeof(BOOL));
-				if(rc<0)
-				{
-					Server->Log(std::string("Setting SO_REUSEADDR failed for interface ")+std::string(ifap->ifa_name), LL_ERROR);
-				}
-
-				Server->Log(std::string("Binding to interface ")+std::string(ifap->ifa_name)+" for broadcasting...", LL_DEBUG);
-
-				rc = bind(udpsock, (struct sockaddr *)&source_addr, sizeof(source_addr));
-				if(rc<0)
-				{
-					Server->Log(std::string("Binding UDP socket failed for interface ")+std::string(ifap->ifa_name), LL_ERROR);
-				}
-				
-				rc = setsockopt(udpsock, SOL_SOCKET, SO_BROADCAST, (char*)&val, sizeof(BOOL) );
-				if(rc<0)
-				{
-					Server->Log(std::string("Enabling SO_BROADCAST for UDP socket failed for interface ")+std::string(ifap->ifa_name), LL_ERROR);
-					closesocket(udpsock);
-					continue;
-				}
-
-				#if defined(__FreeBSD__)
-				int optval=1;
-				if(setsockopt(udpsock, IPPROTO_IP, IP_ONESBCAST, &optval, sizeof(int))==-1)
-				{
-					Server->Log(std::string("Error setting IP_ONESBCAST for interface " )+std::string(ifap->ifa_name), LL_ERROR);
-				}
-				#endif
-
-				broadcast_iface_addrs.push_back(source_addr.sin_addr.s_addr);
-				broadcast_addrs.push_back(*((struct sockaddr_in *)ifap->ifa_broadaddr));
-				udpsocks.push_back(udpsock);
-			}
-		}
-		freeifaddrs(start_ifap);
-	}
-	else
-	{
-		retryBindToNewInterfaces=false;
-
-		Server->Log("Getting interface ips failed. errno="+nconvert(errno)+
-			". Server may not listen properly on all network devices when discovering clients.", LL_ERROR);
-
-		SOCKET udpsock=socket(AF_INET,SOCK_DGRAM,0);
-		if(udpsock==-1)
-		{
-			Server->Log("Error creating socket", LL_ERROR);
-		}
-		else
-		{
-			BOOL val=TRUE;
-			int rc = setsockopt(udpsock, SOL_SOCKET, SO_REUSEADDR, &val, sizeof(BOOL));
-			if(rc<0)
-			{
-				Server->Log("Setting SO_REUSEADDR failed", LL_ERROR);
-			}
-
-			sockaddr_in source_addr;
-			memset(&source_addr, 0, sizeof(source_addr));
-			source_addr.sin_addr.s_addr = INADDR_ANY;
-			source_addr.sin_family = AF_INET;
-			source_addr.sin_port = htons(broadcast_source_port);
-
-			Server->Log("Binding to no interface for broadcasting. Entering IP on restore CD won't work.", LL_WARNING);
-
-			rc = setsockopt(udpsock, SOL_SOCKET, SO_BROADCAST, (char*)&val, sizeof(BOOL) );
-			if(rc<0)
-			{
-				Server->Log("Enabling SO_BROADCAST for UDP socket failed", LL_ERROR);
-				closesocket(udpsock);
-			}
-			else
-			{
-				udpsocks.push_back(udpsock);
-				source_addr.sin_addr.s_addr = INADDR_BROADCAST;
-				broadcast_addrs.push_back(source_addr);
-				broadcast_iface_addrs.push_back(source_addr.sin_addr.s_addr);
-			}
-		}
-	}
-#else
-	char hostname[MAX_PATH];
-    struct    hostent* h;
-
-    _i32 rc=gethostname(hostname, MAX_PATH);
-    if(rc==SOCKET_ERROR)
-	{
-		Server->Log("Error getting Hostname", LL_ERROR);
-		retryBindToNewInterfaces=false;
-        return;
-	}
-	std::vector<_u32> addresses;
-
-    if(NULL != (h = gethostbyname(hostname)))
-    {
-		if(h->h_addrtype!=AF_INET)
-		{
-			Server->Log("Hostname hostent is not AF_INET (ipv4)", LL_ERROR);
-		}
-		else
-		{
-			for(_u32 x = 0; (h->h_addr_list[x]); x++)
-			{
-				sockaddr_in source_addr;
-				memset(&source_addr, 0, sizeof(source_addr));
-				source_addr.sin_family = AF_INET;
-				source_addr.sin_addr.s_addr = *((_u32*)h->h_addr_list[x]);
-				source_addr.sin_port = htons(broadcast_source_port);
-
-				if(std::find(broadcast_iface_addrs.begin(), broadcast_iface_addrs.end(), source_addr.sin_addr.s_addr)!=broadcast_iface_addrs.end())
-					continue;
-
-				SOCKET udpsock=socket(AF_INET,SOCK_DGRAM,0);	
-
-				int optval=1;
-				int rc=setsockopt(udpsock, SOL_SOCKET, SO_REUSEADDR, (char*)&optval, sizeof(int));
-				if(rc==SOCKET_ERROR)
-				{
-					Server->Log("Failed setting SO_REUSEADDR in FileClient", LL_ERROR);
-				}
-
-				rc = bind(udpsock, (struct sockaddr *)&source_addr, sizeof(source_addr));
-				if(rc<0)
-				{
-					Server->Log("Binding UDP socket failed", LL_ERROR);
-				}
-
-				setSockP(udpsock);
-
-				BOOL val=TRUE;
-				rc=setsockopt(udpsock, SOL_SOCKET, SO_BROADCAST, (char*)&val, sizeof(BOOL) );      
-				if(rc<0)
-				{
-					Server->Log("Failed setting SO_BROADCAST in FileClient", LL_ERROR);
-				}
-
-				udpsocks.push_back(udpsock);
-				broadcast_iface_addrs.push_back(source_addr.sin_addr.s_addr);
-			}
-		}				
-    }
-#endif
-}
-
-FileClient::~FileClient(void)
-{
-	if(socket_open && tcpsock!=NULL)
-	{
-		Server->destroy(tcpsock);
-	}
-	for(size_t i=0;i<udpsocks.size();++i)
-	{
-		closesocket(udpsocks[i]);
-	}
-
-	Server->destroy(mutex);
-}
-
-std::vector<sockaddr_in> FileClient::getServers(void)
-{
-        return servers;
-}
-
-std::vector<std::wstring> FileClient::getServerNames(void)
-{
-        return servernames;
-}
-
-std::vector<sockaddr_in> FileClient::getWrongVersionServers(void)
-{
-        return wvservers;
-}
-
-_u32 FileClient::getLocalIP(void)
-{
-        return local_ip;
-}
-
-_u32 FileClient::GetServers(bool start, const std::vector<in_addr> &addr_hints)
-{
-        if(start==true)
-        {
-			if(retryBindToNewInterfaces)
-			{
-				bindToNewInterfaces();
-			}
-
-			max_version=0;
-			for(size_t i=0;i<udpsocks.size();++i)
-			{
-				sockaddr_in addr_udp;
-				addr_udp.sin_family=AF_INET;
-				addr_udp.sin_port=htons(UDP_PORT);
-#ifdef __FreeBSD__
-				addr_udp.sin_addr.s_addr=broadcast_addrs[i].sin_addr.s_addr;
-#else
-				addr_udp.sin_addr.s_addr=INADDR_BROADCAST;
-#endif
-				memset(addr_udp.sin_zero,0, sizeof(addr_udp.sin_zero));
-
-				char ch=ID_PING;
-				int rc=sendto(udpsocks[i], &ch, 1, 0, (sockaddr*)&addr_udp, sizeof(sockaddr_in));
-				if(rc==-1)
-				{
-					Server->Log("Sending broadcast failed!", LL_ERROR);
-				}
-			}
-
-			if(!addr_hints.empty())
-			{
-				for(size_t i=0;i<udpsocks.size();++i)
-				{
-					int broadcast=0;
-#ifdef _WIN32
-#define SETSOCK_CAST (char*)
-#else
-#define SETSOCK_CAST
-#endif
-
-					if(setsockopt(udpsocks[i], SOL_SOCKET, SO_BROADCAST, SETSOCK_CAST &broadcast, sizeof(int))==-1)
-					{
-						Server->Log("Error setting socket to not broadcast", LL_ERROR);
-					}
-
-					#if defined(__FreeBSD__)
-					int optval=0;
-					if(setsockopt(udpsocks[i], IPPROTO_IP, IP_ONESBCAST, &optval, sizeof(int))==-1)
-					{
-						Server->Log(std::string("Error setting IP_ONESBCAST" ), LL_ERROR);
-					}
-					#endif
-
-					for(size_t j=0;j<addr_hints.size();++j)
-					{
-						char ch=ID_PING;
-						sockaddr_in addr_udp;
-						addr_udp.sin_family=AF_INET;
-						addr_udp.sin_port=htons(UDP_PORT);
-						addr_udp.sin_addr.s_addr=addr_hints[j].s_addr;
-						memset(addr_udp.sin_zero,0, sizeof(addr_udp.sin_zero));
-
-						sendto(udpsocks[i], &ch, 1, 0, (sockaddr*)&addr_udp, sizeof(sockaddr_in) );
-					}
-
-					broadcast=1;
-					if(setsockopt(udpsocks[i], SOL_SOCKET, SO_BROADCAST, SETSOCK_CAST &broadcast, sizeof(int))==-1)
-					{
-						Server->Log("Error setting socket to broadcast", LL_ERROR);
-					}
-
-#undef SETSOCK_CAST
-
-					#if defined(__FreeBSD__)
-					optval=1;
-					if(setsockopt(udpsocks[i], IPPROTO_IP, IP_ONESBCAST, &optval, sizeof(int))==-1)
-					{
-						Server->Log(std::string("Error setting IP_ONESBCAST" ), LL_ERROR);
-					}
-					#endif
-				}
-			}
-
-			starttime=Server->getTimeMS();
-
-			servers.clear();
-			servernames.clear();
-			wvservers.clear(); 
-
-
-			return ERR_CONTINUE;
-        }
-        else
-        {
-#ifdef _WIN32
-			fd_set fdset;
-			FD_ZERO(&fdset);
-
-			SOCKET max_socket;
-
-			if(!udpsocks.empty())
-			{
-				max_socket=udpsocks[0];
-			}
-
-			for(size_t i=0;i<udpsocks.size();++i)
-			{
-				FD_SET(udpsocks[i], &fdset);
-				max_socket=(std::max)(max_socket, udpsocks[i]);
-			}
-
-			timeval lon;
-			lon.tv_sec=0;
-			lon.tv_usec=1000*1000;
-			_i32 rc = select((int)max_socket+1, &fdset, 0, 0, &lon);
-#else
-			std::vector<pollfd> conn;
-			conn.resize(udpsocks.size());
-			for(size_t i=0;i<udpsocks.size();++i)
-			{
-				conn[i].fd=udpsocks[i];
-				conn[i].events=POLLIN;
-				conn[i].revents=0;
-			}
-			int rc = poll(&conn[0], conn.size(), 1000);
-#endif
-        	if(rc>0)
-	        {
-
-				for(size_t i=0;i<udpsocks.size();++i)
-				{
-#ifdef _WIN32
-					if(FD_ISSET(udpsocks[i], &fdset))
-#else
-					if(conn[i].revents!=0)
-#endif
-					{
-						socklen_t addrsize=sizeof(sockaddr_in);
-						sockaddr_in sender;
-						_i32 err = recvfrom(udpsocks[i], buffer, BUFFERSIZE_UDP, 0, (sockaddr*)&sender, &addrsize);
-						if(err==SOCKET_ERROR)
-						{
-							continue;
-        				}
-						if(err>2&&buffer[0]==ID_PONG)
-						{
-							int version=(unsigned char)buffer[1];
-							if(version==VERSION)
-							{
-								servers.push_back(sender);
-
-								std::string sn;
-								sn.resize(err-2);
-								memcpy((char*)sn.c_str(), &buffer[2], err-2);
-
-								servernames.push_back(Server->ConvertToUnicode(sn));
-							}
-							else
-							{
-								wvservers.push_back(sender);
-							}
-                                
-							if( version>max_version )
-							{
-								max_version=version;
-							}
-						}
-					}
-				}
-			}
-
-
-            if(Server->getTimeMS()-starttime>DISCOVERY_TIMEOUT)
-            {
-                    return ERR_TIMEOUT;
-            }
-            else
-                    return ERR_CONTINUE;
-
-        }
-
-        
-}
-
-int FileClient::getMaxVersion(void)
-{
-        return max_version;        
-}
-
-_u32 FileClient::Connect(sockaddr_in *addr)
-{
-	if( socket_open==true )
-    {
-            Server->destroy(tcpsock);
-    }
-
-	tcpsock=Server->ConnectStream(inet_ntoa(addr->sin_addr), TCP_PORT, 10000);
-
-	if(tcpsock!=NULL)
-	{
-		socket_open=true;
-
-		for(size_t i=0;i<throttlers.size();++i)
-		{
-			tcpsock->addThrottler(throttlers[i]);
-		}
-	}
-
-	server_addr=*addr;
-
-    if(tcpsock==NULL)
-		return ERR_ERROR;
-	else
-		return ERR_CONNECTED;
-}    
-
-void FileClient::addThrottler(IPipeThrottler *throttler)
-{
-	throttlers.push_back(throttler);
-	if(tcpsock!=NULL)
-	{
-		tcpsock->addThrottler(throttler);
-	}
-}
-
-_u32 FileClient::Connect(IPipe *cp)
-{
-	if( socket_open==true )
-    {
-            Server->destroy(tcpsock);
-    }
-
-	tcpsock=cp;
-
-	if(tcpsock!=NULL)
-	{
-		socket_open=true;
-	}
-
-	if(tcpsock==NULL)
-		return ERR_ERROR;
-	else
-		return ERR_CONNECTED;
-}
-
-void FileClient::setServerName(std::string pName)
-{
-        mServerName=pName;
-}
-
-std::string FileClient::getServerName(void)
-{
-        return mServerName;
-}
-
-bool FileClient::isConnected(void)
-{
-        return connected;
-}
-
-bool FileClient::Reconnect(void)
-{
-	dl_off=0;
-	queued.clear();
-	if(queue_callback!=NULL)
-	{
-		queue_callback->resetQueueFull();
-	}
-
-	transferred_bytes+=tcpsock->getTransferedBytes();
-	Server->destroy(tcpsock);
-	connect_starttime=Server->getTimeMS();
-
-	while(Server->getTimeMS()-connect_starttime<reconnection_timeout)
-	{
-		if(reconnection_callback==NULL)
-		{
-			tcpsock=Server->ConnectStream(inet_ntoa(server_addr.sin_addr), TCP_PORT, 10000);
-		}
-		else
-		{
-			tcpsock=reconnection_callback->new_fileclient_connection();
-		}
-		if(tcpsock!=NULL)
-		{
-			for(size_t i=0;i<throttlers.size();++i)
-			{
-				tcpsock->addThrottler(throttlers[i]);
-			}
-			Server->Log("Reconnected successfully,", LL_DEBUG);
-			socket_open=true;
-			return true;
-		}
-		else
-		{
-			Server->wait(1000);
-		}
-	}
-	Server->Log("Reconnecting failed.", LL_DEBUG);
-	socket_open=false;
-	return false;
-}
-
- _u32 FileClient::GetFile(std::string remotefn, IFile *file, bool hashed)
-{
-	if(tcpsock==NULL)
-		return ERR_ERROR;
-
-	int tries=5000;
-
-	if(!hashed && protocol_version>1)
-	{
-		//Disable hashed transfer (protocol_version>1)
-		protocol_version=1;
-	}
-
-	if(queued.empty())
-	{
-		CWData data;
-		data.addUChar( protocol_version>1?ID_GET_FILE_RESUME_HASH:ID_GET_FILE );
-		data.addString( remotefn );
-		data.addString( identity );
-
-		if(stack.Send( tcpsock, data.getDataPtr(), data.getDataSize() )!=data.getDataSize())
-		{
-			Server->Log("Timeout during file request (1)", LL_ERROR);
-			return ERR_TIMEOUT;
-		}
-	}
-	else
-	{
-		assert(queued.front() == remotefn);
-		queued.pop_front();
-	}
-
-	_u64 filesize=0;
-	_u64 received=0;
-	_u64 next_checkpoint=c_checkpoint_dist;
-	_u64 last_checkpoint=0;
-	bool firstpacket=true;
-	last_progress_log=0;
-
-	if(file==NULL)
-		return ERR_ERROR;
-
-    starttime=Server->getTimeMS();
-
-	int state=0;
-	char hash_buf[16];
-	_u32 hash_r;
-	MD5 hash_func;
-
-	char* buf = dl_buf;
-
-	while(true)
-	{        
-		fillQueue();
-
-		size_t rc;
-		if(tcpsock->isReadable() || dl_off==0 ||
-			(firstpacket && dl_buf[0]==ID_FILESIZE && dl_off<1+sizeof(_u64) ) )
-		{
-			rc = tcpsock->Read(&dl_buf[dl_off], BUFFERSIZE-dl_off, 120000)+dl_off;
-		}
-		else
-		{
-			rc = dl_off;
-		}
-		dl_off=0;
-
-        if( rc==0 )
-        {
-			Server->Log("Server timeout (2) in FileClient", LL_DEBUG);
-			bool b=Reconnect();
-			--tries;
-			if(!b || tries<=0 )
-			{
-				Server->Log("FileClient: ERR_TIMEOUT", LL_INFO);
-				return ERR_TIMEOUT;
-			}
-			else
-			{
-				CWData data;
-				data.addUChar( protocol_version>1?ID_GET_FILE_RESUME_HASH:(protocol_version>0?ID_GET_FILE_RESUME:ID_GET_FILE) );
-				data.addString( remotefn );
-				data.addString( identity );
-
-				if( protocol_version>1 )
-				{
-					received=last_checkpoint;
-				}
-
-				if( firstpacket==false )
-					data.addInt64( received ); 
-
-				file->Seek(received);
-
-				rc=stack.Send( tcpsock, data.getDataPtr(), data.getDataSize() );
-				if(rc==0)
-				{
-					Server->Log("FileClient: Error sending request", LL_INFO);
-				}
-				starttime=Server->getTimeMS();
-
-				if(protocol_version>0)
-					firstpacket=true;
-
-				hash_func.init();
-				state=0;
-			}
-		}
-        else
-        {
-			starttime=Server->getTimeMS();
-
-			_u32 off=0;
-			uchar PID=buf[0];
-                        
-            if( firstpacket==true)
-            {
-				firstpacket=false;
-				if(PID==ID_COULDNT_OPEN)
-				{
-					if(rc>1)
-					{
-						memmove(dl_buf, dl_buf+1, rc-1);
-						dl_off = rc-1;
-					}
-					return ERR_FILE_DOESNT_EXIST;
-				}
-				else if(PID==ID_BASE_DIR_LOST)
-				{
-					if(rc>1)
-					{
-						memmove(dl_buf, dl_buf+1, rc-1);
-						dl_off = rc-1;
-					}
-					return ERR_BASE_DIR_LOST;
-				}
-				else if(PID==ID_FILESIZE)
-				{
-					if(rc >= 1+sizeof(_u64))
-					{
-						memcpy(&filesize, buf+1, sizeof(_u64) );
-						off=1+sizeof(_u64);
-
-						if( filesize==0 )
-						{
-							if(rc>off)
-							{
-								memmove(dl_buf, dl_buf+off, rc-off);
-								dl_off = rc-off;
-							}
-							return ERR_SUCCESS;
-						}
-
-						if(protocol_version>1)
-						{
-							if(filesize<next_checkpoint)
-								next_checkpoint=filesize;
-						}
-						else
-						{
-							next_checkpoint=filesize;
-						}
-					}
-					else
-					{
-						dl_off=rc;
-						firstpacket=true;
-						continue;
-					}
-				}
-				else
-				{
-					if(rc>1)
-					{
-						memmove(dl_buf, dl_buf+1, rc-1);
-						dl_off = rc-1;
-					}
-					return ERR_ERROR;
-				}
-            }
-
-			if( state==1 && (_u32) rc > off )
-			{
-				_u32 tc=(std::min)((_u32)rc-off, hash_r);
-				memcpy(&hash_buf[16-hash_r], &buf[off],  tc);
-				off+=tc;
-				hash_r-=tc;
-
-				if(hash_r==0)
-				{
-					hash_func.finalize();
-					if(memcmp(hash_func.raw_digest_int(), hash_buf, 16)!=0)
-					{
-						Server->Log("Error while downloading file: hash wrong -1", LL_ERROR);
-						Reconnect();
-						return ERR_HASH;
-					}
-					hash_func.init();
-					state=0;
-				}
-
-				if(received >= filesize && state==0)
-				{
-					assert(received==filesize);
-					if(off < rc)
-					{
-						memmove(dl_buf, dl_buf+off, rc-off);
-						dl_off = rc-off;
-					}
-					return ERR_SUCCESS;
-				}
-			}
-
-            if( state==0 && (_u32) rc > off )
-            {
-				_u32 written=off;
-				_u64 write_remaining=next_checkpoint-received;
-				_u32 hash_off=0;
-				bool c=true;
-				while(c)
-				{
-					c=false;
-					while(written<rc)
-					{
-						_u32 tw=(_u32)rc-written;
-						if((_u64)tw>write_remaining)
-							tw=(_u32)write_remaining;
-
-						_u32 cw=file->Write(&buf[written], tw);
-						hash_func.update((unsigned char*)&buf[written], cw);
-						written+=cw;
-						write_remaining-=cw;
-						received+=cw;
-						if(write_remaining==0)
-							break;
-						if(written<rc)
-						{
-							if(nofreespace_callback!=NULL
-								&& !nofreespace_callback->handle_not_enough_space(file->getFilenameW()) )
-							{
-								Server->Log("Error while writing to file. No free space -2", LL_ERROR);
-								Reconnect();
-								return ERR_ERROR;
-							}
-
-							Server->Log("Failed to write to file... waiting...", LL_WARNING);
-							Server->wait(10000);
-							starttime=Server->getTimeMS();
-						}
-					}
-
-					if(write_remaining==0 && protocol_version>1) 
-					{
-						if(next_checkpoint<filesize)
-						{
-							last_checkpoint=next_checkpoint;
-						}
-						next_checkpoint+=c_checkpoint_dist;
-						if(next_checkpoint>filesize)
-							next_checkpoint=filesize;
-
-						hash_r=(_u32)rc-written;
-						if(hash_r>0)
-						{
-							memcpy(hash_buf, &buf[written], (std::min)(hash_r, (_u32)16));
-
-							if(received<filesize)
-							{
-								if(hash_r>16)
-								{
-									hash_r=16;
-									c=true;
-									write_remaining=next_checkpoint-received;
-									written+=16;
-								}
-							}
-							else if(hash_r>=16)
-							{
-								written+=16;
-							}
-						}
-
-						hash_off+=hash_r;
-
-						if(hash_r<16)
-						{
-							hash_r=16-hash_r;
-							state=1;
-						}
-						else
-						{
-							hash_func.finalize();
-							if(memcmp(hash_func.raw_digest_int(), hash_buf, 16)!=0)
-							{
-								Server->Log("Error while downloading file: hash wrong -2", LL_ERROR);
-								Reconnect();
-								return ERR_HASH;
-							}
-							hash_func.init();
-						}
-					}
-				}
-
-				{
-					IScopedLock lock(mutex);
-					received_data_bytes+=written-off;
-				}
-
-				if( received >= filesize && state==0)
-				{
-					assert(received==filesize);
-					if(written < rc)
-					{
-						memmove(dl_buf, dl_buf+written, rc-written);
-						dl_off = rc-written;
-					}
-					return ERR_SUCCESS;
-				}
-            }
-		}
-            
-	    if( Server->getTimeMS()-starttime > SERVER_TIMEOUT )
-		{
-			Server->Log("Server timeout in FileClient. Trying to reconnect...", LL_INFO);
-			bool b=Reconnect();
-			--tries;
-			if(!b || tries<=0 )
-			{
-				Server->Log("FileClient: ERR_TIMEOUT", LL_INFO);
-				return ERR_TIMEOUT;
-			}
-			else
-			{
-				CWData data;
-				data.addUChar( protocol_version>1?ID_GET_FILE_RESUME_HASH:(protocol_version>0?ID_GET_FILE_RESUME:ID_GET_FILE) );
-				data.addString( remotefn );
-				data.addString( identity );
-
-				if( protocol_version>1 )
-				{
-					received=last_checkpoint;
-				}
-
-				if( firstpacket==false )
-					data.addInt64( received ); 
-
-				file->Seek(received);
-
-				if(stack.Send( tcpsock, data.getDataPtr(), data.getDataSize() )!=data.getDataSize())
-				{
-					Server->Log("Timeout during file request (2)", LL_ERROR);
-					return ERR_TIMEOUT;
-				}
-				starttime=Server->getTimeMS();
-
-				if(protocol_version>0)
-					firstpacket=true;
-
-				hash_func.init();
-				state=0;
-			}
-		}
-
-		logProgress(remotefn, filesize, received);
-	}
-}
-        
-_i64 FileClient::getTransferredBytes(void)
-{
-	if(tcpsock!=NULL)
-	{
-		transferred_bytes+=tcpsock->getTransferedBytes();
-		tcpsock->resetTransferedBytes();
-	}
-	return transferred_bytes;
-}
-
-std::string FileClient::getErrorString(_u32 ec)
-{
-#define DEFEC(x) case ERR_##x : return #x;
-	switch(ec)
-	{
-	DEFEC(CONTINUE);
-	DEFEC(SUCCESS);
-	DEFEC(TIMEOUT);
-	DEFEC(FILE_DOESNT_EXIST);
-	DEFEC(SOCKET_ERROR);
-	DEFEC(CONNECTED);
-	DEFEC(ERROR);
-	DEFEC(BASE_DIR_LOST);
-	DEFEC(HASH);
-	DEFEC(INT_ERROR);
-	DEFEC(CONN_LOST);
-	}
-#undef DEFEC
-	return "";
-}
-
-void FileClient::setReconnectionTimeout(unsigned int t)
-{
-	reconnection_timeout=t;
-}
-
-_i64 FileClient::getReceivedDataBytes( void )
-{
-	IScopedLock lock(mutex);
-	return received_data_bytes;
-}
-
-void FileClient::resetReceivedDataBytes( void )
-{
-	IScopedLock lock(mutex);
-	received_data_bytes=0;
-}
-
-void FileClient::setQueueCallback( QueueCallback* cb )
-{
-	queue_callback = cb;
-}
-
-void FileClient::fillQueue()
-{
-	if(queue_callback==NULL)
-		return;
-
-	while(queued.size()<maxQueuedFiles)
-	{
-		if(!tcpsock->isWritable())
-		{
-			return;
-		}
-
-		std::string queue_fn = queue_callback->getQueuedFileFull();
-
-		if(queue_fn.empty())
-		{
-			return;
-		}
-
-		CWData data;
-		data.addUChar( protocol_version>1?ID_GET_FILE_RESUME_HASH:ID_GET_FILE );
-		data.addString( queue_fn );
-		data.addString( identity );
-
-		if(stack.Send( tcpsock, data.getDataPtr(), data.getDataSize() )!=data.getDataSize())
-		{
-			Server->Log("Queueing file failed", LL_DEBUG);
-			queue_callback->unqueueFileFull(queue_fn);
-			return;
-		}
-
-		queued.push_back(queue_fn);
-	}
-}
-
-<<<<<<< HEAD
-_u32 FileClient::GetFileHashAndMetadata( std::string remotefn, std::string& hash, std::string& permissions, int64& filesize, int64& created, int64& modified )
-{
-	if(queued.empty())
-	{
-		CWData data;
-		data.addUChar( ID_GET_FILE_HASH_AND_METADATA );
-		data.addString( remotefn );
-		data.addString( identity );
-
-		if(stack.Send( tcpsock, data.getDataPtr(), data.getDataSize() )!=data.getDataSize())
-		{
-			Server->Log("Timeout during file hash request (1)", LL_ERROR);
-			return ERR_TIMEOUT;
-		}
-	}
-	else
-	{
-		assert(queued.front() == remotefn);
-		queued.pop_front();
-	}
-
-
-	bool firstpacket=true;
-	int tries=5000;
-	unsigned short metadata_size;
-	std::string metadata;
-	size_t metadata_pos=0;
-
-	while(true)
-	{        
-		fillQueue();
-
-		size_t rc;
-		if(tcpsock->isReadable() || dl_off==0 || 
-			(firstpacket && dl_buf[0]==ID_GET_FILE_HASH_AND_METADATA && dl_off<1+sizeof(unsigned short) ) )
-		{
-			rc = tcpsock->Read(&dl_buf[dl_off], BUFFERSIZE-dl_off, 120000)+dl_off;
-		}
-		else
-		{
-			rc = dl_off;
-		}
-		dl_off=0;
-
-		if( rc==0 )
-		{
-			Server->Log("Server timeout (2) in FileClient while getting hash and metadata", LL_DEBUG);
-			bool b=Reconnect();
-			--tries;
-			if(!b || tries<=0 )
-			{
-				Server->Log("FileClient: ERR_TIMEOUT", LL_INFO);
-				return ERR_TIMEOUT;
-			}
-			else
-			{
-				CWData data;
-				data.addUChar( ID_GET_FILE_HASH_AND_METADATA );
-				data.addString( remotefn );
-				data.addString( identity );
-
-				rc=stack.Send( tcpsock, data.getDataPtr(), data.getDataSize() );
-				if(rc==0)
-				{
-					Server->Log("FileClient: Error sending request for hash and metadata", LL_INFO);
-				}
-				starttime=Server->getTimeMS();
-
-				firstpacket=true;
-			}
-		}
-		else
-		{
-			starttime=Server->getTimeMS();
-
-			_u32 off=0;
-			uchar PID=dl_buf[0];
-
-			if( firstpacket==true)
-			{
-				firstpacket=false;
-				if(PID==ID_COULDNT_OPEN)
-				{
-					if(rc>1)
-					{
-						memmove(dl_buf, dl_buf+1, rc-1);
-						dl_off = rc-1;
-					}
-					return ERR_FILE_DOESNT_EXIST;
-				}
-				else if(PID==ID_BASE_DIR_LOST)
-				{
-					if(rc>1)
-					{
-						memmove(dl_buf, dl_buf+1, rc-1);
-						dl_off = rc-1;
-					}
-					return ERR_BASE_DIR_LOST;
-				}
-				else if(PID==ID_FILE_HASH_AND_METADATA)
-				{
-					if(rc >= 1+sizeof(unsigned short))
-					{
-						memcpy(&metadata_size, dl_buf+1, sizeof(metadata_size) );
-						off=1+sizeof(metadata_size);
-
-						metadata.resize(metadata_size);
-
-						if( metadata_size==0 )
-						{
-							if(rc>off)
-							{
-								memmove(dl_buf, dl_buf+off, rc-off);
-								dl_off = rc-off;
-							}
-							return ERR_ERROR;
-						}
-					}
-					else
-					{
-						dl_off=rc;
-						firstpacket=true;
-						continue;
-					}
-				}
-				else
-				{
-					if(rc>1)
-					{
-						memmove(dl_buf, dl_buf+1, rc-1);
-						dl_off = rc-1;
-					}
-					return ERR_ERROR;
-				}
-
-				if(rc>off)
-				{
-					size_t toread=rc-off;
-					if(toread>metadata_size)
-					{
-						toread=metadata_size;
-					}
-
-					memcpy(&metadata[metadata_pos], &dl_buf[off], toread);
-					metadata_pos+=toread;
-					
-					off+=static_cast<_u32>(toread);
-
-					if(rc>off)
-					{
-						memmove(dl_buf, dl_buf+off, rc-off);
-						dl_off = rc-off;
-					}
-
-					if(metadata_pos==metadata.size())
-					{
-						CRData data(&metadata);
-
-						if(!data.getStr(&metadata))
-						{
-							return ERR_ERROR;
-						}
-
-						if(!data.getStr(&permissions))
-						{
-							return ERR_ERROR;
-						}
-
-						if(!data.getInt64(&filesize))
-						{
-							return ERR_ERROR;
-						}
-
-						if(!data.getInt64(&modified))
-						{
-							return ERR_ERROR;
-						}
-
-						if(!data.getInt64(&created))
-						{
-							return ERR_ERROR;
-						}
-
-						return ERR_SUCCESS;
-					}
-				}
-			}
-		}
-
-		if( Server->getTimeMS()-starttime > SERVER_TIMEOUT )
-		{
-			Server->Log("Server timeout in FileClient while downloading hash and metadata. Trying to reconnect...", LL_INFO);
-			bool b=Reconnect();
-			--tries;
-			if(!b || tries<=0 )
-			{
-				Server->Log("FileClient: ERR_TIMEOUT", LL_INFO);
-				return ERR_TIMEOUT;
-			}
-			else
-			{
-				CWData data;
-				data.addUChar( ID_GET_FILE_HASH_AND_METADATA );
-				data.addString( remotefn );
-				data.addString( identity );
-
-				rc=stack.Send( tcpsock, data.getDataPtr(), data.getDataSize() );
-				if(rc==0)
-				{
-					Server->Log("FileClient: Error sending request for hash and metadata", LL_INFO);
-				}
-				starttime=Server->getTimeMS();
-
-				firstpacket=true;
-			}
-		}
-	}
-}
-=======
-void FileClient::logProgress(const std::string& remotefn, _u64 filesize, _u64 received)
-{
-	int64 ct = Server->getTimeMS();
-	if(filesize>0 && (last_progress_log==0 ||
-		ct-last_progress_log>60000) )
-	{
-		int64 new_transferred=getTransferredBytes();
-		if( last_transferred_bytes!=0 &&
-			last_progress_log!=0 )
-		{
-			int64 tranferred = new_transferred - last_transferred_bytes;
-			int64 speed_bps = tranferred*1000 / (ct-last_progress_log);
-
-			if(tranferred>0 && progress_log_callback)
-			{
-				progress_log_callback->log_progress(remotefn,
-					filesize, received, speed_bps);
-			}
-		}
-
-		last_transferred_bytes = new_transferred;
-		last_progress_log = ct;
-	}	
-}
-
-void FileClient::setProgressLogCallback( ProgressLogCallback* cb )
-{
-	progress_log_callback = cb;
-}
-
->>>>>>> 70d2b5f9
-
+/*************************************************************************
+*    UrBackup - Client/Server backup system
+*    Copyright (C) 2011-2014 Martin Raiber
+*
+*    This program is free software: you can redistribute it and/or modify
+*    it under the terms of the GNU General Public License as published by
+*    the Free Software Foundation, either version 3 of the License, or
+*    (at your option) any later version.
+*
+*    This program is distributed in the hope that it will be useful,
+*    but WITHOUT ANY WARRANTY; without even the implied warranty of
+*    MERCHANTABILITY or FITNESS FOR A PARTICULAR PURPOSE.  See the
+*    GNU General Public License for more details.
+*
+*    You should have received a copy of the GNU General Public License
+*    along with this program.  If not, see <http://www.gnu.org/licenses/>.
+**************************************************************************/
+
+#include "../../Interface/Server.h"
+
+#include "FileClient.h"
+
+#include "../../fileservplugin/chunk_settings.h"
+
+#include "../../common/data.h"
+#include "../../stringtools.h"
+
+#include "../../md5.h"
+
+#include <iostream>
+#include <memory.h>
+#include <algorithm>
+#include <assert.h>
+
+#ifndef _WIN32
+#include <errno.h>
+#endif
+
+namespace
+{
+	const std::string str_tmpdir="C:\\Windows\\Temp";
+#ifndef _DEBUG
+	const unsigned int DISCOVERY_TIMEOUT=30000; //30sec
+#else
+	const unsigned int DISCOVERY_TIMEOUT=1000; //1sec
+#endif
+
+	const size_t maxQueuedFiles = 2000;
+}
+
+void Log(std::string str)
+{
+	Server->Log(str);
+}
+
+int curr_fnum=0;
+
+bool setSockP(SOCKET sock)
+{
+#ifdef _WIN32
+		DWORD dwBytesReturned = 0;
+		BOOL bNewBehavior = FALSE;
+		int status;
+
+		// disable  new behavior using
+		// IOCTL: SIO_UDP_CONNRESET
+		#define SIO_UDP_CONNRESET _WSAIOW(IOC_VENDOR,12)
+		status = WSAIoctl(sock, SIO_UDP_CONNRESET,
+						&bNewBehavior, sizeof(bNewBehavior),
+					NULL, 0, &dwBytesReturned,
+					NULL, NULL);
+		if (SOCKET_ERROR == status)
+		{
+			return false;
+		}
+#endif
+        return true;
+}    
+
+FileClient::FileClient(bool enable_find_servers, std::string identity, int protocol_version, bool internet_connection,
+	FileClient::ReconnectionCallback *reconnection_callback, FileClient::NoFreeSpaceCallback *nofreespace_callback)
+	: tcpsock(NULL), starttime(0), connect_starttime(0), socket_open(false), connected(false),
+	serveraddr(), local_ip(),
+	max_version(), server_addr(), connection_id(), 
+	protocol_version(protocol_version), internet_connection(internet_connection),
+	transferred_bytes(0), reconnection_callback(reconnection_callback),
+	nofreespace_callback(nofreespace_callback), reconnection_timeout(300000), retryBindToNewInterfaces(true),
+	identity(identity), received_data_bytes(0), queue_callback(NULL), dl_off(0),
+	last_transferred_bytes(0), last_progress_log(0), progress_log_callback(NULL)
+{
+	memset(buffer, 0, BUFFERSIZE_UDP);
+
+	if(enable_find_servers)
+	{
+		bindToNewInterfaces();
+	}
+
+	socket_open=false;
+	stack.setAddChecksum(internet_connection);
+
+	mutex = Server->createMutex();
+}
+
+void FileClient::bindToNewInterfaces()
+{
+	std::string s_broadcast_source_port = Server->getServerParameter("broadcast_source_port");
+	unsigned short broadcast_source_port = UDP_SOURCE_PORT;
+	if(!s_broadcast_source_port.empty())
+	{
+		broadcast_source_port = static_cast<unsigned short>(atoi(s_broadcast_source_port.c_str()));
+	}
+
+	#ifndef _WIN32
+	std::string bcast_interfaces=Server->getServerParameter("broadcast_interfaces", "");
+
+	std::vector<std::string> bcast_filter;
+	if(!bcast_interfaces.empty())
+	{
+		Tokenize(bcast_interfaces, bcast_filter, ";,");
+	}
+
+	ifaddrs *start_ifap;
+	int rc=getifaddrs(&start_ifap);
+	if(rc==0)
+	{
+		ifaddrs* ifap=start_ifap;
+		for(;ifap!=NULL;ifap=ifap->ifa_next)
+		{
+			bool found_name = bcast_filter.empty() || std::find(bcast_filter.begin(), bcast_filter.end(), ifap->ifa_name)!=bcast_filter.end();
+
+			if(found_name &&
+				!(ifap->ifa_flags & IFF_LOOPBACK) 
+				&& !(ifap->ifa_flags & IFF_POINTOPOINT) 
+				&&  (ifap->ifa_flags & IFF_BROADCAST)
+				&&  ifap->ifa_addr->sa_family == AF_INET )
+			{			
+				sockaddr_in source_addr;
+				memset(&source_addr, 0, sizeof(source_addr));
+				source_addr.sin_addr=((struct sockaddr_in *)ifap->ifa_addr)->sin_addr;
+				source_addr.sin_family = AF_INET;
+				source_addr.sin_port = htons(broadcast_source_port);
+
+				if(std::find(broadcast_iface_addrs.begin(), broadcast_iface_addrs.end(), source_addr.sin_addr.s_addr)!=broadcast_iface_addrs.end())
+					continue;
+
+				SOCKET udpsock=socket(AF_INET,SOCK_DGRAM,0);
+				if(udpsock==-1)
+				{
+					Server->Log(std::string("Error creating socket for interface ")+std::string(ifap->ifa_name), LL_ERROR);
+					continue;
+				}
+
+				BOOL val=TRUE;
+				int rc = setsockopt(udpsock, SOL_SOCKET, SO_REUSEADDR, &val, sizeof(BOOL));
+				if(rc<0)
+				{
+					Server->Log(std::string("Setting SO_REUSEADDR failed for interface ")+std::string(ifap->ifa_name), LL_ERROR);
+				}
+
+				Server->Log(std::string("Binding to interface ")+std::string(ifap->ifa_name)+" for broadcasting...", LL_DEBUG);
+
+				rc = bind(udpsock, (struct sockaddr *)&source_addr, sizeof(source_addr));
+				if(rc<0)
+				{
+					Server->Log(std::string("Binding UDP socket failed for interface ")+std::string(ifap->ifa_name), LL_ERROR);
+				}
+				
+				rc = setsockopt(udpsock, SOL_SOCKET, SO_BROADCAST, (char*)&val, sizeof(BOOL) );
+				if(rc<0)
+				{
+					Server->Log(std::string("Enabling SO_BROADCAST for UDP socket failed for interface ")+std::string(ifap->ifa_name), LL_ERROR);
+					closesocket(udpsock);
+					continue;
+				}
+
+				#if defined(__FreeBSD__)
+				int optval=1;
+				if(setsockopt(udpsock, IPPROTO_IP, IP_ONESBCAST, &optval, sizeof(int))==-1)
+				{
+					Server->Log(std::string("Error setting IP_ONESBCAST for interface " )+std::string(ifap->ifa_name), LL_ERROR);
+				}
+				#endif
+
+				broadcast_iface_addrs.push_back(source_addr.sin_addr.s_addr);
+				broadcast_addrs.push_back(*((struct sockaddr_in *)ifap->ifa_broadaddr));
+				udpsocks.push_back(udpsock);
+			}
+		}
+		freeifaddrs(start_ifap);
+	}
+	else
+	{
+		retryBindToNewInterfaces=false;
+
+		Server->Log("Getting interface ips failed. errno="+nconvert(errno)+
+			". Server may not listen properly on all network devices when discovering clients.", LL_ERROR);
+
+		SOCKET udpsock=socket(AF_INET,SOCK_DGRAM,0);
+		if(udpsock==-1)
+		{
+			Server->Log("Error creating socket", LL_ERROR);
+		}
+		else
+		{
+			BOOL val=TRUE;
+			int rc = setsockopt(udpsock, SOL_SOCKET, SO_REUSEADDR, &val, sizeof(BOOL));
+			if(rc<0)
+			{
+				Server->Log("Setting SO_REUSEADDR failed", LL_ERROR);
+			}
+
+			sockaddr_in source_addr;
+			memset(&source_addr, 0, sizeof(source_addr));
+			source_addr.sin_addr.s_addr = INADDR_ANY;
+			source_addr.sin_family = AF_INET;
+			source_addr.sin_port = htons(broadcast_source_port);
+
+			Server->Log("Binding to no interface for broadcasting. Entering IP on restore CD won't work.", LL_WARNING);
+
+			rc = setsockopt(udpsock, SOL_SOCKET, SO_BROADCAST, (char*)&val, sizeof(BOOL) );
+			if(rc<0)
+			{
+				Server->Log("Enabling SO_BROADCAST for UDP socket failed", LL_ERROR);
+				closesocket(udpsock);
+			}
+			else
+			{
+				udpsocks.push_back(udpsock);
+				source_addr.sin_addr.s_addr = INADDR_BROADCAST;
+				broadcast_addrs.push_back(source_addr);
+				broadcast_iface_addrs.push_back(source_addr.sin_addr.s_addr);
+			}
+		}
+	}
+#else
+	char hostname[MAX_PATH];
+    struct    hostent* h;
+
+    _i32 rc=gethostname(hostname, MAX_PATH);
+    if(rc==SOCKET_ERROR)
+	{
+		Server->Log("Error getting Hostname", LL_ERROR);
+		retryBindToNewInterfaces=false;
+        return;
+	}
+	std::vector<_u32> addresses;
+
+    if(NULL != (h = gethostbyname(hostname)))
+    {
+		if(h->h_addrtype!=AF_INET)
+		{
+			Server->Log("Hostname hostent is not AF_INET (ipv4)", LL_ERROR);
+		}
+		else
+		{
+			for(_u32 x = 0; (h->h_addr_list[x]); x++)
+			{
+				sockaddr_in source_addr;
+				memset(&source_addr, 0, sizeof(source_addr));
+				source_addr.sin_family = AF_INET;
+				source_addr.sin_addr.s_addr = *((_u32*)h->h_addr_list[x]);
+				source_addr.sin_port = htons(broadcast_source_port);
+
+				if(std::find(broadcast_iface_addrs.begin(), broadcast_iface_addrs.end(), source_addr.sin_addr.s_addr)!=broadcast_iface_addrs.end())
+					continue;
+
+				SOCKET udpsock=socket(AF_INET,SOCK_DGRAM,0);	
+
+				int optval=1;
+				int rc=setsockopt(udpsock, SOL_SOCKET, SO_REUSEADDR, (char*)&optval, sizeof(int));
+				if(rc==SOCKET_ERROR)
+				{
+					Server->Log("Failed setting SO_REUSEADDR in FileClient", LL_ERROR);
+				}
+
+				rc = bind(udpsock, (struct sockaddr *)&source_addr, sizeof(source_addr));
+				if(rc<0)
+				{
+					Server->Log("Binding UDP socket failed", LL_ERROR);
+				}
+
+				setSockP(udpsock);
+
+				BOOL val=TRUE;
+				rc=setsockopt(udpsock, SOL_SOCKET, SO_BROADCAST, (char*)&val, sizeof(BOOL) );      
+				if(rc<0)
+				{
+					Server->Log("Failed setting SO_BROADCAST in FileClient", LL_ERROR);
+				}
+
+				udpsocks.push_back(udpsock);
+				broadcast_iface_addrs.push_back(source_addr.sin_addr.s_addr);
+			}
+		}				
+    }
+#endif
+}
+
+FileClient::~FileClient(void)
+{
+	if(socket_open && tcpsock!=NULL)
+	{
+		Server->destroy(tcpsock);
+	}
+	for(size_t i=0;i<udpsocks.size();++i)
+	{
+		closesocket(udpsocks[i]);
+	}
+
+	Server->destroy(mutex);
+}
+
+std::vector<sockaddr_in> FileClient::getServers(void)
+{
+        return servers;
+}
+
+std::vector<std::wstring> FileClient::getServerNames(void)
+{
+        return servernames;
+}
+
+std::vector<sockaddr_in> FileClient::getWrongVersionServers(void)
+{
+        return wvservers;
+}
+
+_u32 FileClient::getLocalIP(void)
+{
+        return local_ip;
+}
+
+_u32 FileClient::GetServers(bool start, const std::vector<in_addr> &addr_hints)
+{
+        if(start==true)
+        {
+			if(retryBindToNewInterfaces)
+			{
+				bindToNewInterfaces();
+			}
+
+			max_version=0;
+			for(size_t i=0;i<udpsocks.size();++i)
+			{
+				sockaddr_in addr_udp;
+				addr_udp.sin_family=AF_INET;
+				addr_udp.sin_port=htons(UDP_PORT);
+#ifdef __FreeBSD__
+				addr_udp.sin_addr.s_addr=broadcast_addrs[i].sin_addr.s_addr;
+#else
+				addr_udp.sin_addr.s_addr=INADDR_BROADCAST;
+#endif
+				memset(addr_udp.sin_zero,0, sizeof(addr_udp.sin_zero));
+
+				char ch=ID_PING;
+				int rc=sendto(udpsocks[i], &ch, 1, 0, (sockaddr*)&addr_udp, sizeof(sockaddr_in));
+				if(rc==-1)
+				{
+					Server->Log("Sending broadcast failed!", LL_ERROR);
+				}
+			}
+
+			if(!addr_hints.empty())
+			{
+				for(size_t i=0;i<udpsocks.size();++i)
+				{
+					int broadcast=0;
+#ifdef _WIN32
+#define SETSOCK_CAST (char*)
+#else
+#define SETSOCK_CAST
+#endif
+
+					if(setsockopt(udpsocks[i], SOL_SOCKET, SO_BROADCAST, SETSOCK_CAST &broadcast, sizeof(int))==-1)
+					{
+						Server->Log("Error setting socket to not broadcast", LL_ERROR);
+					}
+
+					#if defined(__FreeBSD__)
+					int optval=0;
+					if(setsockopt(udpsocks[i], IPPROTO_IP, IP_ONESBCAST, &optval, sizeof(int))==-1)
+					{
+						Server->Log(std::string("Error setting IP_ONESBCAST" ), LL_ERROR);
+					}
+					#endif
+
+					for(size_t j=0;j<addr_hints.size();++j)
+					{
+						char ch=ID_PING;
+						sockaddr_in addr_udp;
+						addr_udp.sin_family=AF_INET;
+						addr_udp.sin_port=htons(UDP_PORT);
+						addr_udp.sin_addr.s_addr=addr_hints[j].s_addr;
+						memset(addr_udp.sin_zero,0, sizeof(addr_udp.sin_zero));
+
+						sendto(udpsocks[i], &ch, 1, 0, (sockaddr*)&addr_udp, sizeof(sockaddr_in) );
+					}
+
+					broadcast=1;
+					if(setsockopt(udpsocks[i], SOL_SOCKET, SO_BROADCAST, SETSOCK_CAST &broadcast, sizeof(int))==-1)
+					{
+						Server->Log("Error setting socket to broadcast", LL_ERROR);
+					}
+
+#undef SETSOCK_CAST
+
+					#if defined(__FreeBSD__)
+					optval=1;
+					if(setsockopt(udpsocks[i], IPPROTO_IP, IP_ONESBCAST, &optval, sizeof(int))==-1)
+					{
+						Server->Log(std::string("Error setting IP_ONESBCAST" ), LL_ERROR);
+					}
+					#endif
+				}
+			}
+
+			starttime=Server->getTimeMS();
+
+			servers.clear();
+			servernames.clear();
+			wvservers.clear(); 
+
+
+			return ERR_CONTINUE;
+        }
+        else
+        {
+#ifdef _WIN32
+			fd_set fdset;
+			FD_ZERO(&fdset);
+
+			SOCKET max_socket;
+
+			if(!udpsocks.empty())
+			{
+				max_socket=udpsocks[0];
+			}
+
+			for(size_t i=0;i<udpsocks.size();++i)
+			{
+				FD_SET(udpsocks[i], &fdset);
+				max_socket=(std::max)(max_socket, udpsocks[i]);
+			}
+
+			timeval lon;
+			lon.tv_sec=0;
+			lon.tv_usec=1000*1000;
+			_i32 rc = select((int)max_socket+1, &fdset, 0, 0, &lon);
+#else
+			std::vector<pollfd> conn;
+			conn.resize(udpsocks.size());
+			for(size_t i=0;i<udpsocks.size();++i)
+			{
+				conn[i].fd=udpsocks[i];
+				conn[i].events=POLLIN;
+				conn[i].revents=0;
+			}
+			int rc = poll(&conn[0], conn.size(), 1000);
+#endif
+        	if(rc>0)
+	        {
+
+				for(size_t i=0;i<udpsocks.size();++i)
+				{
+#ifdef _WIN32
+					if(FD_ISSET(udpsocks[i], &fdset))
+#else
+					if(conn[i].revents!=0)
+#endif
+					{
+						socklen_t addrsize=sizeof(sockaddr_in);
+						sockaddr_in sender;
+						_i32 err = recvfrom(udpsocks[i], buffer, BUFFERSIZE_UDP, 0, (sockaddr*)&sender, &addrsize);
+						if(err==SOCKET_ERROR)
+						{
+							continue;
+        				}
+						if(err>2&&buffer[0]==ID_PONG)
+						{
+							int version=(unsigned char)buffer[1];
+							if(version==VERSION)
+							{
+								servers.push_back(sender);
+
+								std::string sn;
+								sn.resize(err-2);
+								memcpy((char*)sn.c_str(), &buffer[2], err-2);
+
+								servernames.push_back(Server->ConvertToUnicode(sn));
+							}
+							else
+							{
+								wvservers.push_back(sender);
+							}
+                                
+							if( version>max_version )
+							{
+								max_version=version;
+							}
+						}
+					}
+				}
+			}
+
+
+            if(Server->getTimeMS()-starttime>DISCOVERY_TIMEOUT)
+            {
+                    return ERR_TIMEOUT;
+            }
+            else
+                    return ERR_CONTINUE;
+
+        }
+
+        
+}
+
+int FileClient::getMaxVersion(void)
+{
+        return max_version;        
+}
+
+_u32 FileClient::Connect(sockaddr_in *addr)
+{
+	if( socket_open==true )
+    {
+            Server->destroy(tcpsock);
+    }
+
+	tcpsock=Server->ConnectStream(inet_ntoa(addr->sin_addr), TCP_PORT, 10000);
+
+	if(tcpsock!=NULL)
+	{
+		socket_open=true;
+
+		for(size_t i=0;i<throttlers.size();++i)
+		{
+			tcpsock->addThrottler(throttlers[i]);
+		}
+	}
+
+	server_addr=*addr;
+
+    if(tcpsock==NULL)
+		return ERR_ERROR;
+	else
+		return ERR_CONNECTED;
+}    
+
+void FileClient::addThrottler(IPipeThrottler *throttler)
+{
+	throttlers.push_back(throttler);
+	if(tcpsock!=NULL)
+	{
+		tcpsock->addThrottler(throttler);
+	}
+}
+
+_u32 FileClient::Connect(IPipe *cp)
+{
+	if( socket_open==true )
+    {
+            Server->destroy(tcpsock);
+    }
+
+	tcpsock=cp;
+
+	if(tcpsock!=NULL)
+	{
+		socket_open=true;
+	}
+
+	if(tcpsock==NULL)
+		return ERR_ERROR;
+	else
+		return ERR_CONNECTED;
+}
+
+void FileClient::setServerName(std::string pName)
+{
+        mServerName=pName;
+}
+
+std::string FileClient::getServerName(void)
+{
+        return mServerName;
+}
+
+bool FileClient::isConnected(void)
+{
+        return connected;
+}
+
+bool FileClient::Reconnect(void)
+{
+	dl_off=0;
+	queued.clear();
+	if(queue_callback!=NULL)
+	{
+		queue_callback->resetQueueFull();
+	}
+
+	transferred_bytes+=tcpsock->getTransferedBytes();
+	Server->destroy(tcpsock);
+	connect_starttime=Server->getTimeMS();
+
+	while(Server->getTimeMS()-connect_starttime<reconnection_timeout)
+	{
+		if(reconnection_callback==NULL)
+		{
+			tcpsock=Server->ConnectStream(inet_ntoa(server_addr.sin_addr), TCP_PORT, 10000);
+		}
+		else
+		{
+			tcpsock=reconnection_callback->new_fileclient_connection();
+		}
+		if(tcpsock!=NULL)
+		{
+			for(size_t i=0;i<throttlers.size();++i)
+			{
+				tcpsock->addThrottler(throttlers[i]);
+			}
+			Server->Log("Reconnected successfully,", LL_DEBUG);
+			socket_open=true;
+			return true;
+		}
+		else
+		{
+			Server->wait(1000);
+		}
+	}
+	Server->Log("Reconnecting failed.", LL_DEBUG);
+	socket_open=false;
+	return false;
+}
+
+ _u32 FileClient::GetFile(std::string remotefn, IFile *file, bool hashed)
+{
+	if(tcpsock==NULL)
+		return ERR_ERROR;
+
+	int tries=5000;
+
+	if(!hashed && protocol_version>1)
+	{
+		//Disable hashed transfer (protocol_version>1)
+		protocol_version=1;
+	}
+
+	if(queued.empty())
+	{
+		CWData data;
+		data.addUChar( protocol_version>1?ID_GET_FILE_RESUME_HASH:ID_GET_FILE );
+		data.addString( remotefn );
+		data.addString( identity );
+
+		if(stack.Send( tcpsock, data.getDataPtr(), data.getDataSize() )!=data.getDataSize())
+		{
+			Server->Log("Timeout during file request (1)", LL_ERROR);
+			return ERR_TIMEOUT;
+		}
+	}
+	else
+	{
+		assert(queued.front() == remotefn);
+		queued.pop_front();
+	}
+
+	_u64 filesize=0;
+	_u64 received=0;
+	_u64 next_checkpoint=c_checkpoint_dist;
+	_u64 last_checkpoint=0;
+	bool firstpacket=true;
+	last_progress_log=0;
+
+	if(file==NULL)
+		return ERR_ERROR;
+
+    starttime=Server->getTimeMS();
+
+	int state=0;
+	char hash_buf[16];
+	_u32 hash_r;
+	MD5 hash_func;
+
+	char* buf = dl_buf;
+
+	while(true)
+	{        
+		fillQueue();
+
+		size_t rc;
+		if(tcpsock->isReadable() || dl_off==0 ||
+			(firstpacket && dl_buf[0]==ID_FILESIZE && dl_off<1+sizeof(_u64) ) )
+		{
+			rc = tcpsock->Read(&dl_buf[dl_off], BUFFERSIZE-dl_off, 120000)+dl_off;
+		}
+		else
+		{
+			rc = dl_off;
+		}
+		dl_off=0;
+
+        if( rc==0 )
+        {
+			Server->Log("Server timeout (2) in FileClient", LL_DEBUG);
+			bool b=Reconnect();
+			--tries;
+			if(!b || tries<=0 )
+			{
+				Server->Log("FileClient: ERR_TIMEOUT", LL_INFO);
+				return ERR_TIMEOUT;
+			}
+			else
+			{
+				CWData data;
+				data.addUChar( protocol_version>1?ID_GET_FILE_RESUME_HASH:(protocol_version>0?ID_GET_FILE_RESUME:ID_GET_FILE) );
+				data.addString( remotefn );
+				data.addString( identity );
+
+				if( protocol_version>1 )
+				{
+					received=last_checkpoint;
+				}
+
+				if( firstpacket==false )
+					data.addInt64( received ); 
+
+				file->Seek(received);
+
+				rc=stack.Send( tcpsock, data.getDataPtr(), data.getDataSize() );
+				if(rc==0)
+				{
+					Server->Log("FileClient: Error sending request", LL_INFO);
+				}
+				starttime=Server->getTimeMS();
+
+				if(protocol_version>0)
+					firstpacket=true;
+
+				hash_func.init();
+				state=0;
+			}
+		}
+        else
+        {
+			starttime=Server->getTimeMS();
+
+			_u32 off=0;
+			uchar PID=buf[0];
+                        
+            if( firstpacket==true)
+            {
+				firstpacket=false;
+				if(PID==ID_COULDNT_OPEN)
+				{
+					if(rc>1)
+					{
+						memmove(dl_buf, dl_buf+1, rc-1);
+						dl_off = rc-1;
+					}
+					return ERR_FILE_DOESNT_EXIST;
+				}
+				else if(PID==ID_BASE_DIR_LOST)
+				{
+					if(rc>1)
+					{
+						memmove(dl_buf, dl_buf+1, rc-1);
+						dl_off = rc-1;
+					}
+					return ERR_BASE_DIR_LOST;
+				}
+				else if(PID==ID_FILESIZE)
+				{
+					if(rc >= 1+sizeof(_u64))
+					{
+						memcpy(&filesize, buf+1, sizeof(_u64) );
+						off=1+sizeof(_u64);
+
+						if( filesize==0 )
+						{
+							if(rc>off)
+							{
+								memmove(dl_buf, dl_buf+off, rc-off);
+								dl_off = rc-off;
+							}
+							return ERR_SUCCESS;
+						}
+
+						if(protocol_version>1)
+						{
+							if(filesize<next_checkpoint)
+								next_checkpoint=filesize;
+						}
+						else
+						{
+							next_checkpoint=filesize;
+						}
+					}
+					else
+					{
+						dl_off=rc;
+						firstpacket=true;
+						continue;
+					}
+				}
+				else
+				{
+					if(rc>1)
+					{
+						memmove(dl_buf, dl_buf+1, rc-1);
+						dl_off = rc-1;
+					}
+					return ERR_ERROR;
+				}
+            }
+
+			if( state==1 && (_u32) rc > off )
+			{
+				_u32 tc=(std::min)((_u32)rc-off, hash_r);
+				memcpy(&hash_buf[16-hash_r], &buf[off],  tc);
+				off+=tc;
+				hash_r-=tc;
+
+				if(hash_r==0)
+				{
+					hash_func.finalize();
+					if(memcmp(hash_func.raw_digest_int(), hash_buf, 16)!=0)
+					{
+						Server->Log("Error while downloading file: hash wrong -1", LL_ERROR);
+						Reconnect();
+						return ERR_HASH;
+					}
+					hash_func.init();
+					state=0;
+				}
+
+				if(received >= filesize && state==0)
+				{
+					assert(received==filesize);
+					if(off < rc)
+					{
+						memmove(dl_buf, dl_buf+off, rc-off);
+						dl_off = rc-off;
+					}
+					return ERR_SUCCESS;
+				}
+			}
+
+            if( state==0 && (_u32) rc > off )
+            {
+				_u32 written=off;
+				_u64 write_remaining=next_checkpoint-received;
+				_u32 hash_off=0;
+				bool c=true;
+				while(c)
+				{
+					c=false;
+					while(written<rc)
+					{
+						_u32 tw=(_u32)rc-written;
+						if((_u64)tw>write_remaining)
+							tw=(_u32)write_remaining;
+
+						_u32 cw=file->Write(&buf[written], tw);
+						hash_func.update((unsigned char*)&buf[written], cw);
+						written+=cw;
+						write_remaining-=cw;
+						received+=cw;
+						if(write_remaining==0)
+							break;
+						if(written<rc)
+						{
+							if(nofreespace_callback!=NULL
+								&& !nofreespace_callback->handle_not_enough_space(file->getFilenameW()) )
+							{
+								Server->Log("Error while writing to file. No free space -2", LL_ERROR);
+								Reconnect();
+								return ERR_ERROR;
+							}
+
+							Server->Log("Failed to write to file... waiting...", LL_WARNING);
+							Server->wait(10000);
+							starttime=Server->getTimeMS();
+						}
+					}
+
+					if(write_remaining==0 && protocol_version>1) 
+					{
+						if(next_checkpoint<filesize)
+						{
+							last_checkpoint=next_checkpoint;
+						}
+						next_checkpoint+=c_checkpoint_dist;
+						if(next_checkpoint>filesize)
+							next_checkpoint=filesize;
+
+						hash_r=(_u32)rc-written;
+						if(hash_r>0)
+						{
+							memcpy(hash_buf, &buf[written], (std::min)(hash_r, (_u32)16));
+
+							if(received<filesize)
+							{
+								if(hash_r>16)
+								{
+									hash_r=16;
+									c=true;
+									write_remaining=next_checkpoint-received;
+									written+=16;
+								}
+							}
+							else if(hash_r>=16)
+							{
+								written+=16;
+							}
+						}
+
+						hash_off+=hash_r;
+
+						if(hash_r<16)
+						{
+							hash_r=16-hash_r;
+							state=1;
+						}
+						else
+						{
+							hash_func.finalize();
+							if(memcmp(hash_func.raw_digest_int(), hash_buf, 16)!=0)
+							{
+								Server->Log("Error while downloading file: hash wrong -2", LL_ERROR);
+								Reconnect();
+								return ERR_HASH;
+							}
+							hash_func.init();
+						}
+					}
+				}
+
+				{
+					IScopedLock lock(mutex);
+					received_data_bytes+=written-off;
+				}
+
+				if( received >= filesize && state==0)
+				{
+					assert(received==filesize);
+					if(written < rc)
+					{
+						memmove(dl_buf, dl_buf+written, rc-written);
+						dl_off = rc-written;
+					}
+					return ERR_SUCCESS;
+				}
+            }
+		}
+            
+	    if( Server->getTimeMS()-starttime > SERVER_TIMEOUT )
+		{
+			Server->Log("Server timeout in FileClient. Trying to reconnect...", LL_INFO);
+			bool b=Reconnect();
+			--tries;
+			if(!b || tries<=0 )
+			{
+				Server->Log("FileClient: ERR_TIMEOUT", LL_INFO);
+				return ERR_TIMEOUT;
+			}
+			else
+			{
+				CWData data;
+				data.addUChar( protocol_version>1?ID_GET_FILE_RESUME_HASH:(protocol_version>0?ID_GET_FILE_RESUME:ID_GET_FILE) );
+				data.addString( remotefn );
+				data.addString( identity );
+
+				if( protocol_version>1 )
+				{
+					received=last_checkpoint;
+				}
+
+				if( firstpacket==false )
+					data.addInt64( received ); 
+
+				file->Seek(received);
+
+				if(stack.Send( tcpsock, data.getDataPtr(), data.getDataSize() )!=data.getDataSize())
+				{
+					Server->Log("Timeout during file request (2)", LL_ERROR);
+					return ERR_TIMEOUT;
+				}
+				starttime=Server->getTimeMS();
+
+				if(protocol_version>0)
+					firstpacket=true;
+
+				hash_func.init();
+				state=0;
+			}
+		}
+
+		logProgress(remotefn, filesize, received);
+	}
+}
+        
+_i64 FileClient::getTransferredBytes(void)
+{
+	if(tcpsock!=NULL)
+	{
+		transferred_bytes+=tcpsock->getTransferedBytes();
+		tcpsock->resetTransferedBytes();
+	}
+	return transferred_bytes;
+}
+
+std::string FileClient::getErrorString(_u32 ec)
+{
+#define DEFEC(x) case ERR_##x : return #x;
+	switch(ec)
+	{
+	DEFEC(CONTINUE);
+	DEFEC(SUCCESS);
+	DEFEC(TIMEOUT);
+	DEFEC(FILE_DOESNT_EXIST);
+	DEFEC(SOCKET_ERROR);
+	DEFEC(CONNECTED);
+	DEFEC(ERROR);
+	DEFEC(BASE_DIR_LOST);
+	DEFEC(HASH);
+	DEFEC(INT_ERROR);
+	DEFEC(CONN_LOST);
+	}
+#undef DEFEC
+	return "";
+}
+
+void FileClient::setReconnectionTimeout(unsigned int t)
+{
+	reconnection_timeout=t;
+}
+
+_i64 FileClient::getReceivedDataBytes( void )
+{
+	IScopedLock lock(mutex);
+	return received_data_bytes;
+}
+
+void FileClient::resetReceivedDataBytes( void )
+{
+	IScopedLock lock(mutex);
+	received_data_bytes=0;
+}
+
+void FileClient::setQueueCallback( QueueCallback* cb )
+{
+	queue_callback = cb;
+}
+
+void FileClient::fillQueue()
+{
+	if(queue_callback==NULL)
+		return;
+
+	while(queued.size()<maxQueuedFiles)
+	{
+		if(!tcpsock->isWritable())
+		{
+			return;
+		}
+
+		std::string queue_fn = queue_callback->getQueuedFileFull();
+
+		if(queue_fn.empty())
+		{
+			return;
+		}
+
+		CWData data;
+		data.addUChar( protocol_version>1?ID_GET_FILE_RESUME_HASH:ID_GET_FILE );
+		data.addString( queue_fn );
+		data.addString( identity );
+
+		if(stack.Send( tcpsock, data.getDataPtr(), data.getDataSize() )!=data.getDataSize())
+		{
+			Server->Log("Queueing file failed", LL_DEBUG);
+			queue_callback->unqueueFileFull(queue_fn);
+			return;
+		}
+
+		queued.push_back(queue_fn);
+	}
+}
+
+void FileClient::logProgress(const std::string& remotefn, _u64 filesize, _u64 received)
+{
+	int64 ct = Server->getTimeMS();
+	if(filesize>0 && (last_progress_log==0 ||
+		ct-last_progress_log>60000) )
+	{
+		int64 new_transferred=getTransferredBytes();
+		if( last_transferred_bytes!=0 &&
+			last_progress_log!=0 )
+		{
+			int64 tranferred = new_transferred - last_transferred_bytes;
+			int64 speed_bps = tranferred*1000 / (ct-last_progress_log);
+
+			if(tranferred>0 && progress_log_callback)
+			{
+				progress_log_callback->log_progress(remotefn,
+					filesize, received, speed_bps);
+			}
+		}
+
+		last_transferred_bytes = new_transferred;
+		last_progress_log = ct;
+	}	
+}
+
+void FileClient::setProgressLogCallback( ProgressLogCallback* cb )
+{
+	progress_log_callback = cb;
+}
+
+_u32 FileClient::GetFileHashAndMetadata( std::string remotefn, std::string& hash, std::string& permissions, int64& filesize, int64& created, int64& modified )
+{
+	if(queued.empty())
+	{
+		CWData data;
+		data.addUChar( ID_GET_FILE_HASH_AND_METADATA );
+		data.addString( remotefn );
+		data.addString( identity );
+
+		if(stack.Send( tcpsock, data.getDataPtr(), data.getDataSize() )!=data.getDataSize())
+		{
+			Server->Log("Timeout during file hash request (1)", LL_ERROR);
+			return ERR_TIMEOUT;
+		}
+	}
+	else
+	{
+		assert(queued.front() == remotefn);
+		queued.pop_front();
+	}
+
+
+	bool firstpacket=true;
+	int tries=5000;
+	unsigned short metadata_size;
+	std::string metadata;
+	size_t metadata_pos=0;
+
+	while(true)
+	{        
+		fillQueue();
+
+		size_t rc;
+		if(tcpsock->isReadable() || dl_off==0 || 
+			(firstpacket && dl_buf[0]==ID_GET_FILE_HASH_AND_METADATA && dl_off<1+sizeof(unsigned short) ) )
+		{
+			rc = tcpsock->Read(&dl_buf[dl_off], BUFFERSIZE-dl_off, 120000)+dl_off;
+		}
+		else
+		{
+			rc = dl_off;
+		}
+		dl_off=0;
+
+		if( rc==0 )
+		{
+			Server->Log("Server timeout (2) in FileClient while getting hash and metadata", LL_DEBUG);
+			bool b=Reconnect();
+			--tries;
+			if(!b || tries<=0 )
+			{
+				Server->Log("FileClient: ERR_TIMEOUT", LL_INFO);
+				return ERR_TIMEOUT;
+			}
+			else
+			{
+				CWData data;
+				data.addUChar( ID_GET_FILE_HASH_AND_METADATA );
+				data.addString( remotefn );
+				data.addString( identity );
+
+				rc=stack.Send( tcpsock, data.getDataPtr(), data.getDataSize() );
+				if(rc==0)
+				{
+					Server->Log("FileClient: Error sending request for hash and metadata", LL_INFO);
+				}
+				starttime=Server->getTimeMS();
+
+				firstpacket=true;
+			}
+		}
+		else
+		{
+			starttime=Server->getTimeMS();
+
+			_u32 off=0;
+			uchar PID=dl_buf[0];
+
+			if( firstpacket==true)
+			{
+				firstpacket=false;
+				if(PID==ID_COULDNT_OPEN)
+				{
+					if(rc>1)
+					{
+						memmove(dl_buf, dl_buf+1, rc-1);
+						dl_off = rc-1;
+					}
+					return ERR_FILE_DOESNT_EXIST;
+				}
+				else if(PID==ID_BASE_DIR_LOST)
+				{
+					if(rc>1)
+					{
+						memmove(dl_buf, dl_buf+1, rc-1);
+						dl_off = rc-1;
+					}
+					return ERR_BASE_DIR_LOST;
+				}
+				else if(PID==ID_FILE_HASH_AND_METADATA)
+				{
+					if(rc >= 1+sizeof(unsigned short))
+					{
+						memcpy(&metadata_size, dl_buf+1, sizeof(metadata_size) );
+						off=1+sizeof(metadata_size);
+
+						metadata.resize(metadata_size);
+
+						if( metadata_size==0 )
+						{
+							if(rc>off)
+							{
+								memmove(dl_buf, dl_buf+off, rc-off);
+								dl_off = rc-off;
+							}
+							return ERR_ERROR;
+						}
+					}
+					else
+					{
+						dl_off=rc;
+						firstpacket=true;
+						continue;
+					}
+				}
+				else
+				{
+					if(rc>1)
+					{
+						memmove(dl_buf, dl_buf+1, rc-1);
+						dl_off = rc-1;
+					}
+					return ERR_ERROR;
+				}
+
+				if(rc>off)
+				{
+					size_t toread=rc-off;
+					if(toread>metadata_size)
+					{
+						toread=metadata_size;
+					}
+
+					memcpy(&metadata[metadata_pos], &dl_buf[off], toread);
+					metadata_pos+=toread;
+					
+					off+=static_cast<_u32>(toread);
+
+					if(rc>off)
+					{
+						memmove(dl_buf, dl_buf+off, rc-off);
+						dl_off = rc-off;
+					}
+
+					if(metadata_pos==metadata.size())
+					{
+						CRData data(&metadata);
+
+						if(!data.getStr(&metadata))
+						{
+							return ERR_ERROR;
+						}
+
+						if(!data.getStr(&permissions))
+						{
+							return ERR_ERROR;
+						}
+
+						if(!data.getInt64(&filesize))
+						{
+							return ERR_ERROR;
+						}
+
+						if(!data.getInt64(&modified))
+						{
+							return ERR_ERROR;
+						}
+
+						if(!data.getInt64(&created))
+						{
+							return ERR_ERROR;
+						}
+
+						return ERR_SUCCESS;
+					}
+				}
+			}
+		}
+
+		if( Server->getTimeMS()-starttime > SERVER_TIMEOUT )
+		{
+			Server->Log("Server timeout in FileClient while downloading hash and metadata. Trying to reconnect...", LL_INFO);
+			bool b=Reconnect();
+			--tries;
+			if(!b || tries<=0 )
+			{
+				Server->Log("FileClient: ERR_TIMEOUT", LL_INFO);
+				return ERR_TIMEOUT;
+			}
+			else
+			{
+				CWData data;
+				data.addUChar( ID_GET_FILE_HASH_AND_METADATA );
+				data.addString( remotefn );
+				data.addString( identity );
+
+				rc=stack.Send( tcpsock, data.getDataPtr(), data.getDataSize() );
+				if(rc==0)
+				{
+					Server->Log("FileClient: Error sending request for hash and metadata", LL_INFO);
+				}
+				starttime=Server->getTimeMS();
+
+				firstpacket=true;
+			}
+		}
+	}
+}
+