#include "FileClientChunked.h"
#include "../../common/data.h"
#include "../../Interface/Server.h"
#include "../../Interface/File.h"
#include "../../stringtools.h"

#include <memory.h>
#include <assert.h>
#include <queue>
#include <memory>
#include <algorithm>
#include "../../common/adler32.h"

#define VLOG(x) x


FileClientChunked::FileClientChunked(IPipe *pipe, bool del_pipe, CTCPStack *stack,
	FileClientChunked::ReconnectionCallback *reconnection_callback, FileClientChunked::NoFreeSpaceCallback *nofreespace_callback
	, std::string identity, FileClientChunked* prev)
	: pipe(pipe), destroy_pipe(del_pipe), stack(stack), transferred_bytes(0), reconnection_callback(reconnection_callback),
	  nofreespace_callback(nofreespace_callback), reconnection_timeout(300000), identity(identity), received_data_bytes(0),
	  parent(prev), queue_only(false), queue_callback(NULL), remote_filesize(-1), ofb_pipe(NULL), hashfilesize(-1), did_queue_fc(false), queued_chunks(0),
	  last_transferred_bytes(0), last_progress_log(0), progress_log_callback(NULL)
{
	has_error=false;
	if(parent==NULL)
	{
		mutex = Server->createMutex();
	}
	else
	{
		mutex=NULL;
	}
}

FileClientChunked::FileClientChunked(void)
	: pipe(NULL), stack(NULL), destroy_pipe(false), transferred_bytes(0), reconnection_callback(NULL), reconnection_timeout(300000), received_data_bytes(0),
	  parent(NULL), remote_filesize(-1), ofb_pipe(NULL), hashfilesize(-1), did_queue_fc(false), queued_chunks(0), last_transferred_bytes(0), last_progress_log(0),
	  progress_log_callback(NULL)
{
	has_error=true;
	mutex=NULL;
}

FileClientChunked::~FileClientChunked(void)
{
	if(pipe!=NULL && destroy_pipe)
	{
		Server->destroy(pipe);
		pipe=NULL;
	}
	Server->destroy(mutex);
	Server->destroy(ofb_pipe);
}

_u32 FileClientChunked::GetFilePatch(std::string remotefn, IFile *orig_file, IFile *patchfile, IFile *chunkhashes, IFile *hashoutput, _i64& predicted_filesize)
{
	m_file=NULL;
	patch_mode=true;

	m_chunkhashes=chunkhashes;
	m_hashoutput=hashoutput;
	m_patchfile=patchfile;
	m_file=orig_file;
	patchfile_pos=0;
	patch_buf_pos=0;
	remote_filesize = predicted_filesize;
	last_transferred_bytes=0;

	return GetFile(remotefn, predicted_filesize);
}

_u32 FileClientChunked::GetFileChunked(std::string remotefn, IFile *file, IFile *chunkhashes, IFile *hashoutput, _i64& predicted_filesize)
{
	patch_mode=false;
	m_file=file;
	m_chunkhashes=chunkhashes;
	m_hashoutput=hashoutput;
	remote_filesize = predicted_filesize;
	last_transferred_bytes=0;
	
	return GetFile(remotefn, predicted_filesize);
}

_u32 FileClientChunked::GetFile(std::string remotefn, _i64& filesize_out)
{
	bool was_prepared = false;

	if(!queued_fcs.empty())
	{
		std::auto_ptr<FileClientChunked> next(queued_fcs.front());

		queued_fcs.pop_front();

		assert(next->remote_filename==remotefn);

		return next->GetFile(remotefn, filesize_out);
	}
	else if(parent!=NULL && !queue_only)
	{
		was_prepared = true;
	}


	getfile_done=false;
	retval=ERR_SUCCESS;
	remote_filename=remotefn;

	if(pipe==NULL)
		return ERR_ERROR;

	_i64 fileoffset=0;

	m_chunkhashes->Seek(0);
	hashfilesize=0;
	if(m_chunkhashes->Read((char*)&hashfilesize, sizeof(_i64))!=sizeof(_i64) )
	{
		Server->Log("Cannot read hashfilesize in FileClientChunked::GetFile", LL_ERROR);
		return ERR_INT_ERROR;
	}

	hashfilesize = little_endian(hashfilesize);

	if(hashfilesize<0)
	{
		Server->Log("Hashfile size wrong. Hashfile is damaged. Size is "+nconvert(hashfilesize), LL_ERROR);
		return ERR_INT_ERROR;
	}

	if(hashfilesize!=m_file->Size())
	{
		Server->Log("Hashfile size differs in FileClientChunked::GetFile "+nconvert(hashfilesize)+"!="+nconvert(m_file->Size()), LL_DEBUG);
		if(m_file->Size()<hashfilesize)
		{
			//partial file
			hashfilesize=m_file->Size();
		}
	}
	else
	{
		VLOG(Server->Log("Old filesize="+nconvert(hashfilesize), LL_DEBUG));
	}

	if(!was_prepared)
	{
		CWData data;
		data.addUChar( ID_GET_FILE_BLOCKDIFF );
		data.addString( remotefn );
		data.addString( identity );
		data.addInt64( fileoffset );
		data.addInt64( hashfilesize );

		if(remote_filesize!=-1)
		{
			data.addInt64(remote_filesize);
		}

		if(stack->Send( getPipe(), data.getDataPtr(), data.getDataSize() )!=data.getDataSize())
		{
			Server->Log("Timout during file request (3)", LL_ERROR);
			return ERR_TIMEOUT;
		}

		next_chunk=0;
	}
	
	num_chunks=hashfilesize/c_checkpoint_dist+((hashfilesize%c_checkpoint_dist!=0)?1:0);
	
	starttime=Server->getTimeMS();
	
	block_for_chunk_start=-1;
	bool initial_read = true;
	md5_hash.init();

	char stack_buf[BUFFERSIZE];
	state=CS_ID_FIRST;

	if(remote_filesize!=-1)
	{
		calcTotalChunks();
	}
	else
	{
		num_total_chunks=0;
	}

	do
	{
		if(queuedChunks()<c_max_queued_chunks && remote_filesize!=-1 && next_chunk<num_total_chunks)
		{			
			while(queuedChunks()<c_max_queued_chunks && next_chunk<num_total_chunks)
			{
				if(!getPipe()->isWritable())
				{
					break;
				}

				bool get_whole_block = false;

				if(next_chunk<num_chunks
					&& m_chunkhashes->Seek(chunkhash_file_off+next_chunk*chunkhash_single_size))
				{
					char buf[chunkhash_single_size+2*sizeof(char)+sizeof(_i64)];
					buf[0]=ID_BLOCK_REQUEST;
					*((_i64*)(buf+1))=little_endian(next_chunk*c_checkpoint_dist);
					buf[1+sizeof(_i64)]=0;
					_u32 r=m_chunkhashes->Read(&buf[2*sizeof(char)+sizeof(_i64)], chunkhash_single_size);
					if(r==0)
					{
						get_whole_block=true;
					}
					else
					{
						if(r<chunkhash_single_size)
						{
							memset(&buf[2*sizeof(char)+sizeof(_i64)+r], 0, chunkhash_single_size-r);
						}
						const size_t send_size = chunkhash_single_size+2*sizeof(char)+sizeof(_i64);
						if(stack->Send( getPipe(), buf, send_size) != send_size)
						{
							break;
						}

						char *sptr=&buf[2*sizeof(char)+sizeof(_i64)];
						SChunkHashes chhash;
						memcpy(chhash.big_hash, sptr, big_hash_size);
						memcpy(chhash.small_hash, sptr+big_hash_size, chunkhash_single_size-big_hash_size);					
						pending_chunks.insert(std::pair<_i64, SChunkHashes>(next_chunk*c_checkpoint_dist, chhash));
					}					
				}
				else
				{
					get_whole_block=true;
				}
				
				if(get_whole_block)
				{
					CWData data;
					data.addUChar(ID_BLOCK_REQUEST);
					data.addInt64(next_chunk*c_checkpoint_dist);
					data.addChar(1);
					if(stack->Send( getPipe(), data.getDataPtr(), data.getDataSize()) != data.getDataSize() )
					{
						break;
					}

					pending_chunks.insert(std::pair<_i64, SChunkHashes>(next_chunk*c_checkpoint_dist, SChunkHashes() ));
				}
				incrQueuedChunks();
				++next_chunk;
			}
		}
		else
		{
			if(queuedChunks()>0 || remote_filesize==-1)
			{
				if(!queue_only && (!was_prepared || !initial_read) )
				{
					getPipe()->isReadable(100);
				}
			}
		}

		if( ( ( parent==NULL && queued_fcs.empty() ) || !did_queue_fc )
			&& queuedChunks()<c_max_queued_chunks && next_chunk==num_total_chunks
			&& remote_filesize!=-1)
		{
			std::string remotefn;
			IFile* orig_file;
			IFile* patchfile;
			IFile* chunkhashes;
			IFile* hashoutput;
			_i64 predicted_filesize;

			if(queue_callback && 
				getPipe()->isWritable() &&
				queue_callback->getQueuedFileChunked(remotefn, orig_file, patchfile, chunkhashes, hashoutput, predicted_filesize))
			{
				did_queue_fc=true;

				FileClientChunked* next = new FileClientChunked(NULL, false, stack, reconnection_callback,
					nofreespace_callback, identity, parent?parent:this);

				if(parent)
				{
					parent->queued_fcs.push_back(next);
				}
				else
				{
					queued_fcs.push_back(next);
				}

				next->setQueueCallback(queue_callback);
				next->setProgressLogCallback(progress_log_callback);

				next->setQueueOnly(true);
				if(next->GetFilePatch(remotefn, orig_file, patchfile, chunkhashes, hashoutput, predicted_filesize)!=ERR_SUCCESS)
				{
					std::deque<FileClientChunked*>::iterator iter;
					if(parent)
					{
						iter = std::find(parent->queued_fcs.begin(), parent->queued_fcs.end(), next);
						if(iter!=parent->queued_fcs.end())
						{
							parent->queued_fcs.erase(iter);
						}
					}
					else
					{
						iter = std::find(queued_fcs.begin(), queued_fcs.end(), next);
						if(iter!=queued_fcs.end())
						{
							queued_fcs.erase(iter);
						}
					}
					delete next;
					did_queue_fc=false;

					queue_callback->unqueueFileChunked(remotefn);
				}
				else
				{
					next->setQueueOnly(false);
				}
			}
		}

		if(queue_only)
		{
			return ERR_SUCCESS;
		}

		size_t rc;
		char* buf;
		if(initial_read && !initial_bytes.empty())
		{
			rc = initial_bytes.size();
			buf = &initial_bytes[0];
		}
		else
		{
			buf = stack_buf;
			rc = getPipe()->Read(buf, BUFFERSIZE, 0);
		}

		initial_read = false;

		
		if(rc==0)
		{
			if(getPipe()->hasError())
			{
				Server->Log("Pipe has error. Reconnecting...", LL_DEBUG);
				if(!Reconnect(true))
				{
					return ERR_CONN_LOST;
				}
				else
				{
					starttime=Server->getTimeMS();
				}
			}
		}
		else
		{
			starttime=Server->getTimeMS();

			_u32 err = handle_data(buf, rc, false);

			if(err!=ERR_CONTINUE)
			{
				filesize_out=remote_filesize;
				return err;
			}
		}

		int64 ctime = Server->getTimeMS();
		if(ctime>starttime && ctime-starttime>=SERVER_TIMEOUT)
		{
			Server->Log("Connection timeout. Reconnecting...", LL_DEBUG);
			if(!Reconnect(true))
			{
				break;
			}
			else
			{
				starttime=Server->getTimeMS();
			}
		}
		else if(ctime<starttime)
		{
			starttime=ctime;
		}

		logTransferProgress();
	}
	while(true);

	return ERR_TIMEOUT;
}


_u32 FileClientChunked::handle_data( char* buf, size_t bsize, bool ignore_filesize )
{
	bufptr=buf;
	remaining_bufptr_bytes=bsize;
	while(bufptr<buf+bsize)
	{
		bufptr_bytes_done=0;

		switch(state)
		{
		case CS_ID_FIRST:
			{
				State_First();						
			} //fallthrough
		case CS_ID_ACC:
			{
				State_Acc(ignore_filesize);
			}break;
		case CS_BLOCK:
			{
				State_Block();
			}break;
		case CS_CHUNK:
			{
				State_Chunk();
			}break;
		}

		bufptr+=bufptr_bytes_done;

		if( (remote_filesize!=-1 && 
			next_chunk==num_total_chunks
			&& pending_chunks.empty() )
			|| getfile_done  )
		{

			if(!getfile_done ||
				(retval==ERR_BASE_DIR_LOST
				 || retval==ERR_FILE_DOESNT_EXIST
				 || retval==ERR_SUCCESS) )
			{
				FileClientChunked* next = getNextFileClient();
				if( next				
					&& remaining_bufptr_bytes>0)
				{
					next->setInitialBytes(bufptr, remaining_bufptr_bytes);
				}
			}
			

			if(!getfile_done)
			{
				return ERR_SUCCESS;
			}
		}

		if(getfile_done)
		{
			return retval;				
		}
	}

	return ERR_CONTINUE;
}


void FileClientChunked::State_First(void)
{
	curr_id=*bufptr;
	++bufptr;
	--remaining_bufptr_bytes;

	switch(curr_id)
	{
	case ID_FILESIZE: need_bytes=sizeof(_i64); break;
	case ID_BASE_DIR_LOST: need_bytes=0; break;
	case ID_COULDNT_OPEN: need_bytes=0; break;
	case ID_WHOLE_BLOCK: need_bytes=sizeof(_i64)+sizeof(_u32); break;
	case ID_UPDATE_CHUNK: need_bytes=sizeof(_i64)+sizeof(_u32); break;
	case ID_NO_CHANGE: need_bytes=sizeof(_i64); break;
	case ID_BLOCK_HASH: need_bytes=sizeof(_i64)+big_hash_size; break;
	default:
		Server->Log("Unknown Packet ID in State_First", LL_ERROR);
		need_bytes = 0;
		getfile_done = true;
		retval = ERR_ERROR;
		break;
	}
	packet_buf_off=0;
	total_need_bytes=need_bytes;
}

void FileClientChunked::State_Acc(bool ignore_filesize)
{
	if(need_bytes<=remaining_bufptr_bytes)
	{
		CRData msg;
		if(state==CS_ID_FIRST)
		{
			msg.set(bufptr, need_bytes);
		}
		else
		{
			VLOG(Server->Log("Finalizing info packet... packet_buf_off="+nconvert(packet_buf_off)+" remaining_bufptr_bytes="+nconvert(remaining_bufptr_bytes)+" need_bytes="+nconvert(need_bytes), LL_DEBUG));
			memcpy(&packet_buf[packet_buf_off], bufptr, need_bytes);
			msg.set(packet_buf, total_need_bytes);
		}

		bufptr_bytes_done+=need_bytes;
		remaining_bufptr_bytes-=need_bytes;

		switch(curr_id)
		{
		case ID_FILESIZE:
			{
				if(!pending_chunks.empty())
				{
					int a4=4;
				}
				if(!ignore_filesize)
				{
					_i64 new_remote_filesize;
					msg.getInt64(&new_remote_filesize);

					if(new_remote_filesize!=remote_filesize)
					{
						int a4=4;
					}
					
					if(remote_filesize!=-1 && new_remote_filesize!=remote_filesize)
					{
						Server->Log("Filesize change from expected filesize. Expected="+nconvert(remote_filesize)+" Got="+nconvert(new_remote_filesize), LL_WARNING);
					}
<<<<<<< HEAD
=======

					VLOG(Server->Log("Receiving filesize... Filesize="+nconvert(new_remote_filesize)+" Predicted="+nconvert(remote_filesize), LL_DEBUG));
>>>>>>> 01128bd8

					if(remote_filesize!=-1 && new_remote_filesize>remote_filesize && getNextFileClient())
					{
						Server->Log("Filesize increase from predicted filesize and next file is queued. Reconnecting...", LL_WARNING);
						if(!Reconnect(true))
						{
							getfile_done=true;
							retval=ERR_CONN_LOST;
						}
						return;
					}
					else if(remote_filesize==-1)
					{
						remote_filesize = new_remote_filesize;
					}

					state=CS_ID_FIRST;
					calcTotalChunks();
					if(patch_mode)
					{
						writePatchSize(remote_filesize);
					}
					if(remote_filesize==0)
					{
						getfile_done=true;
						retval=ERR_SUCCESS;
						return;
					}

					m_hashoutput->Seek(0);
					_i64 endian_remote_filesize = little_endian(remote_filesize);
					writeFileRepeat(m_hashoutput, (char*)&endian_remote_filesize, sizeof(_i64));
				}				
			}break;
		case ID_BASE_DIR_LOST:
			{
				getfile_done=true;
				retval=ERR_BASE_DIR_LOST;
				if(remote_filesize!=-1)
				{
					Server->Log("Did expect file to exist (1). Reconnecting...", LL_WARNING);
					if(!Reconnect(false))
					{
						getfile_done=true;
						retval=ERR_CONN_LOST;
					}
				}
				return;
			}
		case ID_COULDNT_OPEN:
			{
				getfile_done=true;
				retval=ERR_FILE_DOESNT_EXIST;
				if(remote_filesize!=-1)
				{
					Server->Log("Did expect file to exist (2). Reconnecting...", LL_WARNING);
					if(!Reconnect(false))
					{
						getfile_done=true;
						retval=ERR_CONN_LOST;
					}
				}
				return;
			}
		case ID_WHOLE_BLOCK:
			{
				_i64 block_start;
				msg.getInt64(&block_start);
				chunk_start=block_start;

				VLOG(Server->Log("FileClientChunked: Whole block start="+nconvert(block_start), LL_DEBUG));

				if(pending_chunks.find(block_start)==pending_chunks.end())
				{
					Server->Log("Block not requested. ("+nconvert(block_start)+")", LL_ERROR);
					logPendingChunks();
					assert(false);
					retval=ERR_ERROR;
					getfile_done=true;
					return;
				}

				file_pos=block_start;
				if(!m_file->Seek(block_start))
				{
					Server->Log("Chunked Transfer: Seeking failed", LL_ERROR);
					assert(false);
				}

				block_for_chunk_start=block_start;

				msg.getUInt(&whole_block_remaining);
				state=CS_BLOCK;
				md5_hash.init();
				hash_for_whole_block=false;
				adler_hash=urb_adler32(0, NULL, 0);
				adler_remaining=c_chunk_size;
				block_pos=0;

				m_hashoutput->Seek(chunkhash_file_off+(block_start/c_checkpoint_dist)*chunkhash_single_size);
				char tmp[big_hash_size]={};
				writeFileRepeat(m_hashoutput, tmp, big_hash_size);
			}break;
		case ID_UPDATE_CHUNK:
			{
				_i64 new_chunk_start;
				msg.getInt64(&new_chunk_start);
				bool new_block;
				Hash_upto(new_chunk_start, new_block);
				msg.getUInt(&adler_remaining);

				VLOG(Server->Log("FileClientChunked: Chunk start="+nconvert(chunk_start)+" remaining="+nconvert(adler_remaining), LL_DEBUG));

				file_pos=chunk_start;
				_i64 block=chunk_start/c_checkpoint_dist;

				std::map<_i64, SChunkHashes>::iterator it=pending_chunks.find(block*c_checkpoint_dist);
				if(it==pending_chunks.end())
				{
					Server->Log("Chunk not requested. ("+nconvert(block*c_checkpoint_dist)+")", LL_ERROR);
					logPendingChunks();
					assert(false);
					retval=ERR_ERROR;
					getfile_done=true;
					return;
				}
				else if(new_block)
				{
					m_hashoutput->Seek(chunkhash_file_off+(chunk_start/c_checkpoint_dist)*chunkhash_single_size);
					_i64 block_start = block*c_checkpoint_dist;
					if(block_start+c_checkpoint_dist>remote_filesize)
					{
						size_t missing_chunks = (block_start + c_checkpoint_dist - remote_filesize)/c_chunk_size;
						writeFileRepeat(m_hashoutput, it->second.big_hash, chunkhash_single_size - missing_chunks*small_hash_size);
					}
					else
					{
						writeFileRepeat(m_hashoutput, it->second.big_hash, chunkhash_single_size);
					}
				}

				m_file->Seek(chunk_start);
				
				unsigned int chunknum=(chunk_start%c_checkpoint_dist)/c_chunk_size;
				m_hashoutput->Seek(chunkhash_file_off+block*chunkhash_single_size
					+big_hash_size+chunknum*small_hash_size);

				state=CS_CHUNK;
				adler_hash=urb_adler32(0, NULL, 0);

			}break;
		case ID_NO_CHANGE:
			{
				_i64 block_start;
				msg.getInt64(&block_start);
				Hash_nochange(block_start);
				state=CS_ID_FIRST;
			}break;
		case ID_BLOCK_HASH:
			{
				_i64 block_start;
				msg.getInt64(&block_start);
				const char *blockhash=msg.getCurrDataPtr();
				Hash_finalize(block_start, blockhash);
				state=CS_ID_FIRST;
			}break;
		}
	}
	else
	{
		VLOG(Server->Log("Accumulating data for info packet... packet_buf_off="+nconvert(packet_buf_off)+" remaining_bufptr_bytes="+nconvert(remaining_bufptr_bytes), LL_DEBUG));
		if(remaining_bufptr_bytes>0)
		{
			memcpy(&packet_buf[packet_buf_off], bufptr, remaining_bufptr_bytes);
			packet_buf_off+=remaining_bufptr_bytes;
			need_bytes-=(unsigned int)remaining_bufptr_bytes;
		}
		state=CS_ID_ACC;

		bufptr_bytes_done+=remaining_bufptr_bytes;
		remaining_bufptr_bytes=0;
	}
}

void FileClientChunked::Hash_upto(_i64 new_chunk_start, bool &new_block)
{
	_i64 block_start=(new_chunk_start/c_checkpoint_dist)*c_checkpoint_dist;
	if(block_start!=block_for_chunk_start)
	{
		new_block=true;
		block_for_chunk_start=block_start;
		md5_hash.init();
		last_chunk_patches.clear();
		patch_buf_pos=0;
		hash_for_whole_block=false;
		chunk_start=block_start;
		VLOG(Server->Log("Chunk is in new block. block_start="+nconvert(block_start)+" block_for_chunk_start="+nconvert(block_for_chunk_start), LL_DEBUG));
	}
	else
	{
		new_block=false;
	}
	
	if(chunk_start!=new_chunk_start)
	{
		if(m_file->Seek(chunk_start))
		{
			char buf2[BUFFERSIZE];
			do
			{
				_u32 toread=(std::min)((_u32)BUFFERSIZE, (_u32)(new_chunk_start-chunk_start));
				size_t r=m_file->Read(buf2,  toread);
				VLOG(Server->Log("Read for hash at chunk_start="+nconvert(chunk_start)+" toread="+nconvert(toread)+" n="+nconvert(r), LL_DEBUG));
				if(r<toread)
				{
					Server->Log("Read error in hash calculation at position "+nconvert(chunk_start)+" toread="+nconvert(toread)+" read="+nconvert(r)+". This will cause the whole block to be loaded.", LL_WARNING);
					chunk_start=new_chunk_start;
					break;
				}
				chunk_start+=r;
				md5_hash.update((unsigned char*)buf2, (unsigned int)r);
			}while(chunk_start<new_chunk_start);
		}
		else
		{
			Server->Log("Error seeking in base file (to position "+nconvert(chunk_start)+"). Whole block will be loaded. (1)", LL_WARNING);
			chunk_start=new_chunk_start;
		}
		
		file_pos=new_chunk_start;
	}
}

void FileClientChunked::Hash_finalize(_i64 curr_pos, const char *hash_from_client)
{
	if(!hash_for_whole_block)
	{
		VLOG(Server->Log("Not a whole block. currpos="+nconvert(curr_pos)+" block_for_chunk_start="+nconvert(block_for_chunk_start), LL_DEBUG));
		if(curr_pos==block_for_chunk_start && block_for_chunk_start!=-1)
		{
			_i64 dest_pos=curr_pos+c_checkpoint_dist;

			if(dest_pos>remote_filesize)
				dest_pos=remote_filesize;

			VLOG(Server->Log("dest_pos="+nconvert(dest_pos)+" chunk_start="+nconvert(chunk_start), LL_DEBUG));
		
			char buf2[BUFFERSIZE];
			if(m_file->Seek(chunk_start))
			{
				while(chunk_start<dest_pos)
				{
					_u32 toread = (std::min)((_u32)BUFFERSIZE, (_u32)(dest_pos-chunk_start));
					size_t r=m_file->Read(buf2, toread);
					VLOG(Server->Log("Read for hash finalize at block_start="+nconvert(chunk_start)+" n="+nconvert(r), LL_DEBUG));
					if(r==0)
					{
						Server->Log("Read error in hash finalization at position "+nconvert(chunk_start)+" toread="+nconvert(toread)+" read="+nconvert(r)+". This will cause the whole block to be loaded.", LL_WARNING);
						file_pos+=dest_pos-chunk_start;
						chunk_start=dest_pos;
						break;
					}
					file_pos+=r;
					chunk_start+=r;
					md5_hash.update((unsigned char*)buf2, (unsigned int)r);
				}
			}
			else
			{
				Server->Log("Error seeking in base file (to position "+nconvert(chunk_start)+"). Whole block will be loaded. (2)", LL_WARNING);
				file_pos+=dest_pos-chunk_start;
				chunk_start=dest_pos;
			}
		}

		block_for_chunk_start=-1;
		md5_hash.finalize();
	}
	else
	{
		VLOG(Server->Log("Whole block. currpos="+nconvert(curr_pos)+" block_for_chunk_start="+nconvert(block_for_chunk_start)+" chunk_start="+nconvert(chunk_start), LL_DEBUG));
	}

	if(memcmp(hash_from_client, md5_hash.raw_digest_int(), big_hash_size)!=0)
	{
		if(!hash_for_whole_block)
		{
			Server->Log("Block hash wrong. Getting whole block. currpos="+nconvert(curr_pos), LL_WARNING);
			//system("pause");
			invalidateLastPatches();

			size_t backup_remaining_bufptr_bytes=remaining_bufptr_bytes;
			char* backup_bufptr = bufptr;
			loadChunkOutOfBand(curr_pos);
			remaining_bufptr_bytes = backup_remaining_bufptr_bytes;
			bufptr = backup_bufptr;
		}
		else
		{
			retval=ERR_HASH;
			getfile_done=true;
		}
	}
	else
	{
		m_hashoutput->Seek(chunkhash_file_off+(curr_pos/c_checkpoint_dist)*chunkhash_single_size);
		writeFileRepeat(m_hashoutput, hash_from_client, big_hash_size);

		std::map<_i64, SChunkHashes>::iterator it=pending_chunks.find(curr_pos);
		if(it!=pending_chunks.end())
		{
			addReceivedBlock(curr_pos);
			pending_chunks.erase(it);
			decrQueuedChunks();
		}
		else
		{
			Server->Log("Pending chunk not found -1", LL_ERROR);
			assert(false);
		}
	}

	last_chunk_patches.clear();
}

void FileClientChunked::Hash_nochange(_i64 curr_pos)
{
	std::map<_i64, SChunkHashes>::iterator it=pending_chunks.find(curr_pos);
	if(it!=pending_chunks.end())
	{
		Server->Log("Block without change. currpos="+nconvert(curr_pos), LL_DEBUG);
		addReceivedBlock(curr_pos);
		m_hashoutput->Seek(chunkhash_file_off+(curr_pos/c_checkpoint_dist)*chunkhash_single_size);
		if(curr_pos+c_checkpoint_dist<=remote_filesize)
		{
			writeFileRepeat(m_hashoutput, it->second.big_hash, chunkhash_single_size);
		}
		else
		{
			size_t missing_chunks = (curr_pos + c_checkpoint_dist - remote_filesize)/c_chunk_size;
			writeFileRepeat(m_hashoutput, it->second.big_hash, chunkhash_single_size-missing_chunks*small_hash_size);
		}
		pending_chunks.erase(it);
		decrQueuedChunks();
	}
	else
	{
		Server->Log("Pending chunk not found -1", LL_ERROR);
		retval=ERR_ERROR;
		getfile_done=true;
	}
}

void FileClientChunked::State_Block(void)
{
	size_t rbytes=(std::min)(remaining_bufptr_bytes, (size_t)whole_block_remaining);

	remaining_bufptr_bytes-=rbytes;
	bufptr_bytes_done+=rbytes;
	whole_block_remaining-=(unsigned int)rbytes;
	
	md5_hash.update((unsigned char*)bufptr, (unsigned int)rbytes);
	if(!patch_mode)
	{
		writeFileRepeat(m_file, bufptr, rbytes);
		file_pos+=rbytes;
	}
	else
	{
		writePatch(file_pos, (unsigned int)rbytes, bufptr, whole_block_remaining==0);
		file_pos+=rbytes;
	}
	
	chunk_start+=(unsigned int)rbytes;

	char *alder_bufptr=bufptr;
	while(rbytes>0)
	{
		size_t adler_bytes=(std::min)((size_t)adler_remaining, rbytes);
		adler_hash=urb_adler32(adler_hash, alder_bufptr, (unsigned int)adler_bytes);
		alder_bufptr+=adler_bytes;
		rbytes-=adler_bytes;
		adler_remaining-=(unsigned int)adler_bytes;
		if(adler_remaining==0 || whole_block_remaining==0)
		{
			_u32 endian_adler_hash = little_endian(adler_hash);
			writeFileRepeat(m_hashoutput, (char*)&endian_adler_hash, small_hash_size);
			adler_hash=urb_adler32(0, NULL, 0);
			adler_remaining=c_chunk_size;
		}

		block_pos+=(unsigned int)adler_bytes;
	}

	if(whole_block_remaining==0)
	{
		md5_hash.finalize();
		hash_for_whole_block=true;
		m_hashoutput->Seek(chunkhash_file_off+(block_for_chunk_start/c_checkpoint_dist)*chunkhash_single_size);
		writeFileRepeat(m_hashoutput, (char*)md5_hash.raw_digest_int(), big_hash_size);

		state=CS_ID_FIRST;
	}
}

void FileClientChunked::writeFileRepeat(IFile *f, const char *buf, size_t bsize)
{
	_u32 written=0;
	_u32 rc;
	int tries=50;
	do
	{
		rc=f->Write(buf+written, (_u32)(bsize-written));
		written+=rc;
		if(rc==0)
		{
			if(nofreespace_callback!=NULL && !nofreespace_callback->handle_not_enough_space(f->getFilenameW()) )
			{
				break;
			}
			Server->Log("Failed to write to file... waiting... in Chunked File transfer", LL_WARNING);
			Server->wait(10000);
			--tries;
		}
	}
	while(written<bsize && (rc>0 || tries>0) );

	if(rc==0)
	{
		Server->Log("Fatal error writing to file in writeFileRepeat. Write error in Chunked File transfer.", LL_ERROR);
	}
}

void FileClientChunked::State_Chunk(void)
{
	size_t rbytes=(std::min)(remaining_bufptr_bytes, (size_t)adler_remaining);
	adler_remaining-=(unsigned int)rbytes;

	chunk_start+=rbytes;

	if(rbytes>0)
	{
		adler_hash=urb_adler32(adler_hash, bufptr, (unsigned int)rbytes);
		md5_hash.update((unsigned char*)bufptr, (unsigned int)rbytes);

		if(!patch_mode)
		{
			writeFileRepeat(m_file, bufptr, rbytes);
			file_pos+=rbytes;
		}
		else
		{
			writePatch(file_pos, (unsigned int)rbytes, bufptr, adler_remaining==0);
			file_pos+=rbytes;
		}

		remaining_bufptr_bytes-=rbytes;
		bufptr_bytes_done+=rbytes;
	}

	if(adler_remaining==0)
	{
		_u32 endian_adler_hash = little_endian(adler_hash);
		writeFileRepeat(m_hashoutput, (char*)&endian_adler_hash, small_hash_size);
		state=CS_ID_FIRST;
	}
}

void FileClientChunked::writePatch(_i64 pos, unsigned int length, char *buf, bool last)
{
	if(length<=c_chunk_size-patch_buf_pos && (patch_buf_pos==0 || pos==patch_buf_start+patch_buf_pos) )
	{
		if(buf!=NULL)
		{
			memcpy(&patch_buf[patch_buf_pos], buf, length);
		}
		if(patch_buf_pos==0)
		{
			patch_buf_start=pos;
		}
		patch_buf_pos+=length;

		if(last || patch_buf_pos==c_chunk_size || length==0)
		{
			writePatchInt(patch_buf_start, patch_buf_pos,  patch_buf);
			patch_buf_pos=0;
		}
	}
	else
	{
		if(patch_buf_pos>0)
		{
			writePatchInt(patch_buf_start, patch_buf_pos, patch_buf);
			patch_buf_pos=0;
		}

		if(buf!=NULL)
		{
			if(!last && length>0 && length<c_chunk_size)
			{
				memcpy(&patch_buf[patch_buf_pos], buf, length);
				patch_buf_start=pos;
				patch_buf_pos+=length;
			}
			else
			{
				writePatchInt(pos, length, buf);
			}
		}
	}
}

void FileClientChunked::writePatchInt(_i64 pos, unsigned int length, char *buf)
{
	const unsigned int plen=sizeof(_i64)+sizeof(unsigned int);
	char pd[plen];
	_i64 pos_tmp = little_endian(pos);
	memcpy(pd, &pos_tmp, sizeof(_i64));
	unsigned int length_tmp = little_endian(length);
	memcpy(pd+sizeof(_i64), &length_tmp, sizeof(unsigned int));
	writeFileRepeat(m_patchfile, pd, plen);
	writeFileRepeat(m_patchfile, buf, length);
	last_chunk_patches.push_back(patchfile_pos);
	patchfile_pos+=plen+length;
}

void FileClientChunked::writePatchSize(_i64 remote_fs)
{
	m_patchfile->Seek(0);
	_i64 remote_fs_tmp=little_endian(remote_fs);
	writeFileRepeat(m_patchfile, (char*)&remote_fs_tmp, sizeof(_i64));
	if(patchfile_pos==0)
	{
		patchfile_pos=sizeof(_i64);
	}
	else
	{
		m_patchfile->Seek(patchfile_pos);
	}
}

bool FileClientChunked::hasError(void)
{
	return has_error;
}

void FileClientChunked::invalidateLastPatches(void)
{
	if(patch_mode)
	{
		_i64 invalid_pos=little_endian(-1);
		for(size_t i=0;i<last_chunk_patches.size();++i)
		{
			m_patchfile->Seek(last_chunk_patches[i]);
			writeFileRepeat(m_patchfile, (char*)&invalid_pos, sizeof(_i64));
		}
		m_patchfile->Seek(patchfile_pos);
		patch_buf_pos=0;
	}
	last_chunk_patches.clear();	
}

void FileClientChunked::setDestroyPipe(bool b)
{
	destroy_pipe=b;
}

_i64 FileClientChunked::getTransferredBytes(void)
{
	if(getPipe()!=NULL)
	{
		transferred_bytes+=getPipe()->getTransferedBytes();
		getPipe()->resetTransferedBytes();
	}
	return transferred_bytes;
}

bool FileClientChunked::Reconnect(bool rerequest)
{
	if(queue_callback!=NULL)
	{
		queue_callback->resetQueueChunked();

		clearFileClientQueue();
	}

	if(reconnection_callback==NULL)
		return false;

	int64 reconnect_starttime=Server->getTimeMS();
	while(Server->getTimeMS()-reconnect_starttime<reconnection_timeout)
	{
		IPipe *nc=reconnection_callback->new_fileclient_connection();
		if(nc!=NULL)
		{
			if(getPipe()!=NULL &&
				( destroy_pipe || (parent && parent->destroy_pipe) ) )
			{
				Server->destroy(getPipe());
			}
			setPipe(nc);
			for(size_t i=0;i<throttlers.size();++i)
			{
				getPipe()->addThrottler(throttlers[i]);
			}
			Server->Log("Reconnected successfully.", LL_DEBUG);
			remote_filesize=-1;
			num_total_chunks=0;
			starttime=Server->getTimeMS();
			resetQueuedChunks();
			block_for_chunk_start=-1;
			state=CS_ID_FIRST;
			patch_buf_pos=0;
			did_queue_fc=false;
			md5_hash.init();

			_i64 fileoffset=0;

			_i64 hashfilesize=0;
			m_chunkhashes->Seek(0);
			if(m_chunkhashes->Read((char*)&hashfilesize, sizeof(_i64))!=sizeof(_i64) )
				return false;

			hashfilesize = little_endian(hashfilesize);

			if(m_file->Size()<hashfilesize)
			{
				hashfilesize=m_file->Size();
			}

			if(rerequest)
			{
				CWData data;
				data.addUChar( ID_GET_FILE_BLOCKDIFF );
				data.addString( remote_filename );
				data.addString( identity );
				data.addInt64( fileoffset );
				data.addInt64( hashfilesize );			

				size_t rc=stack->Send( getPipe(), data.getDataPtr(), data.getDataSize() );
				if(rc==0)
				{
					Server->Log("Failed anyways. has_error="+nconvert(getPipe()->hasError()), LL_DEBUG);
					Server->wait(2000);
					continue;
				}

				Server->Log("pending_chunks="+nconvert(pending_chunks.size())+" next_chunk="+nconvert(next_chunk), LL_DEBUG);
				for(std::map<_i64, SChunkHashes>::iterator it=pending_chunks.begin();it!=pending_chunks.end();++it)
				{
					if( it->first/c_checkpoint_dist<next_chunk)
					{
						next_chunk=it->first/c_checkpoint_dist;
					}
				}
				VLOG(Server->Log("next_chunk="+nconvert(next_chunk), LL_DEBUG));

				if(patch_mode)
				{
					Server->Log("Invalidating "+nconvert(last_chunk_patches.size())+" chunks in patch file", LL_DEBUG);
				}
				invalidateLastPatches();
			}
			
			pending_chunks.clear();

			return true;
		}
		else
		{
			Server->wait(2000);
		}
	}
	return false;
}

void FileClientChunked::addThrottler(IPipeThrottler *throttler)
{
	throttlers.push_back(throttler);
	if(getPipe()!=NULL)
	{
		getPipe()->addThrottler(throttler);
	}
}

IPipe *FileClientChunked::getPipe()
{
	if(parent)
	{
		return parent->getPipe();
	}
	else
	{
		return pipe;
	}
}

void FileClientChunked::setReconnectionTimeout(unsigned int t)
{
	reconnection_timeout=t;
}

_i64 FileClientChunked::getReceivedDataBytes( void )
{
	IScopedLock lock(mutex);
	return received_data_bytes;
}

void FileClientChunked::resetReceivedDataBytes( void )
{
	IScopedLock lock(mutex);
	received_data_bytes=0;
}

void FileClientChunked::setQueueCallback( QueueCallback* cb )
{
	queue_callback = cb;
}

void FileClientChunked::setQueueOnly( bool b )
{
	queue_only = b;
}

void FileClientChunked::setInitialBytes( const char* buf, size_t bsize )
{
	initial_bytes.assign(buf, buf+bsize);
}

void FileClientChunked::calcTotalChunks()
{
	num_total_chunks=remote_filesize/c_checkpoint_dist+((remote_filesize%c_checkpoint_dist!=0)?1:0);
}

_u32 FileClientChunked::loadFileOutOfBand()
{
	if(ofbPipe()==NULL)
	{
		if(!constructOutOfBandPipe())
		{
			return false;
		}
	}

	FileClientChunked tmp_fc(ofbPipe(), false, stack, reconnection_callback, nofreespace_callback, identity, NULL);

	if(patch_mode)
	{
		int64 filesize_out=-1;
		return tmp_fc.GetFilePatch(remote_filename, m_file, m_patchfile, m_chunkhashes, m_hashoutput, filesize_out);
	}
	else
	{
		int64 filesize_out=-1;
		return tmp_fc.GetFileChunked(remote_filename, m_file, m_chunkhashes, m_hashoutput, filesize_out);
	}
}

bool FileClientChunked::constructOutOfBandPipe()
{
	if(!reconnection_callback)
	{
		return false;
	}

	if(ofbPipe())
	{
		Server->destroy(ofbPipe());
	}

	int64 reconnect_starttime=Server->getTimeMS();
	while(Server->getTimeMS()-reconnect_starttime<reconnection_timeout)
	{
		setOfbPipe(reconnection_callback->new_fileclient_connection());

		if(ofbPipe())
		{
			for(size_t i=0;i<throttlers.size();++i)
			{
				ofbPipe()->addThrottler(throttlers[i]);
			}

			return true;
		}
		else
		{
			Server->wait(2000);
		}
	}

	return false;
}

_u32 FileClientChunked::loadChunkOutOfBand(_i64 chunk_pos)
{
	if(ofbPipe()==NULL)
	{
		if(!constructOutOfBandPipe())
		{
			return ERR_CONN_LOST;
		}
	}

	{
		CWData data;
		data.addUChar( ID_GET_FILE_BLOCKDIFF );
		data.addString( remote_filename );
		data.addString( identity );
		data.addInt64( 0 );
		data.addInt64( hashfilesize );

		stack->Send( ofbPipe(), data.getDataPtr(), data.getDataSize() );
	}
	
	{
		CWData data;
		data.addUChar(ID_BLOCK_REQUEST);
		data.addInt64(chunk_pos);
		data.addChar(1);

		stack->Send( ofbPipe(), data.getDataPtr(), data.getDataSize());
	}	

	char stack_buf[BUFFERSIZE];

	while(pending_chunks.find(chunk_pos)!=pending_chunks.end())
	{
		size_t rc = ofbPipe()->Read(stack_buf, BUFFERSIZE, 0);

		if(rc==0)
		{
			if(ofbPipe()->hasError())
			{
				Server->Log("OFB-Pipe has error. Reconnecting...", LL_DEBUG);
				if(!constructOutOfBandPipe())
				{
					return ERR_CONN_LOST;
				}
				else
				{
					starttime=Server->getTimeMS();
				}
			}
		}
		else
		{
			starttime=Server->getTimeMS();

			_u32 err = handle_data(stack_buf, rc, true);

			if(err!=ERR_CONTINUE)
			{
				return err;
			}
		}

		int64 ctime = Server->getTimeMS();
		if(ctime>starttime && ctime-starttime>=SERVER_TIMEOUT)
		{
			Server->Log("OFB-Connection timeout. Reconnecting...", LL_DEBUG);
			if(!constructOutOfBandPipe())
			{
				return ERR_TIMEOUT;
			}
			else
			{
				starttime=Server->getTimeMS();
			}
		}
		else if(ctime<starttime)
		{
			starttime=ctime;
		}
	}

	return ERR_SUCCESS;
}

FileClientChunked* FileClientChunked::getNextFileClient()
{
	if(parent)
	{
		return parent->getNextFileClient();
	}
	else
	{
		if(queued_fcs.empty())
		{
			return NULL;
		}
		else
		{
			return queued_fcs.front();
		}
	}
}

void FileClientChunked::clearFileClientQueue()
{
	if(parent)
	{
		parent->clearFileClientQueue();
	}
	else
	{
		while(!queued_fcs.empty())
		{
			delete queued_fcs.front();
			queued_fcs.pop_front();
		}
	}
}

unsigned int FileClientChunked::queuedChunks()
{
	if(parent)
	{
		return parent->queuedChunks();
	}
	else
	{
		return queued_chunks;
	}
}

void FileClientChunked::incrQueuedChunks()
{
	if(parent)
	{
		return parent->incrQueuedChunks();
	}
	else
	{
		++queued_chunks;
	}
}

void FileClientChunked::decrQueuedChunks()
{
	if(parent)
	{
		return parent->decrQueuedChunks();
	}
	else
	{
		--queued_chunks;
	}
}

void FileClientChunked::resetQueuedChunks()
{
	if(parent)
	{
		return parent->resetQueuedChunks();
	}
	else
	{
		queued_chunks = 0;
	}
}

IPipe* FileClientChunked::ofbPipe()
{
	if(parent)
	{
		return parent->ofbPipe();
	}
	else
	{
		return ofb_pipe;
	}
}

void FileClientChunked::setOfbPipe( IPipe* p )
{
	if(parent)
	{
		parent->setOfbPipe(p);
	}
	else
	{
		ofb_pipe = p;
	}
}

void FileClientChunked::addReceivedBytes( size_t bytes )
{
	if(parent)
	{
		parent->addReceivedBytes(bytes);
	}
	else
	{
		IScopedLock lock(mutex);
		received_data_bytes += bytes;
	}
}

void FileClientChunked::addReceivedBlock( _i64 block_start )
{
	if(remote_filesize-block_start<c_checkpoint_dist)
	{
		addReceivedBytes(static_cast<size_t>(remote_filesize-block_start));
	}
	else
	{
		addReceivedBytes(c_checkpoint_dist);
	}
}

void FileClientChunked::logPendingChunks()
{
	for(std::map<_i64, SChunkHashes>::iterator iter=pending_chunks.begin();
		iter!=pending_chunks.end();++iter)
	{
		Server->Log("Pending chunk: "+nconvert(iter->first), LL_ERROR);
	}
}

void FileClientChunked::logTransferProgress()
{
	int64 ct = Server->getTimeMS();
	if(remote_filesize>0 && (last_progress_log==0 ||
		ct-last_progress_log>60000) )
	{
		int64 newTransferred=getTransferredBytes();

		if( last_transferred_bytes!=0 &&
			last_progress_log!=0 )
		{			
			int64 tranferred = newTransferred - last_transferred_bytes;
			int64 speed_bps = tranferred*1000 / (ct-last_progress_log);

			if(tranferred>0 && progress_log_callback)
			{
				progress_log_callback->log_progress(remote_filename,
					remote_filesize, file_pos, speed_bps);
			}
		}

		last_transferred_bytes = newTransferred;
		last_progress_log = ct;
	}	
}

void FileClientChunked::setProgressLogCallback( FileClient::ProgressLogCallback* cb )
{
	progress_log_callback=cb;
}

void FileClientChunked::setPipe(IPipe* p)
{
	if(parent)
	{
		parent->setPipe(p);
	}
	else
	{
		pipe = p;
	}
}

<|MERGE_RESOLUTION|>--- conflicted
+++ resolved
@@ -1,1602 +1,1603 @@
-#include "FileClientChunked.h"
-#include "../../common/data.h"
-#include "../../Interface/Server.h"
-#include "../../Interface/File.h"
-#include "../../stringtools.h"
-
-#include <memory.h>
-#include <assert.h>
-#include <queue>
-#include <memory>
-#include <algorithm>
-#include "../../common/adler32.h"
-
-#define VLOG(x) x
-
-
-FileClientChunked::FileClientChunked(IPipe *pipe, bool del_pipe, CTCPStack *stack,
-	FileClientChunked::ReconnectionCallback *reconnection_callback, FileClientChunked::NoFreeSpaceCallback *nofreespace_callback
-	, std::string identity, FileClientChunked* prev)
-	: pipe(pipe), destroy_pipe(del_pipe), stack(stack), transferred_bytes(0), reconnection_callback(reconnection_callback),
-	  nofreespace_callback(nofreespace_callback), reconnection_timeout(300000), identity(identity), received_data_bytes(0),
-	  parent(prev), queue_only(false), queue_callback(NULL), remote_filesize(-1), ofb_pipe(NULL), hashfilesize(-1), did_queue_fc(false), queued_chunks(0),
-	  last_transferred_bytes(0), last_progress_log(0), progress_log_callback(NULL)
-{
-	has_error=false;
-	if(parent==NULL)
-	{
-		mutex = Server->createMutex();
-	}
-	else
-	{
-		mutex=NULL;
-	}
-}
-
-FileClientChunked::FileClientChunked(void)
-	: pipe(NULL), stack(NULL), destroy_pipe(false), transferred_bytes(0), reconnection_callback(NULL), reconnection_timeout(300000), received_data_bytes(0),
-	  parent(NULL), remote_filesize(-1), ofb_pipe(NULL), hashfilesize(-1), did_queue_fc(false), queued_chunks(0), last_transferred_bytes(0), last_progress_log(0),
-	  progress_log_callback(NULL)
-{
-	has_error=true;
-	mutex=NULL;
-}
-
-FileClientChunked::~FileClientChunked(void)
-{
-	if(pipe!=NULL && destroy_pipe)
-	{
-		Server->destroy(pipe);
-		pipe=NULL;
-	}
-	Server->destroy(mutex);
-	Server->destroy(ofb_pipe);
-}
-
-_u32 FileClientChunked::GetFilePatch(std::string remotefn, IFile *orig_file, IFile *patchfile, IFile *chunkhashes, IFile *hashoutput, _i64& predicted_filesize)
-{
-	m_file=NULL;
-	patch_mode=true;
-
-	m_chunkhashes=chunkhashes;
-	m_hashoutput=hashoutput;
-	m_patchfile=patchfile;
-	m_file=orig_file;
-	patchfile_pos=0;
-	patch_buf_pos=0;
-	remote_filesize = predicted_filesize;
-	last_transferred_bytes=0;
-
-	return GetFile(remotefn, predicted_filesize);
-}
-
-_u32 FileClientChunked::GetFileChunked(std::string remotefn, IFile *file, IFile *chunkhashes, IFile *hashoutput, _i64& predicted_filesize)
-{
-	patch_mode=false;
-	m_file=file;
-	m_chunkhashes=chunkhashes;
-	m_hashoutput=hashoutput;
-	remote_filesize = predicted_filesize;
-	last_transferred_bytes=0;
-	
-	return GetFile(remotefn, predicted_filesize);
-}
-
-_u32 FileClientChunked::GetFile(std::string remotefn, _i64& filesize_out)
-{
-	bool was_prepared = false;
-
-	if(!queued_fcs.empty())
-	{
-		std::auto_ptr<FileClientChunked> next(queued_fcs.front());
-
-		queued_fcs.pop_front();
-
-		assert(next->remote_filename==remotefn);
-
-		return next->GetFile(remotefn, filesize_out);
-	}
-	else if(parent!=NULL && !queue_only)
-	{
-		was_prepared = true;
-	}
-
-
-	getfile_done=false;
-	retval=ERR_SUCCESS;
-	remote_filename=remotefn;
-
-	if(pipe==NULL)
-		return ERR_ERROR;
-
-	_i64 fileoffset=0;
-
-	m_chunkhashes->Seek(0);
-	hashfilesize=0;
-	if(m_chunkhashes->Read((char*)&hashfilesize, sizeof(_i64))!=sizeof(_i64) )
-	{
-		Server->Log("Cannot read hashfilesize in FileClientChunked::GetFile", LL_ERROR);
-		return ERR_INT_ERROR;
-	}
-
-	hashfilesize = little_endian(hashfilesize);
-
-	if(hashfilesize<0)
-	{
-		Server->Log("Hashfile size wrong. Hashfile is damaged. Size is "+nconvert(hashfilesize), LL_ERROR);
-		return ERR_INT_ERROR;
-	}
-
-	if(hashfilesize!=m_file->Size())
-	{
-		Server->Log("Hashfile size differs in FileClientChunked::GetFile "+nconvert(hashfilesize)+"!="+nconvert(m_file->Size()), LL_DEBUG);
-		if(m_file->Size()<hashfilesize)
-		{
-			//partial file
-			hashfilesize=m_file->Size();
-		}
-	}
-	else
-	{
-		VLOG(Server->Log("Old filesize="+nconvert(hashfilesize), LL_DEBUG));
-	}
-
-	if(!was_prepared)
-	{
-		CWData data;
-		data.addUChar( ID_GET_FILE_BLOCKDIFF );
-		data.addString( remotefn );
-		data.addString( identity );
-		data.addInt64( fileoffset );
-		data.addInt64( hashfilesize );
-
-		if(remote_filesize!=-1)
-		{
-			data.addInt64(remote_filesize);
-		}
-
-		if(stack->Send( getPipe(), data.getDataPtr(), data.getDataSize() )!=data.getDataSize())
-		{
-			Server->Log("Timout during file request (3)", LL_ERROR);
-			return ERR_TIMEOUT;
-		}
-
-		next_chunk=0;
-	}
-	
-	num_chunks=hashfilesize/c_checkpoint_dist+((hashfilesize%c_checkpoint_dist!=0)?1:0);
-	
-	starttime=Server->getTimeMS();
-	
-	block_for_chunk_start=-1;
-	bool initial_read = true;
-	md5_hash.init();
-
-	char stack_buf[BUFFERSIZE];
-	state=CS_ID_FIRST;
-
-	if(remote_filesize!=-1)
-	{
-		calcTotalChunks();
-	}
-	else
-	{
-		num_total_chunks=0;
-	}
-
-	do
-	{
-		if(queuedChunks()<c_max_queued_chunks && remote_filesize!=-1 && next_chunk<num_total_chunks)
-		{			
-			while(queuedChunks()<c_max_queued_chunks && next_chunk<num_total_chunks)
-			{
-				if(!getPipe()->isWritable())
-				{
-					break;
-				}
-
-				bool get_whole_block = false;
-
-				if(next_chunk<num_chunks
-					&& m_chunkhashes->Seek(chunkhash_file_off+next_chunk*chunkhash_single_size))
-				{
-					char buf[chunkhash_single_size+2*sizeof(char)+sizeof(_i64)];
-					buf[0]=ID_BLOCK_REQUEST;
-					*((_i64*)(buf+1))=little_endian(next_chunk*c_checkpoint_dist);
-					buf[1+sizeof(_i64)]=0;
-					_u32 r=m_chunkhashes->Read(&buf[2*sizeof(char)+sizeof(_i64)], chunkhash_single_size);
-					if(r==0)
-					{
-						get_whole_block=true;
-					}
-					else
-					{
-						if(r<chunkhash_single_size)
-						{
-							memset(&buf[2*sizeof(char)+sizeof(_i64)+r], 0, chunkhash_single_size-r);
-						}
-						const size_t send_size = chunkhash_single_size+2*sizeof(char)+sizeof(_i64);
-						if(stack->Send( getPipe(), buf, send_size) != send_size)
-						{
-							break;
-						}
-
-						char *sptr=&buf[2*sizeof(char)+sizeof(_i64)];
-						SChunkHashes chhash;
-						memcpy(chhash.big_hash, sptr, big_hash_size);
-						memcpy(chhash.small_hash, sptr+big_hash_size, chunkhash_single_size-big_hash_size);					
-						pending_chunks.insert(std::pair<_i64, SChunkHashes>(next_chunk*c_checkpoint_dist, chhash));
-					}					
-				}
-				else
-				{
-					get_whole_block=true;
-				}
-				
-				if(get_whole_block)
-				{
-					CWData data;
-					data.addUChar(ID_BLOCK_REQUEST);
-					data.addInt64(next_chunk*c_checkpoint_dist);
-					data.addChar(1);
-					if(stack->Send( getPipe(), data.getDataPtr(), data.getDataSize()) != data.getDataSize() )
-					{
-						break;
-					}
-
-					pending_chunks.insert(std::pair<_i64, SChunkHashes>(next_chunk*c_checkpoint_dist, SChunkHashes() ));
-				}
-				incrQueuedChunks();
-				++next_chunk;
-			}
-		}
-		else
-		{
-			if(queuedChunks()>0 || remote_filesize==-1)
-			{
-				if(!queue_only && (!was_prepared || !initial_read) )
-				{
-					getPipe()->isReadable(100);
-				}
-			}
-		}
-
-		if( ( ( parent==NULL && queued_fcs.empty() ) || !did_queue_fc )
-			&& queuedChunks()<c_max_queued_chunks && next_chunk==num_total_chunks
-			&& remote_filesize!=-1)
-		{
-			std::string remotefn;
-			IFile* orig_file;
-			IFile* patchfile;
-			IFile* chunkhashes;
-			IFile* hashoutput;
-			_i64 predicted_filesize;
-
-			if(queue_callback && 
-				getPipe()->isWritable() &&
-				queue_callback->getQueuedFileChunked(remotefn, orig_file, patchfile, chunkhashes, hashoutput, predicted_filesize))
-			{
-				did_queue_fc=true;
-
-				FileClientChunked* next = new FileClientChunked(NULL, false, stack, reconnection_callback,
-					nofreespace_callback, identity, parent?parent:this);
-
-				if(parent)
-				{
-					parent->queued_fcs.push_back(next);
-				}
-				else
-				{
-					queued_fcs.push_back(next);
-				}
-
-				next->setQueueCallback(queue_callback);
-				next->setProgressLogCallback(progress_log_callback);
-
-				next->setQueueOnly(true);
-				if(next->GetFilePatch(remotefn, orig_file, patchfile, chunkhashes, hashoutput, predicted_filesize)!=ERR_SUCCESS)
-				{
-					std::deque<FileClientChunked*>::iterator iter;
-					if(parent)
-					{
-						iter = std::find(parent->queued_fcs.begin(), parent->queued_fcs.end(), next);
-						if(iter!=parent->queued_fcs.end())
-						{
-							parent->queued_fcs.erase(iter);
-						}
-					}
-					else
-					{
-						iter = std::find(queued_fcs.begin(), queued_fcs.end(), next);
-						if(iter!=queued_fcs.end())
-						{
-							queued_fcs.erase(iter);
-						}
-					}
-					delete next;
-					did_queue_fc=false;
-
-					queue_callback->unqueueFileChunked(remotefn);
-				}
-				else
-				{
-					next->setQueueOnly(false);
-				}
-			}
-		}
-
-		if(queue_only)
-		{
-			return ERR_SUCCESS;
-		}
-
-		size_t rc;
-		char* buf;
-		if(initial_read && !initial_bytes.empty())
-		{
-			rc = initial_bytes.size();
-			buf = &initial_bytes[0];
-		}
-		else
-		{
-			buf = stack_buf;
-			rc = getPipe()->Read(buf, BUFFERSIZE, 0);
-		}
-
-		initial_read = false;
-
-		
-		if(rc==0)
-		{
-			if(getPipe()->hasError())
-			{
-				Server->Log("Pipe has error. Reconnecting...", LL_DEBUG);
-				if(!Reconnect(true))
-				{
-					return ERR_CONN_LOST;
-				}
-				else
-				{
-					starttime=Server->getTimeMS();
-				}
-			}
-		}
-		else
-		{
-			starttime=Server->getTimeMS();
-
-			_u32 err = handle_data(buf, rc, false);
-
-			if(err!=ERR_CONTINUE)
-			{
-				filesize_out=remote_filesize;
-				return err;
-			}
-		}
-
-		int64 ctime = Server->getTimeMS();
-		if(ctime>starttime && ctime-starttime>=SERVER_TIMEOUT)
-		{
-			Server->Log("Connection timeout. Reconnecting...", LL_DEBUG);
-			if(!Reconnect(true))
-			{
-				break;
-			}
-			else
-			{
-				starttime=Server->getTimeMS();
-			}
-		}
-		else if(ctime<starttime)
-		{
-			starttime=ctime;
-		}
-
-		logTransferProgress();
-	}
-	while(true);
-
-	return ERR_TIMEOUT;
-}
-
-
-_u32 FileClientChunked::handle_data( char* buf, size_t bsize, bool ignore_filesize )
-{
-	bufptr=buf;
-	remaining_bufptr_bytes=bsize;
-	while(bufptr<buf+bsize)
-	{
-		bufptr_bytes_done=0;
-
-		switch(state)
-		{
-		case CS_ID_FIRST:
-			{
-				State_First();						
-			} //fallthrough
-		case CS_ID_ACC:
-			{
-				State_Acc(ignore_filesize);
-			}break;
-		case CS_BLOCK:
-			{
-				State_Block();
-			}break;
-		case CS_CHUNK:
-			{
-				State_Chunk();
-			}break;
-		}
-
-		bufptr+=bufptr_bytes_done;
-
-		if( (remote_filesize!=-1 && 
-			next_chunk==num_total_chunks
-			&& pending_chunks.empty() )
-			|| getfile_done  )
-		{
-
-			if(!getfile_done ||
-				(retval==ERR_BASE_DIR_LOST
-				 || retval==ERR_FILE_DOESNT_EXIST
-				 || retval==ERR_SUCCESS) )
-			{
-				FileClientChunked* next = getNextFileClient();
-				if( next				
-					&& remaining_bufptr_bytes>0)
-				{
-					next->setInitialBytes(bufptr, remaining_bufptr_bytes);
-				}
-			}
-			
-
-			if(!getfile_done)
-			{
-				return ERR_SUCCESS;
-			}
-		}
-
-		if(getfile_done)
-		{
-			return retval;				
-		}
-	}
-
-	return ERR_CONTINUE;
-}
-
-
-void FileClientChunked::State_First(void)
-{
-	curr_id=*bufptr;
-	++bufptr;
-	--remaining_bufptr_bytes;
-
-	switch(curr_id)
-	{
-	case ID_FILESIZE: need_bytes=sizeof(_i64); break;
-	case ID_BASE_DIR_LOST: need_bytes=0; break;
-	case ID_COULDNT_OPEN: need_bytes=0; break;
-	case ID_WHOLE_BLOCK: need_bytes=sizeof(_i64)+sizeof(_u32); break;
-	case ID_UPDATE_CHUNK: need_bytes=sizeof(_i64)+sizeof(_u32); break;
-	case ID_NO_CHANGE: need_bytes=sizeof(_i64); break;
-	case ID_BLOCK_HASH: need_bytes=sizeof(_i64)+big_hash_size; break;
-	default:
-		Server->Log("Unknown Packet ID in State_First", LL_ERROR);
-		need_bytes = 0;
-		getfile_done = true;
-		retval = ERR_ERROR;
-		break;
-	}
-	packet_buf_off=0;
-	total_need_bytes=need_bytes;
-}
-
-void FileClientChunked::State_Acc(bool ignore_filesize)
-{
-	if(need_bytes<=remaining_bufptr_bytes)
-	{
-		CRData msg;
-		if(state==CS_ID_FIRST)
-		{
-			msg.set(bufptr, need_bytes);
-		}
-		else
-		{
-			VLOG(Server->Log("Finalizing info packet... packet_buf_off="+nconvert(packet_buf_off)+" remaining_bufptr_bytes="+nconvert(remaining_bufptr_bytes)+" need_bytes="+nconvert(need_bytes), LL_DEBUG));
-			memcpy(&packet_buf[packet_buf_off], bufptr, need_bytes);
-			msg.set(packet_buf, total_need_bytes);
-		}
-
-		bufptr_bytes_done+=need_bytes;
-		remaining_bufptr_bytes-=need_bytes;
-
-		switch(curr_id)
-		{
-		case ID_FILESIZE:
-			{
-				if(!pending_chunks.empty())
-				{
-					int a4=4;
-				}
-				if(!ignore_filesize)
-				{
-					_i64 new_remote_filesize;
-					msg.getInt64(&new_remote_filesize);
-
-					if(new_remote_filesize!=remote_filesize)
-					{
-						int a4=4;
-					}
-					
-					if(remote_filesize!=-1 && new_remote_filesize!=remote_filesize)
-					{
-						Server->Log("Filesize change from expected filesize. Expected="+nconvert(remote_filesize)+" Got="+nconvert(new_remote_filesize), LL_WARNING);
-					}
-<<<<<<< HEAD
-=======
-
-					VLOG(Server->Log("Receiving filesize... Filesize="+nconvert(new_remote_filesize)+" Predicted="+nconvert(remote_filesize), LL_DEBUG));
->>>>>>> 01128bd8
-
-					if(remote_filesize!=-1 && new_remote_filesize>remote_filesize && getNextFileClient())
-					{
-						Server->Log("Filesize increase from predicted filesize and next file is queued. Reconnecting...", LL_WARNING);
-						if(!Reconnect(true))
-						{
-							getfile_done=true;
-							retval=ERR_CONN_LOST;
-						}
-						return;
-					}
-					else if(remote_filesize==-1)
-					{
-						remote_filesize = new_remote_filesize;
-					}
-
-					state=CS_ID_FIRST;
-					calcTotalChunks();
-					if(patch_mode)
-					{
-						writePatchSize(remote_filesize);
-					}
-					if(remote_filesize==0)
-					{
-						getfile_done=true;
-						retval=ERR_SUCCESS;
-						return;
-					}
-
-					m_hashoutput->Seek(0);
-					_i64 endian_remote_filesize = little_endian(remote_filesize);
-					writeFileRepeat(m_hashoutput, (char*)&endian_remote_filesize, sizeof(_i64));
-				}				
-			}break;
-		case ID_BASE_DIR_LOST:
-			{
-				getfile_done=true;
-				retval=ERR_BASE_DIR_LOST;
-				if(remote_filesize!=-1)
-				{
-					Server->Log("Did expect file to exist (1). Reconnecting...", LL_WARNING);
-					if(!Reconnect(false))
-					{
-						getfile_done=true;
-						retval=ERR_CONN_LOST;
-					}
-				}
-				return;
-			}
-		case ID_COULDNT_OPEN:
-			{
-				getfile_done=true;
-				retval=ERR_FILE_DOESNT_EXIST;
-				if(remote_filesize!=-1)
-				{
-					Server->Log("Did expect file to exist (2). Reconnecting...", LL_WARNING);
-					if(!Reconnect(false))
-					{
-						getfile_done=true;
-						retval=ERR_CONN_LOST;
-					}
-				}
-				return;
-			}
-		case ID_WHOLE_BLOCK:
-			{
-				_i64 block_start;
-				msg.getInt64(&block_start);
-				chunk_start=block_start;
-
-				VLOG(Server->Log("FileClientChunked: Whole block start="+nconvert(block_start), LL_DEBUG));
-
-				if(pending_chunks.find(block_start)==pending_chunks.end())
-				{
-					Server->Log("Block not requested. ("+nconvert(block_start)+")", LL_ERROR);
-					logPendingChunks();
-					assert(false);
-					retval=ERR_ERROR;
-					getfile_done=true;
-					return;
-				}
-
-				file_pos=block_start;
-				if(!m_file->Seek(block_start))
-				{
-					Server->Log("Chunked Transfer: Seeking failed", LL_ERROR);
-					assert(false);
-				}
-
-				block_for_chunk_start=block_start;
-
-				msg.getUInt(&whole_block_remaining);
-				state=CS_BLOCK;
-				md5_hash.init();
-				hash_for_whole_block=false;
-				adler_hash=urb_adler32(0, NULL, 0);
-				adler_remaining=c_chunk_size;
-				block_pos=0;
-
-				m_hashoutput->Seek(chunkhash_file_off+(block_start/c_checkpoint_dist)*chunkhash_single_size);
-				char tmp[big_hash_size]={};
-				writeFileRepeat(m_hashoutput, tmp, big_hash_size);
-			}break;
-		case ID_UPDATE_CHUNK:
-			{
-				_i64 new_chunk_start;
-				msg.getInt64(&new_chunk_start);
-				bool new_block;
-				Hash_upto(new_chunk_start, new_block);
-				msg.getUInt(&adler_remaining);
-
-				VLOG(Server->Log("FileClientChunked: Chunk start="+nconvert(chunk_start)+" remaining="+nconvert(adler_remaining), LL_DEBUG));
-
-				file_pos=chunk_start;
-				_i64 block=chunk_start/c_checkpoint_dist;
-
-				std::map<_i64, SChunkHashes>::iterator it=pending_chunks.find(block*c_checkpoint_dist);
-				if(it==pending_chunks.end())
-				{
-					Server->Log("Chunk not requested. ("+nconvert(block*c_checkpoint_dist)+")", LL_ERROR);
-					logPendingChunks();
-					assert(false);
-					retval=ERR_ERROR;
-					getfile_done=true;
-					return;
-				}
-				else if(new_block)
-				{
-					m_hashoutput->Seek(chunkhash_file_off+(chunk_start/c_checkpoint_dist)*chunkhash_single_size);
-					_i64 block_start = block*c_checkpoint_dist;
-					if(block_start+c_checkpoint_dist>remote_filesize)
-					{
-						size_t missing_chunks = (block_start + c_checkpoint_dist - remote_filesize)/c_chunk_size;
-						writeFileRepeat(m_hashoutput, it->second.big_hash, chunkhash_single_size - missing_chunks*small_hash_size);
-					}
-					else
-					{
-						writeFileRepeat(m_hashoutput, it->second.big_hash, chunkhash_single_size);
-					}
-				}
-
-				m_file->Seek(chunk_start);
-				
-				unsigned int chunknum=(chunk_start%c_checkpoint_dist)/c_chunk_size;
-				m_hashoutput->Seek(chunkhash_file_off+block*chunkhash_single_size
-					+big_hash_size+chunknum*small_hash_size);
-
-				state=CS_CHUNK;
-				adler_hash=urb_adler32(0, NULL, 0);
-
-			}break;
-		case ID_NO_CHANGE:
-			{
-				_i64 block_start;
-				msg.getInt64(&block_start);
-				Hash_nochange(block_start);
-				state=CS_ID_FIRST;
-			}break;
-		case ID_BLOCK_HASH:
-			{
-				_i64 block_start;
-				msg.getInt64(&block_start);
-				const char *blockhash=msg.getCurrDataPtr();
-				Hash_finalize(block_start, blockhash);
-				state=CS_ID_FIRST;
-			}break;
-		}
-	}
-	else
-	{
-		VLOG(Server->Log("Accumulating data for info packet... packet_buf_off="+nconvert(packet_buf_off)+" remaining_bufptr_bytes="+nconvert(remaining_bufptr_bytes), LL_DEBUG));
-		if(remaining_bufptr_bytes>0)
-		{
-			memcpy(&packet_buf[packet_buf_off], bufptr, remaining_bufptr_bytes);
-			packet_buf_off+=remaining_bufptr_bytes;
-			need_bytes-=(unsigned int)remaining_bufptr_bytes;
-		}
-		state=CS_ID_ACC;
-
-		bufptr_bytes_done+=remaining_bufptr_bytes;
-		remaining_bufptr_bytes=0;
-	}
-}
-
-void FileClientChunked::Hash_upto(_i64 new_chunk_start, bool &new_block)
-{
-	_i64 block_start=(new_chunk_start/c_checkpoint_dist)*c_checkpoint_dist;
-	if(block_start!=block_for_chunk_start)
-	{
-		new_block=true;
-		block_for_chunk_start=block_start;
-		md5_hash.init();
-		last_chunk_patches.clear();
-		patch_buf_pos=0;
-		hash_for_whole_block=false;
-		chunk_start=block_start;
-		VLOG(Server->Log("Chunk is in new block. block_start="+nconvert(block_start)+" block_for_chunk_start="+nconvert(block_for_chunk_start), LL_DEBUG));
-	}
-	else
-	{
-		new_block=false;
-	}
-	
-	if(chunk_start!=new_chunk_start)
-	{
-		if(m_file->Seek(chunk_start))
-		{
-			char buf2[BUFFERSIZE];
-			do
-			{
-				_u32 toread=(std::min)((_u32)BUFFERSIZE, (_u32)(new_chunk_start-chunk_start));
-				size_t r=m_file->Read(buf2,  toread);
-				VLOG(Server->Log("Read for hash at chunk_start="+nconvert(chunk_start)+" toread="+nconvert(toread)+" n="+nconvert(r), LL_DEBUG));
-				if(r<toread)
-				{
-					Server->Log("Read error in hash calculation at position "+nconvert(chunk_start)+" toread="+nconvert(toread)+" read="+nconvert(r)+". This will cause the whole block to be loaded.", LL_WARNING);
-					chunk_start=new_chunk_start;
-					break;
-				}
-				chunk_start+=r;
-				md5_hash.update((unsigned char*)buf2, (unsigned int)r);
-			}while(chunk_start<new_chunk_start);
-		}
-		else
-		{
-			Server->Log("Error seeking in base file (to position "+nconvert(chunk_start)+"). Whole block will be loaded. (1)", LL_WARNING);
-			chunk_start=new_chunk_start;
-		}
-		
-		file_pos=new_chunk_start;
-	}
-}
-
-void FileClientChunked::Hash_finalize(_i64 curr_pos, const char *hash_from_client)
-{
-	if(!hash_for_whole_block)
-	{
-		VLOG(Server->Log("Not a whole block. currpos="+nconvert(curr_pos)+" block_for_chunk_start="+nconvert(block_for_chunk_start), LL_DEBUG));
-		if(curr_pos==block_for_chunk_start && block_for_chunk_start!=-1)
-		{
-			_i64 dest_pos=curr_pos+c_checkpoint_dist;
-
-			if(dest_pos>remote_filesize)
-				dest_pos=remote_filesize;
-
-			VLOG(Server->Log("dest_pos="+nconvert(dest_pos)+" chunk_start="+nconvert(chunk_start), LL_DEBUG));
-		
-			char buf2[BUFFERSIZE];
-			if(m_file->Seek(chunk_start))
-			{
-				while(chunk_start<dest_pos)
-				{
-					_u32 toread = (std::min)((_u32)BUFFERSIZE, (_u32)(dest_pos-chunk_start));
-					size_t r=m_file->Read(buf2, toread);
-					VLOG(Server->Log("Read for hash finalize at block_start="+nconvert(chunk_start)+" n="+nconvert(r), LL_DEBUG));
-					if(r==0)
-					{
-						Server->Log("Read error in hash finalization at position "+nconvert(chunk_start)+" toread="+nconvert(toread)+" read="+nconvert(r)+". This will cause the whole block to be loaded.", LL_WARNING);
-						file_pos+=dest_pos-chunk_start;
-						chunk_start=dest_pos;
-						break;
-					}
-					file_pos+=r;
-					chunk_start+=r;
-					md5_hash.update((unsigned char*)buf2, (unsigned int)r);
-				}
-			}
-			else
-			{
-				Server->Log("Error seeking in base file (to position "+nconvert(chunk_start)+"). Whole block will be loaded. (2)", LL_WARNING);
-				file_pos+=dest_pos-chunk_start;
-				chunk_start=dest_pos;
-			}
-		}
-
-		block_for_chunk_start=-1;
-		md5_hash.finalize();
-	}
-	else
-	{
-		VLOG(Server->Log("Whole block. currpos="+nconvert(curr_pos)+" block_for_chunk_start="+nconvert(block_for_chunk_start)+" chunk_start="+nconvert(chunk_start), LL_DEBUG));
-	}
-
-	if(memcmp(hash_from_client, md5_hash.raw_digest_int(), big_hash_size)!=0)
-	{
-		if(!hash_for_whole_block)
-		{
-			Server->Log("Block hash wrong. Getting whole block. currpos="+nconvert(curr_pos), LL_WARNING);
-			//system("pause");
-			invalidateLastPatches();
-
-			size_t backup_remaining_bufptr_bytes=remaining_bufptr_bytes;
-			char* backup_bufptr = bufptr;
-			loadChunkOutOfBand(curr_pos);
-			remaining_bufptr_bytes = backup_remaining_bufptr_bytes;
-			bufptr = backup_bufptr;
-		}
-		else
-		{
-			retval=ERR_HASH;
-			getfile_done=true;
-		}
-	}
-	else
-	{
-		m_hashoutput->Seek(chunkhash_file_off+(curr_pos/c_checkpoint_dist)*chunkhash_single_size);
-		writeFileRepeat(m_hashoutput, hash_from_client, big_hash_size);
-
-		std::map<_i64, SChunkHashes>::iterator it=pending_chunks.find(curr_pos);
-		if(it!=pending_chunks.end())
-		{
-			addReceivedBlock(curr_pos);
-			pending_chunks.erase(it);
-			decrQueuedChunks();
-		}
-		else
-		{
-			Server->Log("Pending chunk not found -1", LL_ERROR);
-			assert(false);
-		}
-	}
-
-	last_chunk_patches.clear();
-}
-
-void FileClientChunked::Hash_nochange(_i64 curr_pos)
-{
-	std::map<_i64, SChunkHashes>::iterator it=pending_chunks.find(curr_pos);
-	if(it!=pending_chunks.end())
-	{
-		Server->Log("Block without change. currpos="+nconvert(curr_pos), LL_DEBUG);
-		addReceivedBlock(curr_pos);
-		m_hashoutput->Seek(chunkhash_file_off+(curr_pos/c_checkpoint_dist)*chunkhash_single_size);
-		if(curr_pos+c_checkpoint_dist<=remote_filesize)
-		{
-			writeFileRepeat(m_hashoutput, it->second.big_hash, chunkhash_single_size);
-		}
-		else
-		{
-			size_t missing_chunks = (curr_pos + c_checkpoint_dist - remote_filesize)/c_chunk_size;
-			writeFileRepeat(m_hashoutput, it->second.big_hash, chunkhash_single_size-missing_chunks*small_hash_size);
-		}
-		pending_chunks.erase(it);
-		decrQueuedChunks();
-	}
-	else
-	{
-		Server->Log("Pending chunk not found -1", LL_ERROR);
-		retval=ERR_ERROR;
-		getfile_done=true;
-	}
-}
-
-void FileClientChunked::State_Block(void)
-{
-	size_t rbytes=(std::min)(remaining_bufptr_bytes, (size_t)whole_block_remaining);
-
-	remaining_bufptr_bytes-=rbytes;
-	bufptr_bytes_done+=rbytes;
-	whole_block_remaining-=(unsigned int)rbytes;
-	
-	md5_hash.update((unsigned char*)bufptr, (unsigned int)rbytes);
-	if(!patch_mode)
-	{
-		writeFileRepeat(m_file, bufptr, rbytes);
-		file_pos+=rbytes;
-	}
-	else
-	{
-		writePatch(file_pos, (unsigned int)rbytes, bufptr, whole_block_remaining==0);
-		file_pos+=rbytes;
-	}
-	
-	chunk_start+=(unsigned int)rbytes;
-
-	char *alder_bufptr=bufptr;
-	while(rbytes>0)
-	{
-		size_t adler_bytes=(std::min)((size_t)adler_remaining, rbytes);
-		adler_hash=urb_adler32(adler_hash, alder_bufptr, (unsigned int)adler_bytes);
-		alder_bufptr+=adler_bytes;
-		rbytes-=adler_bytes;
-		adler_remaining-=(unsigned int)adler_bytes;
-		if(adler_remaining==0 || whole_block_remaining==0)
-		{
-			_u32 endian_adler_hash = little_endian(adler_hash);
-			writeFileRepeat(m_hashoutput, (char*)&endian_adler_hash, small_hash_size);
-			adler_hash=urb_adler32(0, NULL, 0);
-			adler_remaining=c_chunk_size;
-		}
-
-		block_pos+=(unsigned int)adler_bytes;
-	}
-
-	if(whole_block_remaining==0)
-	{
-		md5_hash.finalize();
-		hash_for_whole_block=true;
-		m_hashoutput->Seek(chunkhash_file_off+(block_for_chunk_start/c_checkpoint_dist)*chunkhash_single_size);
-		writeFileRepeat(m_hashoutput, (char*)md5_hash.raw_digest_int(), big_hash_size);
-
-		state=CS_ID_FIRST;
-	}
-}
-
-void FileClientChunked::writeFileRepeat(IFile *f, const char *buf, size_t bsize)
-{
-	_u32 written=0;
-	_u32 rc;
-	int tries=50;
-	do
-	{
-		rc=f->Write(buf+written, (_u32)(bsize-written));
-		written+=rc;
-		if(rc==0)
-		{
-			if(nofreespace_callback!=NULL && !nofreespace_callback->handle_not_enough_space(f->getFilenameW()) )
-			{
-				break;
-			}
-			Server->Log("Failed to write to file... waiting... in Chunked File transfer", LL_WARNING);
-			Server->wait(10000);
-			--tries;
-		}
-	}
-	while(written<bsize && (rc>0 || tries>0) );
-
-	if(rc==0)
-	{
-		Server->Log("Fatal error writing to file in writeFileRepeat. Write error in Chunked File transfer.", LL_ERROR);
-	}
-}
-
-void FileClientChunked::State_Chunk(void)
-{
-	size_t rbytes=(std::min)(remaining_bufptr_bytes, (size_t)adler_remaining);
-	adler_remaining-=(unsigned int)rbytes;
-
-	chunk_start+=rbytes;
-
-	if(rbytes>0)
-	{
-		adler_hash=urb_adler32(adler_hash, bufptr, (unsigned int)rbytes);
-		md5_hash.update((unsigned char*)bufptr, (unsigned int)rbytes);
-
-		if(!patch_mode)
-		{
-			writeFileRepeat(m_file, bufptr, rbytes);
-			file_pos+=rbytes;
-		}
-		else
-		{
-			writePatch(file_pos, (unsigned int)rbytes, bufptr, adler_remaining==0);
-			file_pos+=rbytes;
-		}
-
-		remaining_bufptr_bytes-=rbytes;
-		bufptr_bytes_done+=rbytes;
-	}
-
-	if(adler_remaining==0)
-	{
-		_u32 endian_adler_hash = little_endian(adler_hash);
-		writeFileRepeat(m_hashoutput, (char*)&endian_adler_hash, small_hash_size);
-		state=CS_ID_FIRST;
-	}
-}
-
-void FileClientChunked::writePatch(_i64 pos, unsigned int length, char *buf, bool last)
-{
-	if(length<=c_chunk_size-patch_buf_pos && (patch_buf_pos==0 || pos==patch_buf_start+patch_buf_pos) )
-	{
-		if(buf!=NULL)
-		{
-			memcpy(&patch_buf[patch_buf_pos], buf, length);
-		}
-		if(patch_buf_pos==0)
-		{
-			patch_buf_start=pos;
-		}
-		patch_buf_pos+=length;
-
-		if(last || patch_buf_pos==c_chunk_size || length==0)
-		{
-			writePatchInt(patch_buf_start, patch_buf_pos,  patch_buf);
-			patch_buf_pos=0;
-		}
-	}
-	else
-	{
-		if(patch_buf_pos>0)
-		{
-			writePatchInt(patch_buf_start, patch_buf_pos, patch_buf);
-			patch_buf_pos=0;
-		}
-
-		if(buf!=NULL)
-		{
-			if(!last && length>0 && length<c_chunk_size)
-			{
-				memcpy(&patch_buf[patch_buf_pos], buf, length);
-				patch_buf_start=pos;
-				patch_buf_pos+=length;
-			}
-			else
-			{
-				writePatchInt(pos, length, buf);
-			}
-		}
-	}
-}
-
-void FileClientChunked::writePatchInt(_i64 pos, unsigned int length, char *buf)
-{
-	const unsigned int plen=sizeof(_i64)+sizeof(unsigned int);
-	char pd[plen];
-	_i64 pos_tmp = little_endian(pos);
-	memcpy(pd, &pos_tmp, sizeof(_i64));
-	unsigned int length_tmp = little_endian(length);
-	memcpy(pd+sizeof(_i64), &length_tmp, sizeof(unsigned int));
-	writeFileRepeat(m_patchfile, pd, plen);
-	writeFileRepeat(m_patchfile, buf, length);
-	last_chunk_patches.push_back(patchfile_pos);
-	patchfile_pos+=plen+length;
-}
-
-void FileClientChunked::writePatchSize(_i64 remote_fs)
-{
-	m_patchfile->Seek(0);
-	_i64 remote_fs_tmp=little_endian(remote_fs);
-	writeFileRepeat(m_patchfile, (char*)&remote_fs_tmp, sizeof(_i64));
-	if(patchfile_pos==0)
-	{
-		patchfile_pos=sizeof(_i64);
-	}
-	else
-	{
-		m_patchfile->Seek(patchfile_pos);
-	}
-}
-
-bool FileClientChunked::hasError(void)
-{
-	return has_error;
-}
-
-void FileClientChunked::invalidateLastPatches(void)
-{
-	if(patch_mode)
-	{
-		_i64 invalid_pos=little_endian(-1);
-		for(size_t i=0;i<last_chunk_patches.size();++i)
-		{
-			m_patchfile->Seek(last_chunk_patches[i]);
-			writeFileRepeat(m_patchfile, (char*)&invalid_pos, sizeof(_i64));
-		}
-		m_patchfile->Seek(patchfile_pos);
-		patch_buf_pos=0;
-	}
-	last_chunk_patches.clear();	
-}
-
-void FileClientChunked::setDestroyPipe(bool b)
-{
-	destroy_pipe=b;
-}
-
-_i64 FileClientChunked::getTransferredBytes(void)
-{
-	if(getPipe()!=NULL)
-	{
-		transferred_bytes+=getPipe()->getTransferedBytes();
-		getPipe()->resetTransferedBytes();
-	}
-	return transferred_bytes;
-}
-
-bool FileClientChunked::Reconnect(bool rerequest)
-{
-	if(queue_callback!=NULL)
-	{
-		queue_callback->resetQueueChunked();
-
-		clearFileClientQueue();
-	}
-
-	if(reconnection_callback==NULL)
-		return false;
-
-	int64 reconnect_starttime=Server->getTimeMS();
-	while(Server->getTimeMS()-reconnect_starttime<reconnection_timeout)
-	{
-		IPipe *nc=reconnection_callback->new_fileclient_connection();
-		if(nc!=NULL)
-		{
-			if(getPipe()!=NULL &&
-				( destroy_pipe || (parent && parent->destroy_pipe) ) )
-			{
-				Server->destroy(getPipe());
-			}
-			setPipe(nc);
-			for(size_t i=0;i<throttlers.size();++i)
-			{
-				getPipe()->addThrottler(throttlers[i]);
-			}
-			Server->Log("Reconnected successfully.", LL_DEBUG);
-			remote_filesize=-1;
-			num_total_chunks=0;
-			starttime=Server->getTimeMS();
-			resetQueuedChunks();
-			block_for_chunk_start=-1;
-			state=CS_ID_FIRST;
-			patch_buf_pos=0;
-			did_queue_fc=false;
-			md5_hash.init();
-
-			_i64 fileoffset=0;
-
-			_i64 hashfilesize=0;
-			m_chunkhashes->Seek(0);
-			if(m_chunkhashes->Read((char*)&hashfilesize, sizeof(_i64))!=sizeof(_i64) )
-				return false;
-
-			hashfilesize = little_endian(hashfilesize);
-
-			if(m_file->Size()<hashfilesize)
-			{
-				hashfilesize=m_file->Size();
-			}
-
-			if(rerequest)
-			{
-				CWData data;
-				data.addUChar( ID_GET_FILE_BLOCKDIFF );
-				data.addString( remote_filename );
-				data.addString( identity );
-				data.addInt64( fileoffset );
-				data.addInt64( hashfilesize );			
-
-				size_t rc=stack->Send( getPipe(), data.getDataPtr(), data.getDataSize() );
-				if(rc==0)
-				{
-					Server->Log("Failed anyways. has_error="+nconvert(getPipe()->hasError()), LL_DEBUG);
-					Server->wait(2000);
-					continue;
-				}
-
-				Server->Log("pending_chunks="+nconvert(pending_chunks.size())+" next_chunk="+nconvert(next_chunk), LL_DEBUG);
-				for(std::map<_i64, SChunkHashes>::iterator it=pending_chunks.begin();it!=pending_chunks.end();++it)
-				{
-					if( it->first/c_checkpoint_dist<next_chunk)
-					{
-						next_chunk=it->first/c_checkpoint_dist;
-					}
-				}
-				VLOG(Server->Log("next_chunk="+nconvert(next_chunk), LL_DEBUG));
-
-				if(patch_mode)
-				{
-					Server->Log("Invalidating "+nconvert(last_chunk_patches.size())+" chunks in patch file", LL_DEBUG);
-				}
-				invalidateLastPatches();
-			}
-			
-			pending_chunks.clear();
-
-			return true;
-		}
-		else
-		{
-			Server->wait(2000);
-		}
-	}
-	return false;
-}
-
-void FileClientChunked::addThrottler(IPipeThrottler *throttler)
-{
-	throttlers.push_back(throttler);
-	if(getPipe()!=NULL)
-	{
-		getPipe()->addThrottler(throttler);
-	}
-}
-
-IPipe *FileClientChunked::getPipe()
-{
-	if(parent)
-	{
-		return parent->getPipe();
-	}
-	else
-	{
-		return pipe;
-	}
-}
-
-void FileClientChunked::setReconnectionTimeout(unsigned int t)
-{
-	reconnection_timeout=t;
-}
-
-_i64 FileClientChunked::getReceivedDataBytes( void )
-{
-	IScopedLock lock(mutex);
-	return received_data_bytes;
-}
-
-void FileClientChunked::resetReceivedDataBytes( void )
-{
-	IScopedLock lock(mutex);
-	received_data_bytes=0;
-}
-
-void FileClientChunked::setQueueCallback( QueueCallback* cb )
-{
-	queue_callback = cb;
-}
-
-void FileClientChunked::setQueueOnly( bool b )
-{
-	queue_only = b;
-}
-
-void FileClientChunked::setInitialBytes( const char* buf, size_t bsize )
-{
-	initial_bytes.assign(buf, buf+bsize);
-}
-
-void FileClientChunked::calcTotalChunks()
-{
-	num_total_chunks=remote_filesize/c_checkpoint_dist+((remote_filesize%c_checkpoint_dist!=0)?1:0);
-}
-
-_u32 FileClientChunked::loadFileOutOfBand()
-{
-	if(ofbPipe()==NULL)
-	{
-		if(!constructOutOfBandPipe())
-		{
-			return false;
-		}
-	}
-
-	FileClientChunked tmp_fc(ofbPipe(), false, stack, reconnection_callback, nofreespace_callback, identity, NULL);
-
-	if(patch_mode)
-	{
-		int64 filesize_out=-1;
-		return tmp_fc.GetFilePatch(remote_filename, m_file, m_patchfile, m_chunkhashes, m_hashoutput, filesize_out);
-	}
-	else
-	{
-		int64 filesize_out=-1;
-		return tmp_fc.GetFileChunked(remote_filename, m_file, m_chunkhashes, m_hashoutput, filesize_out);
-	}
-}
-
-bool FileClientChunked::constructOutOfBandPipe()
-{
-	if(!reconnection_callback)
-	{
-		return false;
-	}
-
-	if(ofbPipe())
-	{
-		Server->destroy(ofbPipe());
-	}
-
-	int64 reconnect_starttime=Server->getTimeMS();
-	while(Server->getTimeMS()-reconnect_starttime<reconnection_timeout)
-	{
-		setOfbPipe(reconnection_callback->new_fileclient_connection());
-
-		if(ofbPipe())
-		{
-			for(size_t i=0;i<throttlers.size();++i)
-			{
-				ofbPipe()->addThrottler(throttlers[i]);
-			}
-
-			return true;
-		}
-		else
-		{
-			Server->wait(2000);
-		}
-	}
-
-	return false;
-}
-
-_u32 FileClientChunked::loadChunkOutOfBand(_i64 chunk_pos)
-{
-	if(ofbPipe()==NULL)
-	{
-		if(!constructOutOfBandPipe())
-		{
-			return ERR_CONN_LOST;
-		}
-	}
-
-	{
-		CWData data;
-		data.addUChar( ID_GET_FILE_BLOCKDIFF );
-		data.addString( remote_filename );
-		data.addString( identity );
-		data.addInt64( 0 );
-		data.addInt64( hashfilesize );
-
-		stack->Send( ofbPipe(), data.getDataPtr(), data.getDataSize() );
-	}
-	
-	{
-		CWData data;
-		data.addUChar(ID_BLOCK_REQUEST);
-		data.addInt64(chunk_pos);
-		data.addChar(1);
-
-		stack->Send( ofbPipe(), data.getDataPtr(), data.getDataSize());
-	}	
-
-	char stack_buf[BUFFERSIZE];
-
-	while(pending_chunks.find(chunk_pos)!=pending_chunks.end())
-	{
-		size_t rc = ofbPipe()->Read(stack_buf, BUFFERSIZE, 0);
-
-		if(rc==0)
-		{
-			if(ofbPipe()->hasError())
-			{
-				Server->Log("OFB-Pipe has error. Reconnecting...", LL_DEBUG);
-				if(!constructOutOfBandPipe())
-				{
-					return ERR_CONN_LOST;
-				}
-				else
-				{
-					starttime=Server->getTimeMS();
-				}
-			}
-		}
-		else
-		{
-			starttime=Server->getTimeMS();
-
-			_u32 err = handle_data(stack_buf, rc, true);
-
-			if(err!=ERR_CONTINUE)
-			{
-				return err;
-			}
-		}
-
-		int64 ctime = Server->getTimeMS();
-		if(ctime>starttime && ctime-starttime>=SERVER_TIMEOUT)
-		{
-			Server->Log("OFB-Connection timeout. Reconnecting...", LL_DEBUG);
-			if(!constructOutOfBandPipe())
-			{
-				return ERR_TIMEOUT;
-			}
-			else
-			{
-				starttime=Server->getTimeMS();
-			}
-		}
-		else if(ctime<starttime)
-		{
-			starttime=ctime;
-		}
-	}
-
-	return ERR_SUCCESS;
-}
-
-FileClientChunked* FileClientChunked::getNextFileClient()
-{
-	if(parent)
-	{
-		return parent->getNextFileClient();
-	}
-	else
-	{
-		if(queued_fcs.empty())
-		{
-			return NULL;
-		}
-		else
-		{
-			return queued_fcs.front();
-		}
-	}
-}
-
-void FileClientChunked::clearFileClientQueue()
-{
-	if(parent)
-	{
-		parent->clearFileClientQueue();
-	}
-	else
-	{
-		while(!queued_fcs.empty())
-		{
-			delete queued_fcs.front();
-			queued_fcs.pop_front();
-		}
-	}
-}
-
-unsigned int FileClientChunked::queuedChunks()
-{
-	if(parent)
-	{
-		return parent->queuedChunks();
-	}
-	else
-	{
-		return queued_chunks;
-	}
-}
-
-void FileClientChunked::incrQueuedChunks()
-{
-	if(parent)
-	{
-		return parent->incrQueuedChunks();
-	}
-	else
-	{
-		++queued_chunks;
-	}
-}
-
-void FileClientChunked::decrQueuedChunks()
-{
-	if(parent)
-	{
-		return parent->decrQueuedChunks();
-	}
-	else
-	{
-		--queued_chunks;
-	}
-}
-
-void FileClientChunked::resetQueuedChunks()
-{
-	if(parent)
-	{
-		return parent->resetQueuedChunks();
-	}
-	else
-	{
-		queued_chunks = 0;
-	}
-}
-
-IPipe* FileClientChunked::ofbPipe()
-{
-	if(parent)
-	{
-		return parent->ofbPipe();
-	}
-	else
-	{
-		return ofb_pipe;
-	}
-}
-
-void FileClientChunked::setOfbPipe( IPipe* p )
-{
-	if(parent)
-	{
-		parent->setOfbPipe(p);
-	}
-	else
-	{
-		ofb_pipe = p;
-	}
-}
-
-void FileClientChunked::addReceivedBytes( size_t bytes )
-{
-	if(parent)
-	{
-		parent->addReceivedBytes(bytes);
-	}
-	else
-	{
-		IScopedLock lock(mutex);
-		received_data_bytes += bytes;
-	}
-}
-
-void FileClientChunked::addReceivedBlock( _i64 block_start )
-{
-	if(remote_filesize-block_start<c_checkpoint_dist)
-	{
-		addReceivedBytes(static_cast<size_t>(remote_filesize-block_start));
-	}
-	else
-	{
-		addReceivedBytes(c_checkpoint_dist);
-	}
-}
-
-void FileClientChunked::logPendingChunks()
-{
-	for(std::map<_i64, SChunkHashes>::iterator iter=pending_chunks.begin();
-		iter!=pending_chunks.end();++iter)
-	{
-		Server->Log("Pending chunk: "+nconvert(iter->first), LL_ERROR);
-	}
-}
-
-void FileClientChunked::logTransferProgress()
-{
-	int64 ct = Server->getTimeMS();
-	if(remote_filesize>0 && (last_progress_log==0 ||
-		ct-last_progress_log>60000) )
-	{
-		int64 newTransferred=getTransferredBytes();
-
-		if( last_transferred_bytes!=0 &&
-			last_progress_log!=0 )
-		{			
-			int64 tranferred = newTransferred - last_transferred_bytes;
-			int64 speed_bps = tranferred*1000 / (ct-last_progress_log);
-
-			if(tranferred>0 && progress_log_callback)
-			{
-				progress_log_callback->log_progress(remote_filename,
-					remote_filesize, file_pos, speed_bps);
-			}
-		}
-
-		last_transferred_bytes = newTransferred;
-		last_progress_log = ct;
-	}	
-}
-
-void FileClientChunked::setProgressLogCallback( FileClient::ProgressLogCallback* cb )
-{
-	progress_log_callback=cb;
-}
-
-void FileClientChunked::setPipe(IPipe* p)
-{
-	if(parent)
-	{
-		parent->setPipe(p);
-	}
-	else
-	{
-		pipe = p;
-	}
-}
-
+#include "FileClientChunked.h"
+#include "../../common/data.h"
+#include "../../Interface/Server.h"
+#include "../../Interface/File.h"
+#include "../../stringtools.h"
+
+#include <memory.h>
+#include <assert.h>
+#include <queue>
+#include <memory>
+#include <algorithm>
+#include "../../common/adler32.h"
+
+#define VLOG(x) x
+
+
+FileClientChunked::FileClientChunked(IPipe *pipe, bool del_pipe, CTCPStack *stack,
+	FileClientChunked::ReconnectionCallback *reconnection_callback, FileClientChunked::NoFreeSpaceCallback *nofreespace_callback
+	, std::string identity, FileClientChunked* prev)
+	: pipe(pipe), destroy_pipe(del_pipe), stack(stack), transferred_bytes(0), reconnection_callback(reconnection_callback),
+	  nofreespace_callback(nofreespace_callback), reconnection_timeout(300000), identity(identity), received_data_bytes(0),
+	  parent(prev), queue_only(false), queue_callback(NULL), remote_filesize(-1), ofb_pipe(NULL), hashfilesize(-1), did_queue_fc(false), queued_chunks(0),
+	  last_transferred_bytes(0), last_progress_log(0), progress_log_callback(NULL)
+{
+	has_error=false;
+	if(parent==NULL)
+	{
+		mutex = Server->createMutex();
+	}
+	else
+	{
+		mutex=NULL;
+	}
+}
+
+FileClientChunked::FileClientChunked(void)
+	: pipe(NULL), stack(NULL), destroy_pipe(false), transferred_bytes(0), reconnection_callback(NULL), reconnection_timeout(300000), received_data_bytes(0),
+	  parent(NULL), remote_filesize(-1), ofb_pipe(NULL), hashfilesize(-1), did_queue_fc(false), queued_chunks(0), last_transferred_bytes(0), last_progress_log(0),
+	  progress_log_callback(NULL)
+{
+	has_error=true;
+	mutex=NULL;
+}
+
+FileClientChunked::~FileClientChunked(void)
+{
+	if(pipe!=NULL && destroy_pipe)
+	{
+		Server->destroy(pipe);
+		pipe=NULL;
+	}
+	Server->destroy(mutex);
+	Server->destroy(ofb_pipe);
+}
+
+_u32 FileClientChunked::GetFilePatch(std::string remotefn, IFile *orig_file, IFile *patchfile, IFile *chunkhashes, IFile *hashoutput, _i64& predicted_filesize)
+{
+	m_file=NULL;
+	patch_mode=true;
+
+	m_chunkhashes=chunkhashes;
+	m_hashoutput=hashoutput;
+	m_patchfile=patchfile;
+	m_file=orig_file;
+	patchfile_pos=0;
+	patch_buf_pos=0;
+	remote_filesize = predicted_filesize;
+	last_transferred_bytes=0;
+
+	return GetFile(remotefn, predicted_filesize);
+}
+
+_u32 FileClientChunked::GetFileChunked(std::string remotefn, IFile *file, IFile *chunkhashes, IFile *hashoutput, _i64& predicted_filesize)
+{
+	patch_mode=false;
+	m_file=file;
+	m_chunkhashes=chunkhashes;
+	m_hashoutput=hashoutput;
+	remote_filesize = predicted_filesize;
+	last_transferred_bytes=0;
+	
+	return GetFile(remotefn, predicted_filesize);
+}
+
+_u32 FileClientChunked::GetFile(std::string remotefn, _i64& filesize_out)
+{
+	bool was_prepared = false;
+
+	if(!queued_fcs.empty())
+	{
+		std::auto_ptr<FileClientChunked> next(queued_fcs.front());
+
+		queued_fcs.pop_front();
+
+		assert(next->remote_filename==remotefn);
+
+		return next->GetFile(remotefn, filesize_out);
+	}
+	else if(parent!=NULL && !queue_only)
+	{
+		was_prepared = true;
+	}
+
+
+	getfile_done=false;
+	retval=ERR_SUCCESS;
+	remote_filename=remotefn;
+
+	if(pipe==NULL)
+		return ERR_ERROR;
+
+	_i64 fileoffset=0;
+
+	m_chunkhashes->Seek(0);
+	hashfilesize=0;
+	if(m_chunkhashes->Read((char*)&hashfilesize, sizeof(_i64))!=sizeof(_i64) )
+	{
+		Server->Log("Cannot read hashfilesize in FileClientChunked::GetFile", LL_ERROR);
+		return ERR_INT_ERROR;
+	}
+
+	hashfilesize = little_endian(hashfilesize);
+
+	if(hashfilesize<0)
+	{
+		Server->Log("Hashfile size wrong. Hashfile is damaged. Size is "+nconvert(hashfilesize), LL_ERROR);
+		return ERR_INT_ERROR;
+	}
+
+	if(hashfilesize!=m_file->Size())
+	{
+		Server->Log("Hashfile size differs in FileClientChunked::GetFile "+nconvert(hashfilesize)+"!="+nconvert(m_file->Size()), LL_DEBUG);
+		if(m_file->Size()<hashfilesize)
+		{
+			//partial file
+			hashfilesize=m_file->Size();
+		}
+	}
+	else
+	{
+		VLOG(Server->Log("Old filesize="+nconvert(hashfilesize), LL_DEBUG));
+	}
+
+	if(!was_prepared)
+	{
+		CWData data;
+		data.addUChar( ID_GET_FILE_BLOCKDIFF );
+		data.addString( remotefn );
+		data.addString( identity );
+		data.addInt64( fileoffset );
+		data.addInt64( hashfilesize );
+
+		if(remote_filesize!=-1)
+		{
+			data.addInt64(remote_filesize);
+		}
+
+		if(stack->Send( getPipe(), data.getDataPtr(), data.getDataSize() )!=data.getDataSize())
+		{
+			Server->Log("Timout during file request (3)", LL_ERROR);
+			return ERR_TIMEOUT;
+		}
+
+		next_chunk=0;
+	}
+	
+	num_chunks=hashfilesize/c_checkpoint_dist+((hashfilesize%c_checkpoint_dist!=0)?1:0);
+	
+	starttime=Server->getTimeMS();
+	
+	block_for_chunk_start=-1;
+	bool initial_read = true;
+	md5_hash.init();
+
+	char stack_buf[BUFFERSIZE];
+	state=CS_ID_FIRST;
+
+	if(remote_filesize!=-1)
+	{
+		calcTotalChunks();
+	}
+	else
+	{
+		num_total_chunks=0;
+	}
+
+	do
+	{
+		if(queuedChunks()<c_max_queued_chunks && remote_filesize!=-1 && next_chunk<num_total_chunks)
+		{			
+			while(queuedChunks()<c_max_queued_chunks && next_chunk<num_total_chunks)
+			{
+				if(!getPipe()->isWritable())
+				{
+					break;
+				}
+
+				bool get_whole_block = false;
+
+				if(next_chunk<num_chunks
+					&& m_chunkhashes->Seek(chunkhash_file_off+next_chunk*chunkhash_single_size))
+				{
+					char buf[chunkhash_single_size+2*sizeof(char)+sizeof(_i64)];
+					buf[0]=ID_BLOCK_REQUEST;
+					*((_i64*)(buf+1))=little_endian(next_chunk*c_checkpoint_dist);
+					buf[1+sizeof(_i64)]=0;
+					_u32 r=m_chunkhashes->Read(&buf[2*sizeof(char)+sizeof(_i64)], chunkhash_single_size);
+					if(r==0)
+					{
+						get_whole_block=true;
+					}
+					else
+					{
+						if(r<chunkhash_single_size)
+						{
+							memset(&buf[2*sizeof(char)+sizeof(_i64)+r], 0, chunkhash_single_size-r);
+						}
+						const size_t send_size = chunkhash_single_size+2*sizeof(char)+sizeof(_i64);
+						if(stack->Send( getPipe(), buf, send_size) != send_size)
+						{
+							break;
+						}
+
+						char *sptr=&buf[2*sizeof(char)+sizeof(_i64)];
+						SChunkHashes chhash;
+						memcpy(chhash.big_hash, sptr, big_hash_size);
+						memcpy(chhash.small_hash, sptr+big_hash_size, chunkhash_single_size-big_hash_size);					
+						pending_chunks.insert(std::pair<_i64, SChunkHashes>(next_chunk*c_checkpoint_dist, chhash));
+					}					
+				}
+				else
+				{
+					get_whole_block=true;
+				}
+				
+				if(get_whole_block)
+				{
+					CWData data;
+					data.addUChar(ID_BLOCK_REQUEST);
+					data.addInt64(next_chunk*c_checkpoint_dist);
+					data.addChar(1);
+					if(stack->Send( getPipe(), data.getDataPtr(), data.getDataSize()) != data.getDataSize() )
+					{
+						break;
+					}
+
+					pending_chunks.insert(std::pair<_i64, SChunkHashes>(next_chunk*c_checkpoint_dist, SChunkHashes() ));
+				}
+				incrQueuedChunks();
+				++next_chunk;
+			}
+		}
+		else
+		{
+			if(queuedChunks()>0 || remote_filesize==-1)
+			{
+				if(!queue_only && (!was_prepared || !initial_read) )
+				{
+					getPipe()->isReadable(100);
+				}
+			}
+		}
+
+		if( ( ( parent==NULL && queued_fcs.empty() ) || !did_queue_fc )
+			&& queuedChunks()<c_max_queued_chunks && next_chunk==num_total_chunks
+			&& remote_filesize!=-1)
+		{
+			std::string remotefn;
+			IFile* orig_file;
+			IFile* patchfile;
+			IFile* chunkhashes;
+			IFile* hashoutput;
+			_i64 predicted_filesize;
+
+			if(queue_callback && 
+				getPipe()->isWritable() &&
+				queue_callback->getQueuedFileChunked(remotefn, orig_file, patchfile, chunkhashes, hashoutput, predicted_filesize))
+			{
+				did_queue_fc=true;
+
+				FileClientChunked* next = new FileClientChunked(NULL, false, stack, reconnection_callback,
+					nofreespace_callback, identity, parent?parent:this);
+
+				if(parent)
+				{
+					parent->queued_fcs.push_back(next);
+				}
+				else
+				{
+					queued_fcs.push_back(next);
+				}
+
+				next->setQueueCallback(queue_callback);
+				next->setProgressLogCallback(progress_log_callback);
+
+				next->setQueueOnly(true);
+				if(next->GetFilePatch(remotefn, orig_file, patchfile, chunkhashes, hashoutput, predicted_filesize)!=ERR_SUCCESS)
+				{
+					std::deque<FileClientChunked*>::iterator iter;
+					if(parent)
+					{
+						iter = std::find(parent->queued_fcs.begin(), parent->queued_fcs.end(), next);
+						if(iter!=parent->queued_fcs.end())
+						{
+							parent->queued_fcs.erase(iter);
+						}
+					}
+					else
+					{
+						iter = std::find(queued_fcs.begin(), queued_fcs.end(), next);
+						if(iter!=queued_fcs.end())
+						{
+							queued_fcs.erase(iter);
+						}
+					}
+					delete next;
+					did_queue_fc=false;
+
+					queue_callback->unqueueFileChunked(remotefn);
+				}
+				else
+				{
+					next->setQueueOnly(false);
+				}
+			}
+		}
+
+		if(queue_only)
+		{
+			return ERR_SUCCESS;
+		}
+
+		size_t rc;
+		char* buf;
+		if(initial_read && !initial_bytes.empty())
+		{
+			rc = initial_bytes.size();
+			buf = &initial_bytes[0];
+		}
+		else
+		{
+			buf = stack_buf;
+			rc = getPipe()->Read(buf, BUFFERSIZE, 0);
+		}
+
+		initial_read = false;
+
+		
+		if(rc==0)
+		{
+			if(getPipe()->hasError())
+			{
+				Server->Log("Pipe has error. Reconnecting...", LL_DEBUG);
+				if(!Reconnect(true))
+				{
+					return ERR_CONN_LOST;
+				}
+				else
+				{
+					starttime=Server->getTimeMS();
+				}
+			}
+		}
+		else
+		{
+			starttime=Server->getTimeMS();
+
+			_u32 err = handle_data(buf, rc, false);
+
+			if(err!=ERR_CONTINUE)
+			{
+				filesize_out=remote_filesize;
+				return err;
+			}
+		}
+
+		int64 ctime = Server->getTimeMS();
+		if(ctime>starttime && ctime-starttime>=SERVER_TIMEOUT)
+		{
+			Server->Log("Connection timeout. Reconnecting...", LL_DEBUG);
+			if(!Reconnect(true))
+			{
+				break;
+			}
+			else
+			{
+				starttime=Server->getTimeMS();
+			}
+		}
+		else if(ctime<starttime)
+		{
+			starttime=ctime;
+		}
+
+		logTransferProgress();
+	}
+	while(true);
+
+	return ERR_TIMEOUT;
+}
+
+
+_u32 FileClientChunked::handle_data( char* buf, size_t bsize, bool ignore_filesize )
+{
+	bufptr=buf;
+	remaining_bufptr_bytes=bsize;
+	while(bufptr<buf+bsize)
+	{
+		bufptr_bytes_done=0;
+
+		switch(state)
+		{
+		case CS_ID_FIRST:
+			{
+				State_First();						
+			} //fallthrough
+		case CS_ID_ACC:
+			{
+				State_Acc(ignore_filesize);
+			}break;
+		case CS_BLOCK:
+			{
+				State_Block();
+			}break;
+		case CS_CHUNK:
+			{
+				State_Chunk();
+			}break;
+		}
+
+		bufptr+=bufptr_bytes_done;
+
+		if( (remote_filesize!=-1 && 
+			next_chunk==num_total_chunks
+			&& pending_chunks.empty() )
+			|| getfile_done  )
+		{
+
+			if(!getfile_done ||
+				(retval==ERR_BASE_DIR_LOST
+				 || retval==ERR_FILE_DOESNT_EXIST
+				 || retval==ERR_SUCCESS) )
+			{
+				FileClientChunked* next = getNextFileClient();
+				if( next				
+					&& remaining_bufptr_bytes>0)
+				{
+					next->setInitialBytes(bufptr, remaining_bufptr_bytes);
+				}
+			}
+			
+
+			if(!getfile_done)
+			{
+				return ERR_SUCCESS;
+			}
+		}
+
+		if(getfile_done)
+		{
+			return retval;				
+		}
+	}
+
+	return ERR_CONTINUE;
+}
+
+
+void FileClientChunked::State_First(void)
+{
+	curr_id=*bufptr;
+	++bufptr;
+	--remaining_bufptr_bytes;
+
+	switch(curr_id)
+	{
+	case ID_FILESIZE: need_bytes=sizeof(_i64); break;
+	case ID_BASE_DIR_LOST: need_bytes=0; break;
+	case ID_COULDNT_OPEN: need_bytes=0; break;
+	case ID_WHOLE_BLOCK: need_bytes=sizeof(_i64)+sizeof(_u32); break;
+	case ID_UPDATE_CHUNK: need_bytes=sizeof(_i64)+sizeof(_u32); break;
+	case ID_NO_CHANGE: need_bytes=sizeof(_i64); break;
+	case ID_BLOCK_HASH: need_bytes=sizeof(_i64)+big_hash_size; break;
+	default:
+		Server->Log("Unknown Packet ID in State_First", LL_ERROR);
+		need_bytes = 0;
+		getfile_done = true;
+		retval = ERR_ERROR;
+		break;
+	}
+	packet_buf_off=0;
+	total_need_bytes=need_bytes;
+}
+
+void FileClientChunked::State_Acc(bool ignore_filesize)
+{
+	if(need_bytes<=remaining_bufptr_bytes)
+	{
+		CRData msg;
+		if(state==CS_ID_FIRST)
+		{
+			msg.set(bufptr, need_bytes);
+		}
+		else
+		{
+			VLOG(Server->Log("Finalizing info packet... packet_buf_off="+nconvert(packet_buf_off)+" remaining_bufptr_bytes="+nconvert(remaining_bufptr_bytes)+" need_bytes="+nconvert(need_bytes), LL_DEBUG));
+			memcpy(&packet_buf[packet_buf_off], bufptr, need_bytes);
+			msg.set(packet_buf, total_need_bytes);
+		}
+
+		bufptr_bytes_done+=need_bytes;
+		remaining_bufptr_bytes-=need_bytes;
+
+		switch(curr_id)
+		{
+		case ID_FILESIZE:
+			{
+				if(!pending_chunks.empty())
+				{
+					int a4=4;
+				}
+				if(!ignore_filesize)
+				{
+					_i64 new_remote_filesize;
+					msg.getInt64(&new_remote_filesize);
+
+					if(new_remote_filesize!=remote_filesize)
+					{
+						int a4=4;
+					}
+					
+					if(remote_filesize!=-1 && new_remote_filesize!=remote_filesize)
+					{
+						Server->Log("Filesize change from expected filesize. Expected="+nconvert(remote_filesize)+" Got="+nconvert(new_remote_filesize), LL_WARNING);
+					}
+
+					{
+						Server->Log("Filesize change from expected filesize. Expected="+nconvert(remote_filesize)+" Got="+nconvert(new_remote_filesize), LL_WARNING);
+					}
+
+					VLOG(Server->Log("Receiving filesize... Filesize="+nconvert(new_remote_filesize)+" Predicted="+nconvert(remote_filesize), LL_DEBUG));
+
+					if(remote_filesize!=-1 && new_remote_filesize>remote_filesize && getNextFileClient())
+					{
+						Server->Log("Filesize increase from predicted filesize and next file is queued. Reconnecting...", LL_WARNING);
+						if(!Reconnect(true))
+						{
+							getfile_done=true;
+							retval=ERR_CONN_LOST;
+						}
+						return;
+					}
+					else if(remote_filesize==-1)
+					{
+						remote_filesize = new_remote_filesize;
+					}
+
+					state=CS_ID_FIRST;
+					calcTotalChunks();
+					if(patch_mode)
+					{
+						writePatchSize(remote_filesize);
+					}
+					if(remote_filesize==0)
+					{
+						getfile_done=true;
+						retval=ERR_SUCCESS;
+						return;
+					}
+
+					m_hashoutput->Seek(0);
+					_i64 endian_remote_filesize = little_endian(remote_filesize);
+					writeFileRepeat(m_hashoutput, (char*)&endian_remote_filesize, sizeof(_i64));
+				}				
+			}break;
+		case ID_BASE_DIR_LOST:
+			{
+				getfile_done=true;
+				retval=ERR_BASE_DIR_LOST;
+				if(remote_filesize!=-1)
+				{
+					Server->Log("Did expect file to exist (1). Reconnecting...", LL_WARNING);
+					if(!Reconnect(false))
+					{
+						getfile_done=true;
+						retval=ERR_CONN_LOST;
+					}
+				}
+				return;
+			}
+		case ID_COULDNT_OPEN:
+			{
+				getfile_done=true;
+				retval=ERR_FILE_DOESNT_EXIST;
+				if(remote_filesize!=-1)
+				{
+					Server->Log("Did expect file to exist (2). Reconnecting...", LL_WARNING);
+					if(!Reconnect(false))
+					{
+						getfile_done=true;
+						retval=ERR_CONN_LOST;
+					}
+				}
+				return;
+			}
+		case ID_WHOLE_BLOCK:
+			{
+				_i64 block_start;
+				msg.getInt64(&block_start);
+				chunk_start=block_start;
+
+				VLOG(Server->Log("FileClientChunked: Whole block start="+nconvert(block_start), LL_DEBUG));
+
+				if(pending_chunks.find(block_start)==pending_chunks.end())
+				{
+					Server->Log("Block not requested. ("+nconvert(block_start)+")", LL_ERROR);
+					logPendingChunks();
+					assert(false);
+					retval=ERR_ERROR;
+					getfile_done=true;
+					return;
+				}
+
+				file_pos=block_start;
+				if(!m_file->Seek(block_start))
+				{
+					Server->Log("Chunked Transfer: Seeking failed", LL_ERROR);
+					assert(false);
+				}
+
+				block_for_chunk_start=block_start;
+
+				msg.getUInt(&whole_block_remaining);
+				state=CS_BLOCK;
+				md5_hash.init();
+				hash_for_whole_block=false;
+				adler_hash=urb_adler32(0, NULL, 0);
+				adler_remaining=c_chunk_size;
+				block_pos=0;
+
+				m_hashoutput->Seek(chunkhash_file_off+(block_start/c_checkpoint_dist)*chunkhash_single_size);
+				char tmp[big_hash_size]={};
+				writeFileRepeat(m_hashoutput, tmp, big_hash_size);
+			}break;
+		case ID_UPDATE_CHUNK:
+			{
+				_i64 new_chunk_start;
+				msg.getInt64(&new_chunk_start);
+				bool new_block;
+				Hash_upto(new_chunk_start, new_block);
+				msg.getUInt(&adler_remaining);
+
+				VLOG(Server->Log("FileClientChunked: Chunk start="+nconvert(chunk_start)+" remaining="+nconvert(adler_remaining), LL_DEBUG));
+
+				file_pos=chunk_start;
+				_i64 block=chunk_start/c_checkpoint_dist;
+
+				std::map<_i64, SChunkHashes>::iterator it=pending_chunks.find(block*c_checkpoint_dist);
+				if(it==pending_chunks.end())
+				{
+					Server->Log("Chunk not requested. ("+nconvert(block*c_checkpoint_dist)+")", LL_ERROR);
+					logPendingChunks();
+					assert(false);
+					retval=ERR_ERROR;
+					getfile_done=true;
+					return;
+				}
+				else if(new_block)
+				{
+					m_hashoutput->Seek(chunkhash_file_off+(chunk_start/c_checkpoint_dist)*chunkhash_single_size);
+					_i64 block_start = block*c_checkpoint_dist;
+					if(block_start+c_checkpoint_dist>remote_filesize)
+					{
+						size_t missing_chunks = (block_start + c_checkpoint_dist - remote_filesize)/c_chunk_size;
+						writeFileRepeat(m_hashoutput, it->second.big_hash, chunkhash_single_size - missing_chunks*small_hash_size);
+					}
+					else
+					{
+						writeFileRepeat(m_hashoutput, it->second.big_hash, chunkhash_single_size);
+					}
+				}
+
+				m_file->Seek(chunk_start);
+				
+				unsigned int chunknum=(chunk_start%c_checkpoint_dist)/c_chunk_size;
+				m_hashoutput->Seek(chunkhash_file_off+block*chunkhash_single_size
+					+big_hash_size+chunknum*small_hash_size);
+
+				state=CS_CHUNK;
+				adler_hash=urb_adler32(0, NULL, 0);
+
+			}break;
+		case ID_NO_CHANGE:
+			{
+				_i64 block_start;
+				msg.getInt64(&block_start);
+				Hash_nochange(block_start);
+				state=CS_ID_FIRST;
+			}break;
+		case ID_BLOCK_HASH:
+			{
+				_i64 block_start;
+				msg.getInt64(&block_start);
+				const char *blockhash=msg.getCurrDataPtr();
+				Hash_finalize(block_start, blockhash);
+				state=CS_ID_FIRST;
+			}break;
+		}
+	}
+	else
+	{
+		VLOG(Server->Log("Accumulating data for info packet... packet_buf_off="+nconvert(packet_buf_off)+" remaining_bufptr_bytes="+nconvert(remaining_bufptr_bytes), LL_DEBUG));
+		if(remaining_bufptr_bytes>0)
+		{
+			memcpy(&packet_buf[packet_buf_off], bufptr, remaining_bufptr_bytes);
+			packet_buf_off+=remaining_bufptr_bytes;
+			need_bytes-=(unsigned int)remaining_bufptr_bytes;
+		}
+		state=CS_ID_ACC;
+
+		bufptr_bytes_done+=remaining_bufptr_bytes;
+		remaining_bufptr_bytes=0;
+	}
+}
+
+void FileClientChunked::Hash_upto(_i64 new_chunk_start, bool &new_block)
+{
+	_i64 block_start=(new_chunk_start/c_checkpoint_dist)*c_checkpoint_dist;
+	if(block_start!=block_for_chunk_start)
+	{
+		new_block=true;
+		block_for_chunk_start=block_start;
+		md5_hash.init();
+		last_chunk_patches.clear();
+		patch_buf_pos=0;
+		hash_for_whole_block=false;
+		chunk_start=block_start;
+		VLOG(Server->Log("Chunk is in new block. block_start="+nconvert(block_start)+" block_for_chunk_start="+nconvert(block_for_chunk_start), LL_DEBUG));
+	}
+	else
+	{
+		new_block=false;
+	}
+	
+	if(chunk_start!=new_chunk_start)
+	{
+		if(m_file->Seek(chunk_start))
+		{
+			char buf2[BUFFERSIZE];
+			do
+			{
+				_u32 toread=(std::min)((_u32)BUFFERSIZE, (_u32)(new_chunk_start-chunk_start));
+				size_t r=m_file->Read(buf2,  toread);
+				VLOG(Server->Log("Read for hash at chunk_start="+nconvert(chunk_start)+" toread="+nconvert(toread)+" n="+nconvert(r), LL_DEBUG));
+				if(r<toread)
+				{
+					Server->Log("Read error in hash calculation at position "+nconvert(chunk_start)+" toread="+nconvert(toread)+" read="+nconvert(r)+". This will cause the whole block to be loaded.", LL_WARNING);
+					chunk_start=new_chunk_start;
+					break;
+				}
+				chunk_start+=r;
+				md5_hash.update((unsigned char*)buf2, (unsigned int)r);
+			}while(chunk_start<new_chunk_start);
+		}
+		else
+		{
+			Server->Log("Error seeking in base file (to position "+nconvert(chunk_start)+"). Whole block will be loaded. (1)", LL_WARNING);
+			chunk_start=new_chunk_start;
+		}
+		
+		file_pos=new_chunk_start;
+	}
+}
+
+void FileClientChunked::Hash_finalize(_i64 curr_pos, const char *hash_from_client)
+{
+	if(!hash_for_whole_block)
+	{
+		VLOG(Server->Log("Not a whole block. currpos="+nconvert(curr_pos)+" block_for_chunk_start="+nconvert(block_for_chunk_start), LL_DEBUG));
+		if(curr_pos==block_for_chunk_start && block_for_chunk_start!=-1)
+		{
+			_i64 dest_pos=curr_pos+c_checkpoint_dist;
+
+			if(dest_pos>remote_filesize)
+				dest_pos=remote_filesize;
+
+			VLOG(Server->Log("dest_pos="+nconvert(dest_pos)+" chunk_start="+nconvert(chunk_start), LL_DEBUG));
+		
+			char buf2[BUFFERSIZE];
+			if(m_file->Seek(chunk_start))
+			{
+				while(chunk_start<dest_pos)
+				{
+					_u32 toread = (std::min)((_u32)BUFFERSIZE, (_u32)(dest_pos-chunk_start));
+					size_t r=m_file->Read(buf2, toread);
+					VLOG(Server->Log("Read for hash finalize at block_start="+nconvert(chunk_start)+" n="+nconvert(r), LL_DEBUG));
+					if(r==0)
+					{
+						Server->Log("Read error in hash finalization at position "+nconvert(chunk_start)+" toread="+nconvert(toread)+" read="+nconvert(r)+". This will cause the whole block to be loaded.", LL_WARNING);
+						file_pos+=dest_pos-chunk_start;
+						chunk_start=dest_pos;
+						break;
+					}
+					file_pos+=r;
+					chunk_start+=r;
+					md5_hash.update((unsigned char*)buf2, (unsigned int)r);
+				}
+			}
+			else
+			{
+				Server->Log("Error seeking in base file (to position "+nconvert(chunk_start)+"). Whole block will be loaded. (2)", LL_WARNING);
+				file_pos+=dest_pos-chunk_start;
+				chunk_start=dest_pos;
+			}
+		}
+
+		block_for_chunk_start=-1;
+		md5_hash.finalize();
+	}
+	else
+	{
+		VLOG(Server->Log("Whole block. currpos="+nconvert(curr_pos)+" block_for_chunk_start="+nconvert(block_for_chunk_start)+" chunk_start="+nconvert(chunk_start), LL_DEBUG));
+	}
+
+	if(memcmp(hash_from_client, md5_hash.raw_digest_int(), big_hash_size)!=0)
+	{
+		if(!hash_for_whole_block)
+		{
+			Server->Log("Block hash wrong. Getting whole block. currpos="+nconvert(curr_pos), LL_WARNING);
+			//system("pause");
+			invalidateLastPatches();
+
+			size_t backup_remaining_bufptr_bytes=remaining_bufptr_bytes;
+			char* backup_bufptr = bufptr;
+			loadChunkOutOfBand(curr_pos);
+			remaining_bufptr_bytes = backup_remaining_bufptr_bytes;
+			bufptr = backup_bufptr;
+		}
+		else
+		{
+			retval=ERR_HASH;
+			getfile_done=true;
+		}
+	}
+	else
+	{
+		m_hashoutput->Seek(chunkhash_file_off+(curr_pos/c_checkpoint_dist)*chunkhash_single_size);
+		writeFileRepeat(m_hashoutput, hash_from_client, big_hash_size);
+
+		std::map<_i64, SChunkHashes>::iterator it=pending_chunks.find(curr_pos);
+		if(it!=pending_chunks.end())
+		{
+			addReceivedBlock(curr_pos);
+			pending_chunks.erase(it);
+			decrQueuedChunks();
+		}
+		else
+		{
+			Server->Log("Pending chunk not found -1", LL_ERROR);
+			assert(false);
+		}
+	}
+
+	last_chunk_patches.clear();
+}
+
+void FileClientChunked::Hash_nochange(_i64 curr_pos)
+{
+	std::map<_i64, SChunkHashes>::iterator it=pending_chunks.find(curr_pos);
+	if(it!=pending_chunks.end())
+	{
+		Server->Log("Block without change. currpos="+nconvert(curr_pos), LL_DEBUG);
+		addReceivedBlock(curr_pos);
+		m_hashoutput->Seek(chunkhash_file_off+(curr_pos/c_checkpoint_dist)*chunkhash_single_size);
+		if(curr_pos+c_checkpoint_dist<=remote_filesize)
+		{
+			writeFileRepeat(m_hashoutput, it->second.big_hash, chunkhash_single_size);
+		}
+		else
+		{
+			size_t missing_chunks = (curr_pos + c_checkpoint_dist - remote_filesize)/c_chunk_size;
+			writeFileRepeat(m_hashoutput, it->second.big_hash, chunkhash_single_size-missing_chunks*small_hash_size);
+		}
+		pending_chunks.erase(it);
+		decrQueuedChunks();
+	}
+	else
+	{
+		Server->Log("Pending chunk not found -1", LL_ERROR);
+		retval=ERR_ERROR;
+		getfile_done=true;
+	}
+}
+
+void FileClientChunked::State_Block(void)
+{
+	size_t rbytes=(std::min)(remaining_bufptr_bytes, (size_t)whole_block_remaining);
+
+	remaining_bufptr_bytes-=rbytes;
+	bufptr_bytes_done+=rbytes;
+	whole_block_remaining-=(unsigned int)rbytes;
+	
+	md5_hash.update((unsigned char*)bufptr, (unsigned int)rbytes);
+	if(!patch_mode)
+	{
+		writeFileRepeat(m_file, bufptr, rbytes);
+		file_pos+=rbytes;
+	}
+	else
+	{
+		writePatch(file_pos, (unsigned int)rbytes, bufptr, whole_block_remaining==0);
+		file_pos+=rbytes;
+	}
+	
+	chunk_start+=(unsigned int)rbytes;
+
+	char *alder_bufptr=bufptr;
+	while(rbytes>0)
+	{
+		size_t adler_bytes=(std::min)((size_t)adler_remaining, rbytes);
+		adler_hash=urb_adler32(adler_hash, alder_bufptr, (unsigned int)adler_bytes);
+		alder_bufptr+=adler_bytes;
+		rbytes-=adler_bytes;
+		adler_remaining-=(unsigned int)adler_bytes;
+		if(adler_remaining==0 || whole_block_remaining==0)
+		{
+			_u32 endian_adler_hash = little_endian(adler_hash);
+			writeFileRepeat(m_hashoutput, (char*)&endian_adler_hash, small_hash_size);
+			adler_hash=urb_adler32(0, NULL, 0);
+			adler_remaining=c_chunk_size;
+		}
+
+		block_pos+=(unsigned int)adler_bytes;
+	}
+
+	if(whole_block_remaining==0)
+	{
+		md5_hash.finalize();
+		hash_for_whole_block=true;
+		m_hashoutput->Seek(chunkhash_file_off+(block_for_chunk_start/c_checkpoint_dist)*chunkhash_single_size);
+		writeFileRepeat(m_hashoutput, (char*)md5_hash.raw_digest_int(), big_hash_size);
+
+		state=CS_ID_FIRST;
+	}
+}
+
+void FileClientChunked::writeFileRepeat(IFile *f, const char *buf, size_t bsize)
+{
+	_u32 written=0;
+	_u32 rc;
+	int tries=50;
+	do
+	{
+		rc=f->Write(buf+written, (_u32)(bsize-written));
+		written+=rc;
+		if(rc==0)
+		{
+			if(nofreespace_callback!=NULL && !nofreespace_callback->handle_not_enough_space(f->getFilenameW()) )
+			{
+				break;
+			}
+			Server->Log("Failed to write to file... waiting... in Chunked File transfer", LL_WARNING);
+			Server->wait(10000);
+			--tries;
+		}
+	}
+	while(written<bsize && (rc>0 || tries>0) );
+
+	if(rc==0)
+	{
+		Server->Log("Fatal error writing to file in writeFileRepeat. Write error in Chunked File transfer.", LL_ERROR);
+	}
+}
+
+void FileClientChunked::State_Chunk(void)
+{
+	size_t rbytes=(std::min)(remaining_bufptr_bytes, (size_t)adler_remaining);
+	adler_remaining-=(unsigned int)rbytes;
+
+	chunk_start+=rbytes;
+
+	if(rbytes>0)
+	{
+		adler_hash=urb_adler32(adler_hash, bufptr, (unsigned int)rbytes);
+		md5_hash.update((unsigned char*)bufptr, (unsigned int)rbytes);
+
+		if(!patch_mode)
+		{
+			writeFileRepeat(m_file, bufptr, rbytes);
+			file_pos+=rbytes;
+		}
+		else
+		{
+			writePatch(file_pos, (unsigned int)rbytes, bufptr, adler_remaining==0);
+			file_pos+=rbytes;
+		}
+
+		remaining_bufptr_bytes-=rbytes;
+		bufptr_bytes_done+=rbytes;
+	}
+
+	if(adler_remaining==0)
+	{
+		_u32 endian_adler_hash = little_endian(adler_hash);
+		writeFileRepeat(m_hashoutput, (char*)&endian_adler_hash, small_hash_size);
+		state=CS_ID_FIRST;
+	}
+}
+
+void FileClientChunked::writePatch(_i64 pos, unsigned int length, char *buf, bool last)
+{
+	if(length<=c_chunk_size-patch_buf_pos && (patch_buf_pos==0 || pos==patch_buf_start+patch_buf_pos) )
+	{
+		if(buf!=NULL)
+		{
+			memcpy(&patch_buf[patch_buf_pos], buf, length);
+		}
+		if(patch_buf_pos==0)
+		{
+			patch_buf_start=pos;
+		}
+		patch_buf_pos+=length;
+
+		if(last || patch_buf_pos==c_chunk_size || length==0)
+		{
+			writePatchInt(patch_buf_start, patch_buf_pos,  patch_buf);
+			patch_buf_pos=0;
+		}
+	}
+	else
+	{
+		if(patch_buf_pos>0)
+		{
+			writePatchInt(patch_buf_start, patch_buf_pos, patch_buf);
+			patch_buf_pos=0;
+		}
+
+		if(buf!=NULL)
+		{
+			if(!last && length>0 && length<c_chunk_size)
+			{
+				memcpy(&patch_buf[patch_buf_pos], buf, length);
+				patch_buf_start=pos;
+				patch_buf_pos+=length;
+			}
+			else
+			{
+				writePatchInt(pos, length, buf);
+			}
+		}
+	}
+}
+
+void FileClientChunked::writePatchInt(_i64 pos, unsigned int length, char *buf)
+{
+	const unsigned int plen=sizeof(_i64)+sizeof(unsigned int);
+	char pd[plen];
+	_i64 pos_tmp = little_endian(pos);
+	memcpy(pd, &pos_tmp, sizeof(_i64));
+	unsigned int length_tmp = little_endian(length);
+	memcpy(pd+sizeof(_i64), &length_tmp, sizeof(unsigned int));
+	writeFileRepeat(m_patchfile, pd, plen);
+	writeFileRepeat(m_patchfile, buf, length);
+	last_chunk_patches.push_back(patchfile_pos);
+	patchfile_pos+=plen+length;
+}
+
+void FileClientChunked::writePatchSize(_i64 remote_fs)
+{
+	m_patchfile->Seek(0);
+	_i64 remote_fs_tmp=little_endian(remote_fs);
+	writeFileRepeat(m_patchfile, (char*)&remote_fs_tmp, sizeof(_i64));
+	if(patchfile_pos==0)
+	{
+		patchfile_pos=sizeof(_i64);
+	}
+	else
+	{
+		m_patchfile->Seek(patchfile_pos);
+	}
+}
+
+bool FileClientChunked::hasError(void)
+{
+	return has_error;
+}
+
+void FileClientChunked::invalidateLastPatches(void)
+{
+	if(patch_mode)
+	{
+		_i64 invalid_pos=little_endian(-1);
+		for(size_t i=0;i<last_chunk_patches.size();++i)
+		{
+			m_patchfile->Seek(last_chunk_patches[i]);
+			writeFileRepeat(m_patchfile, (char*)&invalid_pos, sizeof(_i64));
+		}
+		m_patchfile->Seek(patchfile_pos);
+		patch_buf_pos=0;
+	}
+	last_chunk_patches.clear();	
+}
+
+void FileClientChunked::setDestroyPipe(bool b)
+{
+	destroy_pipe=b;
+}
+
+_i64 FileClientChunked::getTransferredBytes(void)
+{
+	if(getPipe()!=NULL)
+	{
+		transferred_bytes+=getPipe()->getTransferedBytes();
+		getPipe()->resetTransferedBytes();
+	}
+	return transferred_bytes;
+}
+
+bool FileClientChunked::Reconnect(bool rerequest)
+{
+	if(queue_callback!=NULL)
+	{
+		queue_callback->resetQueueChunked();
+
+		clearFileClientQueue();
+	}
+
+	if(reconnection_callback==NULL)
+		return false;
+
+	int64 reconnect_starttime=Server->getTimeMS();
+	while(Server->getTimeMS()-reconnect_starttime<reconnection_timeout)
+	{
+		IPipe *nc=reconnection_callback->new_fileclient_connection();
+		if(nc!=NULL)
+		{
+			if(getPipe()!=NULL &&
+				( destroy_pipe || (parent && parent->destroy_pipe) ) )
+			{
+				Server->destroy(getPipe());
+			}
+			setPipe(nc);
+			for(size_t i=0;i<throttlers.size();++i)
+			{
+				getPipe()->addThrottler(throttlers[i]);
+			}
+			Server->Log("Reconnected successfully.", LL_DEBUG);
+			remote_filesize=-1;
+			num_total_chunks=0;
+			starttime=Server->getTimeMS();
+			resetQueuedChunks();
+			block_for_chunk_start=-1;
+			state=CS_ID_FIRST;
+			patch_buf_pos=0;
+			did_queue_fc=false;
+			md5_hash.init();
+
+			_i64 fileoffset=0;
+
+			_i64 hashfilesize=0;
+			m_chunkhashes->Seek(0);
+			if(m_chunkhashes->Read((char*)&hashfilesize, sizeof(_i64))!=sizeof(_i64) )
+				return false;
+
+			hashfilesize = little_endian(hashfilesize);
+
+			if(m_file->Size()<hashfilesize)
+			{
+				hashfilesize=m_file->Size();
+			}
+
+			if(rerequest)
+			{
+				CWData data;
+				data.addUChar( ID_GET_FILE_BLOCKDIFF );
+				data.addString( remote_filename );
+				data.addString( identity );
+				data.addInt64( fileoffset );
+				data.addInt64( hashfilesize );			
+
+				size_t rc=stack->Send( getPipe(), data.getDataPtr(), data.getDataSize() );
+				if(rc==0)
+				{
+					Server->Log("Failed anyways. has_error="+nconvert(getPipe()->hasError()), LL_DEBUG);
+					Server->wait(2000);
+					continue;
+				}
+
+				Server->Log("pending_chunks="+nconvert(pending_chunks.size())+" next_chunk="+nconvert(next_chunk), LL_DEBUG);
+				for(std::map<_i64, SChunkHashes>::iterator it=pending_chunks.begin();it!=pending_chunks.end();++it)
+				{
+					if( it->first/c_checkpoint_dist<next_chunk)
+					{
+						next_chunk=it->first/c_checkpoint_dist;
+					}
+				}
+				VLOG(Server->Log("next_chunk="+nconvert(next_chunk), LL_DEBUG));
+
+				if(patch_mode)
+				{
+					Server->Log("Invalidating "+nconvert(last_chunk_patches.size())+" chunks in patch file", LL_DEBUG);
+				}
+				invalidateLastPatches();
+			}
+			
+			pending_chunks.clear();
+
+			return true;
+		}
+		else
+		{
+			Server->wait(2000);
+		}
+	}
+	return false;
+}
+
+void FileClientChunked::addThrottler(IPipeThrottler *throttler)
+{
+	throttlers.push_back(throttler);
+	if(getPipe()!=NULL)
+	{
+		getPipe()->addThrottler(throttler);
+	}
+}
+
+IPipe *FileClientChunked::getPipe()
+{
+	if(parent)
+	{
+		return parent->getPipe();
+	}
+	else
+	{
+		return pipe;
+	}
+}
+
+void FileClientChunked::setReconnectionTimeout(unsigned int t)
+{
+	reconnection_timeout=t;
+}
+
+_i64 FileClientChunked::getReceivedDataBytes( void )
+{
+	IScopedLock lock(mutex);
+	return received_data_bytes;
+}
+
+void FileClientChunked::resetReceivedDataBytes( void )
+{
+	IScopedLock lock(mutex);
+	received_data_bytes=0;
+}
+
+void FileClientChunked::setQueueCallback( QueueCallback* cb )
+{
+	queue_callback = cb;
+}
+
+void FileClientChunked::setQueueOnly( bool b )
+{
+	queue_only = b;
+}
+
+void FileClientChunked::setInitialBytes( const char* buf, size_t bsize )
+{
+	initial_bytes.assign(buf, buf+bsize);
+}
+
+void FileClientChunked::calcTotalChunks()
+{
+	num_total_chunks=remote_filesize/c_checkpoint_dist+((remote_filesize%c_checkpoint_dist!=0)?1:0);
+}
+
+_u32 FileClientChunked::loadFileOutOfBand()
+{
+	if(ofbPipe()==NULL)
+	{
+		if(!constructOutOfBandPipe())
+		{
+			return false;
+		}
+	}
+
+	FileClientChunked tmp_fc(ofbPipe(), false, stack, reconnection_callback, nofreespace_callback, identity, NULL);
+
+	if(patch_mode)
+	{
+		int64 filesize_out=-1;
+		return tmp_fc.GetFilePatch(remote_filename, m_file, m_patchfile, m_chunkhashes, m_hashoutput, filesize_out);
+	}
+	else
+	{
+		int64 filesize_out=-1;
+		return tmp_fc.GetFileChunked(remote_filename, m_file, m_chunkhashes, m_hashoutput, filesize_out);
+	}
+}
+
+bool FileClientChunked::constructOutOfBandPipe()
+{
+	if(!reconnection_callback)
+	{
+		return false;
+	}
+
+	if(ofbPipe())
+	{
+		Server->destroy(ofbPipe());
+	}
+
+	int64 reconnect_starttime=Server->getTimeMS();
+	while(Server->getTimeMS()-reconnect_starttime<reconnection_timeout)
+	{
+		setOfbPipe(reconnection_callback->new_fileclient_connection());
+
+		if(ofbPipe())
+		{
+			for(size_t i=0;i<throttlers.size();++i)
+			{
+				ofbPipe()->addThrottler(throttlers[i]);
+			}
+
+			return true;
+		}
+		else
+		{
+			Server->wait(2000);
+		}
+	}
+
+	return false;
+}
+
+_u32 FileClientChunked::loadChunkOutOfBand(_i64 chunk_pos)
+{
+	if(ofbPipe()==NULL)
+	{
+		if(!constructOutOfBandPipe())
+		{
+			return ERR_CONN_LOST;
+		}
+	}
+
+	{
+		CWData data;
+		data.addUChar( ID_GET_FILE_BLOCKDIFF );
+		data.addString( remote_filename );
+		data.addString( identity );
+		data.addInt64( 0 );
+		data.addInt64( hashfilesize );
+
+		stack->Send( ofbPipe(), data.getDataPtr(), data.getDataSize() );
+	}
+	
+	{
+		CWData data;
+		data.addUChar(ID_BLOCK_REQUEST);
+		data.addInt64(chunk_pos);
+		data.addChar(1);
+
+		stack->Send( ofbPipe(), data.getDataPtr(), data.getDataSize());
+	}	
+
+	char stack_buf[BUFFERSIZE];
+
+	while(pending_chunks.find(chunk_pos)!=pending_chunks.end())
+	{
+		size_t rc = ofbPipe()->Read(stack_buf, BUFFERSIZE, 0);
+
+		if(rc==0)
+		{
+			if(ofbPipe()->hasError())
+			{
+				Server->Log("OFB-Pipe has error. Reconnecting...", LL_DEBUG);
+				if(!constructOutOfBandPipe())
+				{
+					return ERR_CONN_LOST;
+				}
+				else
+				{
+					starttime=Server->getTimeMS();
+				}
+			}
+		}
+		else
+		{
+			starttime=Server->getTimeMS();
+
+			_u32 err = handle_data(stack_buf, rc, true);
+
+			if(err!=ERR_CONTINUE)
+			{
+				return err;
+			}
+		}
+
+		int64 ctime = Server->getTimeMS();
+		if(ctime>starttime && ctime-starttime>=SERVER_TIMEOUT)
+		{
+			Server->Log("OFB-Connection timeout. Reconnecting...", LL_DEBUG);
+			if(!constructOutOfBandPipe())
+			{
+				return ERR_TIMEOUT;
+			}
+			else
+			{
+				starttime=Server->getTimeMS();
+			}
+		}
+		else if(ctime<starttime)
+		{
+			starttime=ctime;
+		}
+	}
+
+	return ERR_SUCCESS;
+}
+
+FileClientChunked* FileClientChunked::getNextFileClient()
+{
+	if(parent)
+	{
+		return parent->getNextFileClient();
+	}
+	else
+	{
+		if(queued_fcs.empty())
+		{
+			return NULL;
+		}
+		else
+		{
+			return queued_fcs.front();
+		}
+	}
+}
+
+void FileClientChunked::clearFileClientQueue()
+{
+	if(parent)
+	{
+		parent->clearFileClientQueue();
+	}
+	else
+	{
+		while(!queued_fcs.empty())
+		{
+			delete queued_fcs.front();
+			queued_fcs.pop_front();
+		}
+	}
+}
+
+unsigned int FileClientChunked::queuedChunks()
+{
+	if(parent)
+	{
+		return parent->queuedChunks();
+	}
+	else
+	{
+		return queued_chunks;
+	}
+}
+
+void FileClientChunked::incrQueuedChunks()
+{
+	if(parent)
+	{
+		return parent->incrQueuedChunks();
+	}
+	else
+	{
+		++queued_chunks;
+	}
+}
+
+void FileClientChunked::decrQueuedChunks()
+{
+	if(parent)
+	{
+		return parent->decrQueuedChunks();
+	}
+	else
+	{
+		--queued_chunks;
+	}
+}
+
+void FileClientChunked::resetQueuedChunks()
+{
+	if(parent)
+	{
+		return parent->resetQueuedChunks();
+	}
+	else
+	{
+		queued_chunks = 0;
+	}
+}
+
+IPipe* FileClientChunked::ofbPipe()
+{
+	if(parent)
+	{
+		return parent->ofbPipe();
+	}
+	else
+	{
+		return ofb_pipe;
+	}
+}
+
+void FileClientChunked::setOfbPipe( IPipe* p )
+{
+	if(parent)
+	{
+		parent->setOfbPipe(p);
+	}
+	else
+	{
+		ofb_pipe = p;
+	}
+}
+
+void FileClientChunked::addReceivedBytes( size_t bytes )
+{
+	if(parent)
+	{
+		parent->addReceivedBytes(bytes);
+	}
+	else
+	{
+		IScopedLock lock(mutex);
+		received_data_bytes += bytes;
+	}
+}
+
+void FileClientChunked::addReceivedBlock( _i64 block_start )
+{
+	if(remote_filesize-block_start<c_checkpoint_dist)
+	{
+		addReceivedBytes(static_cast<size_t>(remote_filesize-block_start));
+	}
+	else
+	{
+		addReceivedBytes(c_checkpoint_dist);
+	}
+}
+
+void FileClientChunked::logPendingChunks()
+{
+	for(std::map<_i64, SChunkHashes>::iterator iter=pending_chunks.begin();
+		iter!=pending_chunks.end();++iter)
+	{
+		Server->Log("Pending chunk: "+nconvert(iter->first), LL_ERROR);
+	}
+}
+
+void FileClientChunked::logTransferProgress()
+{
+	int64 ct = Server->getTimeMS();
+	if(remote_filesize>0 && (last_progress_log==0 ||
+		ct-last_progress_log>60000) )
+	{
+		int64 newTransferred=getTransferredBytes();
+
+		if( last_transferred_bytes!=0 &&
+			last_progress_log!=0 )
+		{			
+			int64 tranferred = newTransferred - last_transferred_bytes;
+			int64 speed_bps = tranferred*1000 / (ct-last_progress_log);
+
+			if(tranferred>0 && progress_log_callback)
+			{
+				progress_log_callback->log_progress(remote_filename,
+					remote_filesize, file_pos, speed_bps);
+			}
+		}
+
+		last_transferred_bytes = newTransferred;
+		last_progress_log = ct;
+	}	
+}
+
+void FileClientChunked::setProgressLogCallback( FileClient::ProgressLogCallback* cb )
+{
+	progress_log_callback=cb;
+}
+
+void FileClientChunked::setPipe(IPipe* p)
+{
+	if(parent)
+	{
+		parent->setPipe(p);
+	}
+	else
+	{
+		pipe = p;
+	}
+}
+