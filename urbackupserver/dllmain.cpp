/*************************************************************************
*    UrBackup - Client/Server backup system
*    Copyright (C) 2011-2015 Martin Raiber
*
*    This program is free software: you can redistribute it and/or modify
*    it under the terms of the GNU Affero General Public License as published by
*    the Free Software Foundation, either version 3 of the License, or
*    (at your option) any later version.
*
*    This program is distributed in the hope that it will be useful,
*    but WITHOUT ANY WARRANTY; without even the implied warranty of
*    MERCHANTABILITY or FITNESS FOR A PARTICULAR PURPOSE.  See the
*    GNU Affero General Public License for more details.
*
*    You should have received a copy of the GNU Affero General Public License
*    along with this program.  If not, see <http://www.gnu.org/licenses/>.
**************************************************************************/

#include "../vld.h"
#ifdef _WIN32
#define DLLEXPORT extern "C" __declspec (dllexport)
#else
#define DLLEXPORT extern "C"
#endif

#include <vector>

#define DEF_SERVER
#include "../Interface/Server.h"
IServer *Server;

#include "../Interface/Action.h"
#include "../Interface/Database.h"
#include "../Interface/SessionMgr.h"
#include "../Interface/Pipe.h"
#include "../Interface/Query.h"

#include "../Interface/Thread.h"
#include "../Interface/File.h"

#include "../fsimageplugin/IFSImageFactory.h"
#include "../cryptoplugin/ICryptoFactory.h"
#include "../urlplugin/IUrlFactory.h"

#include "database.h"
#include "actions.h"
#include "serverinterface/actions.h"
#include "serverinterface/helper.h"
SStartupStatus startup_status;
#include "server.h"


#include "../stringtools.h"
#include "server_status.h"
#include "server_log.h"
#include "server_cleanup.h"
#include "ClientMain.h"
#include "server_archive.h"
#include "server_settings.h"
#include "server_update_stats.h"
#include "../urbackupcommon/os_functions.h"
#include "InternetServiceConnector.h"
#include "filedownload.h"
#include "apps/cleanup_cmd.h"
#include "apps/repair_cmd.h"
#include "apps/export_auth_log.h"
#include "apps/skiphash_copy.h"
#include "create_files_index.h"
#include "server_dir_links.h"
#include "server_channel.h"

#include <stdlib.h>
#include "../Interface/DatabaseCursor.h"
#include <set>
#include "apps/check_files_index.h"
#include "../fileservplugin/IFileServ.h"
#include "../fileservplugin/IFileServFactory.h"
#include "restore_client.h"
#include "WalCheckpointThread.h"
#include "FileMetadataDownloadThread.h"

IPipe *server_exit_pipe=NULL;
IFSImageFactory *image_fak;
ICryptoFactory *crypto_fak;
IUrlFactory *url_fak=NULL;
IFileServ* fileserv=NULL;

std::string server_identity;
std::string server_token;

const unsigned short serviceport=35623;


#define ADD_ACTION(x) { IAction *na=new Actions::x;\
						Server->AddAction( na );\
						gActions.push_back(na); } 

std::vector<IAction*> gActions;

void init_mutex1(void);
void destroy_mutex1(void);
void writeZeroblockdata(void);
bool testEscape(void);
void upgrade(void);
bool test_amatch(void);
bool test_amatch(void);
bool verify_hashes(std::string arg);
void updateRights(int t_userid, std::string s_rights, IDatabase *db);
void open_settings_database_full(bool use_berkeleydb);

std::string lang="en";
std::string time_format_str="%Y-%m-%d %H:%M";
std::string time_format_str_de=time_format_str;

THREADPOOL_TICKET tt_cleanup_thread;
THREADPOOL_TICKET tt_automatic_archive_thread;
bool is_leak_check=false;

const size_t sqlite_data_allocation_chunk_size = 50*1024*1024; //50MB

#ifdef _WIN32
const std::string new_file="new.txt";
#else
const std::string new_file="urbackup/new.txt";
#endif

void open_server_database(bool &use_berkeleydb, bool init_db)
{
	std::string bdb_config="mutex_set_max 1000000\r\nset_tx_max 500000\r\nset_lg_regionmax 10485760\r\nset_lg_bsize 4194304\r\nset_lg_max 20971520\r\nset_lk_max_locks 100000\r\nset_lk_max_lockers 10000\r\nset_lk_max_objects 100000\r\nset_cachesize 0 104857600 1";
	use_berkeleydb=false;

	if( !FileExists("urbackup/backup_server.bdb") && !FileExists("urbackup/backup_server.db") && FileExists("urbackup/backup_server.db.template") )
	{
		if(init_db)
		{
			copy_file(L"urbackup/backup_server.db.template", L"urbackup/backup_server.db");
		}
	}
		
	if( !FileExists("urbackup/backup_server.db") && !FileExists("urbackup/backup_server.bdb") && FileExists("urbackup/backup_server_init.sql") )
	{
		bool init=false;
		std::string engine="sqlite";
		std::string db_fn="urbackup/backup_server.db";
		if(Server->hasDatabaseFactory("bdb") )
		{
			os_create_dir(L"urbackup/backup_server.bdb-journal");
			writestring(bdb_config, "urbackup/backup_server.bdb-journal/DB_CONFIG");
			engine="bdb";
			db_fn="urbackup/backup_server.bdb";
			use_berkeleydb=true;
		}
			
		if(! Server->openDatabase(db_fn, URBACKUPDB_SERVER, engine) )
		{
			Server->Log("Couldn't open Database "+db_fn+". Exiting.", LL_ERROR);
			exit(1);
		}

		Server->setDatabaseAllocationChunkSize(URBACKUPDB_SERVER, sqlite_data_allocation_chunk_size);

		if(init_db)
		{
			IDatabase *db=Server->getDatabase(Server->getThreadID(), URBACKUPDB_SERVER);
			db->Import("urbackup/backup_server_init.sql");
		}
	}
	else
	{			
		if(Server->hasDatabaseFactory("bdb") )
		{
			use_berkeleydb=true;

			Server->Log("Warning: Switching to Berkley DB", LL_WARNING);
			if(! Server->openDatabase("urbackup/backup_server.db", URBACKUPDB_SERVER_TMP) )
			{
				Server->Log("Couldn't open Database backup_server.db. Exiting.", LL_ERROR);
				exit(1);
			}

			IDatabase *db=Server->getDatabase(Server->getThreadID(), URBACKUPDB_SERVER_TMP);
			Server->deleteFile("urbackup/backup_server.dat");
			if(db->Dump("urbackup/backup_server.dat"))
			{
				Server->destroyAllDatabases();

				os_create_dir(L"urbackup/backup_server.bdb-journal");
				writestring(bdb_config, "urbackup/backup_server.bdb-journal/DB_CONFIG");

				if(! Server->openDatabase("urbackup/backup_server.bdb", URBACKUPDB_SERVER, "bdb") )
				{
					Server->Log("Couldn't open Database backup_server.bdb. Exiting.", LL_ERROR);
					exit(1);
				}
				db=Server->getDatabase(Server->getThreadID(), URBACKUPDB_SERVER);
				if(db->Import("urbackup/backup_server.dat") )
				{
					Server->deleteFile("urbackup/backup_server.dat");
					rename("urbackup/backup_server.db", "urbackup/backup_server_old_sqlite.db");
				}
				else
				{
					Server->Log("Importing data into new BerkleyDB database failed. Exiting.", LL_ERROR);
					exit(1);
				}
			}
			else
			{
				Server->Log("Dumping Database failed. Exiting", LL_ERROR);
				exit(1);
			}
		}
		else
		{
			if(! Server->openDatabase("urbackup/backup_server.db", URBACKUPDB_SERVER) )
			{
				Server->Log("Couldn't open Database backup_server.db. Exiting.", LL_ERROR);
				exit(1);
			}

			Server->setDatabaseAllocationChunkSize(URBACKUPDB_SERVER, sqlite_data_allocation_chunk_size);
		}
	}

	if(!Server->getDatabase(Server->getThreadID(), URBACKUPDB_SERVER))
	{
		Server->Log(L"Couldn't open backup server database. Exiting. Expecting database at \""+
			Server->getServerWorkingDir()+os_file_sep()+L"urbackup"+os_file_sep()+L"backup_server.db\"", LL_ERROR);
		exit(1);
	}
	else
	{
		Server->destroyDatabases(Server->getThreadID());
	}
}

void open_settings_database(bool use_berkeleydb)
{
	std::string aname="urbackup/backup_server_settings.db";
	if(use_berkeleydb)
		aname="urbackup/backup_server_settings.bdb";

	Server->attachToDatabase(aname, "settings_db", URBACKUPDB_SERVER);
}

DLLEXPORT void LoadActions(IServer* pServer)
{
	Server=pServer;

	/*if(!testEscape())
	{
		Server->Log("Escape test failed! Stopping.", LL_ERROR);
		return;
	}*/
	/*if(!test_amatch())
	{
		Server->Log("Amatch test failed! Stopping.", LL_ERROR);
		return;
	}*/
	/*if(!test_amatch())
	{
		Server->Log("Amatch test failed! Stopping.", LL_ERROR);
		return;
	}*/
	
	std::string rmtest=Server->getServerParameter("rmtest");
	if(!rmtest.empty())
	{
		os_remove_nonempty_dir(widen(rmtest));
		return;
	}

	std::string download_file=Server->getServerParameter("download_file");
	if(!download_file.empty())
	{
		/* For attaching debugger
		std::cout << "Process id: " << GetCurrentProcessId() << std::endl;
		system("pause");*/
		unsigned int tcpport=43001;
		std::string s_tcpport=Server->getServerParameter("tcpport");
		if(!s_tcpport.empty()) tcpport=atoi(s_tcpport.c_str());
		int method=0;
		std::string s_method=Server->getServerParameter("method");
		if(!s_method.empty()) method=atoi(s_method.c_str());

		FileDownload dl(Server->getServerParameter("servername"), tcpport);

		int predicted_filesize = atoi(Server->getServerParameter("predicted_filesize", "-1").c_str());
		Server->Log("Starting file download... (predicted_filesize="+nconvert(predicted_filesize)+")");
		dl.filedownload(download_file, Server->getServerParameter("dstfn"), method, predicted_filesize, SQueueStatus_NoQueue);
		exit(1);
	}

	std::string download_file_csv=Server->getServerParameter("download_file_csv");
	if(!download_file_csv.empty())
	{
		/* For attaching debugger
		std::cout << "Process id: " << GetCurrentProcessId() << std::endl;
		system("pause");*/
		unsigned int tcpport=43001;
		std::string s_tcpport=Server->getServerParameter("tcpport");
		if(!s_tcpport.empty()) tcpport=atoi(s_tcpport.c_str());

		FileDownload dl(Server->getServerParameter("servername"), tcpport);

		dl.filedownload(download_file_csv);
		exit(1);
	}

	init_mutex1();
	ServerLogger::init_mutex();
	init_dir_link_mutex();

	std::string app=Server->getServerParameter("app", "");

	if(!app.empty())
	{
		int rc=0;

		if(app=="cleanup")
		{
			rc=cleanup_cmd();
		}
		else if(app=="remove_unknown")
		{
			rc=remove_unknown();
		}
		else if(app=="cleanup_database")
		{
			rc=cleanup_database();
		}
		else if(app=="repair_database")
		{
			rc=repair_cmd();
		}
		else if(app=="defrag_database")
		{
			rc=defrag_database();
		}
		else if(app=="export_auth_log")
		{
			rc=export_auth_log();
		}
		else if(app=="check_fileindex")
		{
			rc=check_files_index();
		}
		else if(app=="check_metadata")
		{
			rc=server::check_metadata();
		}
		else if(app=="skiphash_copy")
		{
			rc=skiphash_copy_file();
		}
		else
		{
			rc=100;
			Server->Log("App not found. Available apps: cleanup, remove_unknown, cleanup_database, repair_database, defrag_database, export_auth_log, check_fileindex, skiphash_copy");
		}
		exit(rc);
	}

#ifdef _WIN32
	char t_lang[20];
	GetLocaleInfoA(LOCALE_SYSTEM_DEFAULT,LOCALE_SISO639LANGNAME ,t_lang,sizeof(t_lang));
	lang=t_lang;
#endif

	if(lang=="de")
	{
		time_format_str=time_format_str_de;
	}

	{
		str_map params;
		crypto_fak=(ICryptoFactory *)Server->getPlugin(Server->getThreadID(), Server->StartPlugin("cryptoplugin", params));
		if( crypto_fak==NULL )
		{
			Server->Log("Error loading Cryptoplugin. Internet service will not work.", LL_ERROR);
		}
	}

	//writeZeroblockdata();

	
	if((server_identity=getFile("urbackup/server_ident.key")).size()<5)
	{
		Server->Log("Generating Server identity...", LL_INFO);
		std::string ident="#I"+ServerSettings::generateRandomAuthKey(20)+"#";
		writestring(ident, "urbackup/server_ident.key");
		server_identity=ident;
	}
	if(!FileExists("urbackup/server_ident.pub") && crypto_fak!=NULL)
	{
		Server->Log("Generating Server private/public key...", LL_INFO);
		crypto_fak->generatePrivatePublicKeyPair("urbackup/server_ident");
	}
	if((server_token=getFile("urbackup/server_token.key")).size()<5)
	{
		Server->Log("Generating Server token...", LL_INFO);
		std::string token=ServerSettings::generateRandomAuthKey(20);
		writestring(token, "urbackup/server_token.key");
		server_token=token;
	}

	Server->deleteFile("urbackup/shutdown_now");


	{
		str_map params;
		image_fak=(IFSImageFactory *)Server->getPlugin(Server->getThreadID(), Server->StartPlugin("fsimageplugin", params));
		if( image_fak==NULL )
		{
			Server->Log("Error loading fsimageplugin", LL_ERROR);
		}
	}

	{
		str_map params;
		IFileServFactory* fileserv_fak=(IFileServFactory *)Server->getPlugin(Server->getThreadID(), Server->StartPlugin("fileserv", params));
		if( fileserv_fak==NULL )
		{
			Server->Log("Error loading fileservplugin. File restores won't work.", LL_ERROR);
		}
		else
		{
			fileserv = fileserv_fak->createFileServNoBind();
		}
	}

	
	bool use_berkeleydb;
	open_server_database(use_berkeleydb, true);
	

	ServerStatus::init_mutex();
	ServerSettings::init_mutex();
	ClientMain::init_mutex();

	open_settings_database(use_berkeleydb);
	open_settings_database_full(use_berkeleydb);
	
	std::string arg_verify_hashes=Server->getServerParameter("verify_hashes");
	if(!arg_verify_hashes.empty())
	{
		if(!verify_hashes(arg_verify_hashes))
		{
			Server->Log("Backup verification failed! See verification_result.txt for more info.", LL_ERROR);
			exit(1);
		}
		else
		{
			Server->Log("Backup verification successfull.", LL_INFO);
			Server->deleteFile("verification_result.txt");
			exit(0);
		}
	}

	Server->destroyAllDatabases();

	startup_status.mutex=Server->createMutex();
	{
		IScopedLock lock(startup_status.mutex);
		startup_status.upgrading_database=true;
	}

	ADD_ACTION(login);
		
	upgrade();

	if(!use_berkeleydb)
	{
		IDatabase *db=Server->getDatabase(Server->getThreadID(), URBACKUPDB_SERVER);
		db->Write("PRAGMA journal_mode=WAL");
	}

	if(!Server->getDatabase(Server->getThreadID(), URBACKUPDB_SERVER))
	{
		Server->Log(L"Couldn't open backup server settings database. Exiting. Expecting database at \""+
			Server->getServerWorkingDir()+os_file_sep()+L"urbackup"+os_file_sep()+L"backup_server_settings.db\"", LL_ERROR);
		exit(1);
	}
		
	if( FileExists("urbackup/backupfolder") )
	{
		IDatabase *db=Server->getDatabase(Server->getThreadID(), URBACKUPDB_SERVER);
		db_results res=db->Read("SELECT value FROM settings_db.settings WHERE key='backupfolder' AND clientid=0");
		if(res.empty())
		{
			IQuery *q=db->Prepare("INSERT INTO settings_db.settings (key, value, clientid) VALUES ('backupfolder', ?, 0)", false);
			std::string bf=getFile("urbackup/backupfolder");
			if(linecount(bf)>0)
				bf=getline(0, bf);
			q->Bind(trim(bf));
			q->Write();
			db->destroyQuery(q);
		}
	}

	if(!create_files_index(startup_status))
	{
		Server->Log(L"Could not create or open file entry index. Exiting.", LL_ERROR);
		exit(1);
	}

	{
		IScopedLock lock(startup_status.mutex);
		startup_status.upgrading_database=false;
	}

	std::string set_admin_pw=Server->getServerParameter("set_admin_pw");
	if(!set_admin_pw.empty())
	{
		std::string rnd=ServerSettings::generateRandomAuthKey(20);

		IDatabase *db=Server->getDatabase(Server->getThreadID(), URBACKUPDB_SERVER);
		db_results res=db->Read("SELECT password_md5 FROM settings_db.si_users WHERE name='admin'");
		if(res.empty())
		{
			IQuery *q=db->Prepare("INSERT INTO settings_db.si_users (name, password_md5, salt) VALUES (?,?,?)");
			q->Bind("admin");
			q->Bind(Server->GenerateHexMD5(rnd+set_admin_pw));
			q->Bind(rnd);
			q->Write();
			q->Reset();
		}
		else
		{
			IQuery *q=db->Prepare("UPDATE si_users SET password_md5=?, salt=? WHERE name='admin'");
			q->Bind(Server->GenerateHexMD5(rnd+set_admin_pw));
			q->Bind(rnd);
			q->Write();
			q->Reset();
		}

		Server->Log("Changed admin password.", LL_INFO);

		{
			db_results res=db->Read("SELECT id FROM si_users WHERE name='admin'");
			if(!res.empty())
			{
				updateRights(watoi(res[0][L"id"]), "idx=0&0_domain=all&0_right=all", db);

				Server->Log("Updated admin rights.", LL_INFO);
			}
		}

		db->destroyAllQueries();

		exit(1);
	}
		

	ADD_ACTION(server_status);
	ADD_ACTION(progress);
	ADD_ACTION(salt);
	ADD_ACTION(lastacts);
	ADD_ACTION(piegraph);
	ADD_ACTION(usagegraph);
	ADD_ACTION(usage);
	ADD_ACTION(users);
	ADD_ACTION(status);
	ADD_ACTION(backups);
	ADD_ACTION(settings);
	ADD_ACTION(logs);
	ADD_ACTION(getimage);
	ADD_ACTION(download_client);
	ADD_ACTION(livelog);
	ADD_ACTION(start_backup);

	if(Server->getServerParameter("allow_shutdown")=="true")
	{
		ADD_ACTION(shutdown);
	}

	IDatabase* db = Server->getDatabase(Server->getThreadID(), URBACKUPDB_SERVER);
	{
		ServerBackupDao backup_dao(db);
		replay_directory_link_journal(backup_dao);
	}

	Server->Log("Started UrBackup...", LL_INFO);

	
	str_map params;
	url_fak=(IUrlFactory*)Server->getPlugin(Server->getThreadID(), Server->StartPlugin("url", params));
	if(url_fak==NULL)
	{
		Server->Log("Error loading IUrlFactory", LL_INFO);
	}

<<<<<<< HEAD
	if(crypto_fak==NULL 
		&& db->Read("SELECT * FROM settings_db.si_users WHERE pbkdf2_rounds>0").size()>0)
	{
		Server->Log("Encrypted user passwords need cryptoplugin. Cannot run without cryptoplugin", LL_ERROR);
		exit(1);
	}
=======
    ServerChannelThread::initOffset();
>>>>>>> 83603291

	server_exit_pipe=Server->createMemoryPipe();
	BackupServer *backup_server=new BackupServer(server_exit_pipe);
	Server->createThread(backup_server);
	Server->wait(500);

	InternetServiceConnector::init_mutex();

	{
		ServerSettings settings(Server->getDatabase(Server->getThreadID(), URBACKUPDB_SERVER));
		if(settings.getSettings()->internet_mode_enabled)
		{
			std::string tmp=Server->getServerParameter("internet_port", "");
			unsigned int port;
			if(!tmp.empty())
			{
				port=atoi(tmp.c_str());
			}
			else
			{
				port=settings.getSettings()->internet_server_port;
			}
			Server->StartCustomStreamService(new InternetService, "InternetService", port);
		}
	}

	ServerCleanupThread::initMutex();
	ServerAutomaticArchive::initMutex();
	ServerCleanupThread *server_cleanup=new ServerCleanupThread(CleanupAction());

	is_leak_check=(Server->getServerParameter("leak_check")=="true");

	if(is_leak_check)
	{
		tt_cleanup_thread=Server->getThreadPool()->execute(server_cleanup);
		tt_automatic_archive_thread=Server->getThreadPool()->execute(new ServerAutomaticArchive);
	}
	else
	{
		Server->createThread(server_cleanup);
		Server->createThread(new ServerAutomaticArchive);
	}

	Server->setLogCircularBufferSize(20);

	WalCheckpointThread* wal_checkpoint_thread = new WalCheckpointThread();
	wal_checkpoint_thread->checkpoint();

	Server->createThread(wal_checkpoint_thread);

	Server->Log("UrBackup Server start up complete.", LL_INFO);
}

DLLEXPORT void UnloadActions(void)
{
	unsigned int wtime=500;
	if(is_leak_check)
		wtime=10000;

	bool shutdown_ok=false;
	if(server_exit_pipe!=NULL)
	{
		std::string msg="exit";
		int64 starttime=Server->getTimeMS();
		while(msg!="ok" && Server->getTimeMS()-starttime<wtime)
		{
			server_exit_pipe->Write("exit");
			Server->wait(100);
			server_exit_pipe->Read(&msg, 0);
		}

		if(msg=="ok")
		{
			Server->destroy(server_exit_pipe);
			BackupServer::cleanupThrottlers();
			shutdown_ok=true;
		}
	}
	
	ServerLogger::destroy_mutex();

	if(is_leak_check)
	{
		std::vector<THREADPOOL_TICKET> tickets;
		tickets.push_back(tt_automatic_archive_thread);
		tickets.push_back(tt_cleanup_thread);

		ServerCleanupThread::doQuit();
		ServerAutomaticArchive::doQuit();

		Server->getThreadPool()->waitFor(tickets);

		ServerCleanupThread::destroyMutex();
		ServerAutomaticArchive::destroyMutex();

		if(!shutdown_ok)
		{
			Server->Log("Could not shut down server. Leaks expected.", LL_ERROR);
		}

		InternetServiceConnector::destroy_mutex();
		destroy_mutex1();
		Server->destroy(startup_status.mutex);
		Server->Log("Deleting cached server settings...", LL_INFO);
		ServerSettings::clear_cache();
		ServerSettings::destroy_mutex();
		ServerStatus::destroy_mutex();
		destroy_dir_link_mutex();
		Server->wait(1000);
	}

	if(shutdown_ok)
	{
		ClientMain::destroy_mutex();
	}

	IDatabase *db=Server->getDatabase(Server->getThreadID(), URBACKUPDB_SERVER);
	db->Write("PRAGMA wal_checkpoint");
	if(!shutdown_ok)
		db->BeginWriteTransaction();
	else
		Server->destroyAllDatabases();
}

void update_file(IQuery *q_space_get, IQuery* q_space_update, IQuery *q_file_update, db_results &curr_r)
{
	_i64 filesize=os_atoi64(wnarrow(curr_r[0][L"filesize"]));

	std::map<int, int> client_c;
	for(size_t i=0;i<curr_r.size();++i)
	{
		int cid=watoi(curr_r[i][L"clientid"]);
		std::map<int, int>::iterator it=client_c.find(cid);
		if(it==client_c.end())
		{
			client_c.insert(std::pair<int, int>(cid, 1));
		}
		else
		{
			++it->second;
		}

		if(i==0)
		{
			q_file_update->Bind(filesize);
			q_file_update->Bind(os_atoi64(wnarrow(curr_r[i][L"id"])));
			q_file_update->Write();
			q_file_update->Reset();
		}
		else
		{
			q_file_update->Bind(0);
			q_file_update->Bind(os_atoi64(wnarrow(curr_r[i][L"id"])));
			q_file_update->Write();
			q_file_update->Reset();
		}
	}


	for(std::map<int, int>::iterator it=client_c.begin();it!=client_c.end();++it)
	{
		q_space_get->Bind(it->first);
		db_results res=q_space_get->Read();
		q_space_get->Reset();
		if(!res.empty())
		{
			_i64 used=os_atoi64(wnarrow(res[0][L"bytes_used_files"]));
			used+=filesize/client_c.size();
			q_space_update->Bind(used);
			q_space_update->Bind(it->first);
			q_space_update->Write();
			q_space_update->Reset();
		}
	}
}

void upgrade_1(void)
{
	IDatabase *db=Server->getDatabase(Server->getThreadID(), URBACKUPDB_SERVER);
	db->Write("ALTER TABLE files ADD rsize INTEGER");
	db->Write("ALTER TABLE files ADD did_count INTEGER");
	db->Write("ALTER TABLE clients ADD bytes_used_files INTEGER");
	db->Write("ALTER TABLE clients ADD bytes_used_images INTEGER");
	db->Write("UPDATE clients SET bytes_used_files=0 WHERE bytes_used_files IS NULL");
	db->Write("UPDATE clients SET bytes_used_images=0 WHERE bytes_used_images IS NULL");
	db->Write("UPDATE files SET did_count=1 WHERE did_count IS NULL");

	IQuery *q_read=db->Prepare("SELECT files.rowid AS id, shahash, filesize, clientid FROM (files INNER JOIN backups ON files.backupid=backups.id) WHERE rsize IS NULL ORDER BY shahash DESC LIMIT 10000");
	IQuery *q_space_get=db->Prepare("SELECT bytes_used_files FROM clients WHERE id=?");
	IQuery *q_space_update=db->Prepare("UPDATE clients SET bytes_used_files=? WHERE id=?");
	IQuery *q_file_update=db->Prepare("UPDATE files SET rsize=? WHERE rowid=?");

	std::wstring filesize;
	std::wstring shhash;
	db_results curr_r;
	int last_pc=0;
	Server->Log("Updating client space usage...", LL_INFO);
	db_results res;
	do
	{
		res=q_read->Read();	
		q_read->Reset();
		for(size_t j=0;j<res.size();++j)
		{
			if(shhash.empty() || (res[j][L"shahash"]!=shhash || res[j][L"filesize"]!=filesize )  )
			{
				if(!curr_r.empty())
				{
					update_file(q_space_get, q_space_update, q_file_update, curr_r);
				}
				curr_r.clear();
				shhash=res[j][L"shhash"];
				filesize=res[j][L"filesize"];
				curr_r.push_back(res[j]);
			}

			int pc=(int)(((float)j/(float)res.size())*100.f+0.5f);
			if(pc!=last_pc)
			{
				Server->Log(nconvert(pc)+"%", LL_INFO);
				last_pc=pc;
			}
		}
	}
	while(!res.empty());

	if(!curr_r.empty())
	{
		update_file(q_space_get, q_space_update, q_file_update, curr_r);
	}

	db->destroyAllQueries();
}

void upgrade1_2(void)
{
	IDatabase *db=Server->getDatabase(Server->getThreadID(), URBACKUPDB_SERVER);
	db->Write("ALTER TABLE logs ADD errors INTEGER");
	db->Write("ALTER TABLE logs ADD warnings INTEGER");
	db->Write("ALTER TABLE logs ADD infos INTEGER");
	db->Write("ALTER TABLE logs ADD image INTEGER");
	db->Write("ALTER TABLE logs ADD incremental INTEGER");
}

void upgrade2_3(void)
{
	IDatabase *db=Server->getDatabase(Server->getThreadID(), URBACKUPDB_SERVER);
	db->Write("CREATE INDEX IF NOT EXISTS clients_hist_created_idx ON clients_hist (created)");
}

void upgrade3_4(void)
{
	IDatabase *db=Server->getDatabase(Server->getThreadID(), URBACKUPDB_SERVER);
	db->Write("CREATE INDEX IF NOT EXISTS logs_created_idx ON logs (created)");
}

void upgrade4_5(void)
{
	IDatabase *db=Server->getDatabase(Server->getThreadID(), URBACKUPDB_SERVER);
	db->Write("CREATE TABLE extra_clients ( id INTEGER PRIMARY KEY, hostname TEXT, lastip INTEGER)");	
}

void upgrade5_6(void)
{
	IDatabase *db=Server->getDatabase(Server->getThreadID(), URBACKUPDB_SERVER);
	db->Write("ALTER TABLE files_del ADD is_del INTEGER");
	db->Write("UPDATE files_del SET is_del=1 WHERE is_del IS NULL");
}

void upgrade6_7(void)
{
	IDatabase *db=Server->getDatabase(Server->getThreadID(), URBACKUPDB_SERVER);
	db->Write("ALTER TABLE backup_images ADD version INTEGER");
	db->Write("UPDATE backup_images SET version=0 WHERE version IS NULL");
}

void upgrade7_8(void)
{
	IDatabase *db=Server->getDatabase(Server->getThreadID(), URBACKUPDB_SERVER);
	db->Write("ALTER TABLE clients ADD delete_pending INTEGER");
	db->Write("UPDATE clients SET delete_pending=0 WHERE delete_pending IS NULL");
}

void upgrade8_9(void)
{
	IDatabase *db=Server->getDatabase(Server->getThreadID(), URBACKUPDB_SERVER);
	db->Write("ALTER TABLE backup_images ADD letter TEXT");
	db->Write("UPDATE backup_images SET letter='C:' WHERE letter IS NULL");
	db->Write("CREATE TABLE assoc_images ( img_id INTEGER REFERENCES backup_images(id) ON DELETE CASCADE, assoc_id INTEGER REFERENCES backup_images(id) ON DELETE CASCADE)");
}

void upgrade9_10(void)
{
	IDatabase *db=Server->getDatabase(Server->getThreadID(), URBACKUPDB_SERVER);
	db->Write("ALTER TABLE si_users ADD report_mail TEXT");
	db->Write("ALTER TABLE si_users ADD report_loglevel INTEGER");
	db->Write("ALTER TABLE si_users ADD report_sendonly INTEGER");
}

void upgrade10_11(void)
{
	IDatabase *db=Server->getDatabase(Server->getThreadID(), URBACKUPDB_SERVER);
	db->Write("ALTER TABLE files ADD clientid INTEGER");
	db->Write("UPDATE files SET clientid=(SELECT clientid FROM backups WHERE backups.id=backupid)");
}

void upgrade11_12(void)
{
	IDatabase *db=Server->getDatabase(Server->getThreadID(), URBACKUPDB_SERVER);
	db->Write("DROP INDEX files_idx");
	db->Write("CREATE INDEX files_idx ON files (shahash, filesize, clientid)");
	db->Write("CREATE INDEX files_did_count ON files (did_count)");
}

void upgrade12_13(void)
{
	IDatabase *db=Server->getDatabase(Server->getThreadID(), URBACKUPDB_SERVER);
	db->Write("ALTER TABLE files ADD incremental INTEGER");
	db->Write("UPDATE files SET incremental=(SELECT incremental FROM backups WHERE backups.id=backupid)");
}

void upgrade13_14(void)
{
	IDatabase *db=Server->getDatabase(Server->getThreadID(), URBACKUPDB_SERVER);
	db->Write("CREATE INDEX files_backupid ON files (backupid)");
}

void upgrade14_15(void)
{
	IDatabase *db=Server->getDatabase(Server->getThreadID(), URBACKUPDB_SERVER);
	db->Write("CREATE TABLE settings_db.settings ("
			  "key TEXT,"
			  "value TEXT , clientid INTEGER);");
	db->Write("CREATE TABLE settings_db.si_users"
				"("
				"id INTEGER PRIMARY KEY,"
				"name TEXT,"
				"password_md5 TEXT,"
				"salt TEXT,"
				"report_mail TEXT,"
				"report_loglevel INTEGER,"
				"report_sendonly INTEGER"
				");");
	db->Write("CREATE TABLE settings_db.si_permissions"
				"("
				"clientid INTEGER REFERENCES si_users(id) ON DELETE CASCADE,"
				"t_right TEXT,"
				"t_domain TEXT"
				");");
	db->Write("INSERT INTO settings_db.settings SELECT * FROM settings");
	db->Write("INSERT INTO settings_db.si_users SELECT * FROM si_users");
	db->Write("INSERT INTO settings_db.si_permissions SELECT * FROM si_permissions");
	db->Write("DROP TABLE settings");
	db->Write("DROP TABLE si_users");
	db->Write("DROP TABLE si_permissions");
}

void upgrade15_16(void)
{
	IDatabase *db=Server->getDatabase(Server->getThreadID(), URBACKUPDB_SERVER);
	db->Write("CREATE TABLE settings_db.extra_clients ( id INTEGER PRIMARY KEY, hostname TEXT, lastip INTEGER)");
	db->Write("INSERT INTO settings_db.extra_clients SELECT * FROM extra_clients");
	db->Write("DROP TABLE extra_clients");
}

void upgrade16_17(void)
{
	IDatabase *db=Server->getDatabase(Server->getThreadID(), URBACKUPDB_SERVER);
	db_results res=db->Read("SELECT id FROM clients");
	IQuery *q=db->Prepare("INSERT INTO settings_db.settings (key,value, clientid) VALUES ('internet_authkey',?,?)", false);
	for(size_t i=0;i<res.size();++i)
	{
		std::string key=ServerSettings::generateRandomAuthKey();
		q->Bind(key);
		q->Bind(res[i][L"id"]);
		q->Write();
		q->Reset();
	}
	db->destroyQuery(q);
}

void upgrade17_18(void)
{
	IDatabase *db=Server->getDatabase(Server->getThreadID(), URBACKUPDB_SERVER);
	db->Write("ALTER TABLE files ADD hashpath TEXT");
	db->Write("ALTER TABLE files_del ADD hashpath TEXT");
}

void upgrade18_19(void)
{
	IDatabase *db=Server->getDatabase(Server->getThreadID(), URBACKUPDB_SERVER);
	db->Write("ALTER TABLE backups ADD archived INTEGER");
	db->Write("UPDATE backups SET archived=0 WHERE archived IS NULL");
}

void upgrade19_20(void)
{
	IDatabase *db=Server->getDatabase(Server->getThreadID(), URBACKUPDB_SERVER);
	db->Write("CREATE TABLE settings_db.automatic_archival ( id INTEGER PRIMARY KEY, next_archival INTEGER, interval INTEGER, interval_unit TEXT, length INTEGER, length_unit TEXT, backup_types INTEGER, clientid INTEGER)");
	db->Write("ALTER TABLE backups ADD archive_timeout INTEGER");
}

void upgrade20_21(void)
{
	IDatabase *db=Server->getDatabase(Server->getThreadID(), URBACKUPDB_SERVER);
	db->Write("ALTER TABLE settings_db.automatic_archival ADD archive_window TEXT");
	db->Write("UPDATE settings_db.automatic_archival SET archive_window='*;*;*;*' WHERE archive_window IS NULL");
}

void upgrade21_22(void)
{
	IDatabase *db=Server->getDatabase(Server->getThreadID(), URBACKUPDB_SERVER);
	db->Write("CREATE INDEX files_del_idx ON files_del (shahash, filesize, clientid)");
}

void upgrade22_23(void)
{
	IDatabase *db=Server->getDatabase(Server->getThreadID(), URBACKUPDB_SERVER);
	db->Write("INSERT INTO misc (tkey, tvalue) VALUES ('files_cache', 'none')");
	db->Write("CREATE TABLE files_new ( backupid INTEGER, fullpath TEXT, hashpath TEXT, shahash BLOB, filesize INTEGER, created DATE DEFAULT CURRENT_TIMESTAMP, rsize INTEGER, clientid INTEGER, incremental INTEGER)");
}

void upgrade23_24(void)
{
	IDatabase *db=Server->getDatabase(Server->getThreadID(), URBACKUPDB_SERVER);
	db_results res=db->Read("SELECT value, clientid FROM settings_db.settings WHERE key='allow_starting_file_backups'");
	IQuery *q_insert=db->Prepare("INSERT INTO settings_db.settings (key, value, clientid) VALUES (?, ?, ?)");
	for(size_t i=0;i<res.size();++i)
	{
		q_insert->Bind("allow_starting_incr_file_backups");
		q_insert->Bind(res[i][L"value"]);
		q_insert->Bind(res[i][L"clientid"]);
		q_insert->Write();
		q_insert->Reset();

		q_insert->Bind("allow_starting_full_file_backups");
		q_insert->Bind(res[i][L"value"]);
		q_insert->Bind(res[i][L"clientid"]);
		q_insert->Write();
		q_insert->Reset();
	}

	res=db->Read("SELECT value, clientid FROM settings_db.settings WHERE key='allow_starting_image_backups'");
	q_insert=db->Prepare("INSERT INTO settings_db.settings (key, value, clientid) VALUES (?, ?, ?)");
	for(size_t i=0;i<res.size();++i)
	{
		q_insert->Bind("allow_starting_incr_image_backups");
		q_insert->Bind(res[i][L"value"]);
		q_insert->Bind(res[i][L"clientid"]);
		q_insert->Write();
		q_insert->Reset();

		q_insert->Bind("allow_starting_full_image_backups");
		q_insert->Bind(res[i][L"value"]);
		q_insert->Bind(res[i][L"clientid"]);
		q_insert->Write();
		q_insert->Reset();
	}
}

void upgrade24_25(void)
{
	IDatabase *db=Server->getDatabase(Server->getThreadID(), URBACKUPDB_SERVER);
	db->Write("ALTER TABLE backups ADD size_calculated INTEGER");
	db->Write("UPDATE backups SET size_calculated=0 WHERE size_calculated IS NULL");
}

void upgrade25_26(void)
{
	IDatabase *db=Server->getDatabase(Server->getThreadID(), URBACKUPDB_SERVER);
	db_results res=db->Read("SELECT clientid, t_right FROM settings_db.si_permissions WHERE t_domain='settings'");
	IQuery *q_insert=db->Prepare("INSERT INTO settings_db.si_permissions (t_domain, t_right, clientid) VALUES ('client_settings', ?, ?)");
	for(size_t i=0;i<res.size();++i)
	{
		q_insert->Bind(res[i][L"t_right"]);
		q_insert->Bind(res[i][L"clientid"]);
		q_insert->Write();
		q_insert->Reset();
	}
}

void upgrade26_27(void)
{
	IDatabase *db=Server->getDatabase(Server->getThreadID(), URBACKUPDB_SERVER);
	db_results res=db->Read("SELECT value, clientid FROM settings_db.settings WHERE key='backup_window'");
	IQuery *q_insert=db->Prepare("INSERT INTO settings_db.settings (key, value, clientid) VALUES (?, ?, ?)");
	for(size_t i=0;i<res.size();++i)
	{
		q_insert->Bind("backup_window_incr_file");
		q_insert->Bind(res[i][L"value"]);
		q_insert->Bind(res[i][L"clientid"]);
		q_insert->Write();
		q_insert->Reset();

		q_insert->Bind("backup_window_full_file");
		q_insert->Bind(res[i][L"value"]);
		q_insert->Bind(res[i][L"clientid"]);
		q_insert->Write();
		q_insert->Reset();

		q_insert->Bind("backup_window_incr_image");
		q_insert->Bind(res[i][L"value"]);
		q_insert->Bind(res[i][L"clientid"]);
		q_insert->Write();
		q_insert->Reset();

		q_insert->Bind("backup_window_full_image");
		q_insert->Bind(res[i][L"value"]);
		q_insert->Bind(res[i][L"clientid"]);
		q_insert->Write();
		q_insert->Reset();
	}
}

void upgrade27_28()
{
	IDatabase *db=Server->getDatabase(Server->getThreadID(), URBACKUPDB_SERVER);
	db->Write("CREATE INDEX settings_db.settings_idx ON settings (key, clientid)");
	db->Write("CREATE INDEX settings_db.si_users_idx ON si_users (name)");
	db->Write("CREATE INDEX settings_db.si_permissions_idx ON si_permissions (clientid, t_domain)");
}

void upgrade28_29()
{
	IDatabase *db=Server->getDatabase(Server->getThreadID(), URBACKUPDB_SERVER);
	db->Write("CREATE TABLE directory_links ("
		"id INTEGER PRIMARY KEY,"
		"clientid INTGER,"
		"name TEXT,"
		"target TEXT)");
	db->Write("CREATE INDEX directory_links_idx ON directory_links (clientid, name)");
	db->Write("CREATE INDEX directory_links_target_idx ON directory_links (clientid, target)");
	db->Write("CREATE TABLE directory_link_journal ("
		"id INTEGER PRIMARY KEY,"
		"linkname TEXT,"
		"linktarget TEXT)");
}

void upgrade29_30()
{
	IDatabase *db=Server->getDatabase(Server->getThreadID(), URBACKUPDB_SERVER);
	db->Write("CREATE TABLE settings_db.login_access_log ("
		"id INTEGER PRIMARY KEY,"
		"logintime DATE DEFAULT CURRENT_TIMESTAMP,"
		"username TEXT,"
		"ip TEXT,"
		"method INTEGER)");
}

void upgrade30_31()
{
	IDatabase *db=Server->getDatabase(Server->getThreadID(), URBACKUPDB_SERVER);
	db->Write("CREATE TABLE settings_db.old_backupfolders ("
		"id INTEGER PRIMARY KEY,"
		"backupfolder TEXT UNIQUE)");
}

void upgrade31_32()
{
	IDatabase *db=Server->getDatabase(Server->getThreadID(), URBACKUPDB_SERVER);
	db->Write("ALTER TABLE backups ADD resumed INTEGER");
	db->Write("UPDATE backups SET resumed=0 WHERE resumed IS NULL");
	db->Write("ALTER TABLE logs ADD resumed INTEGER");
	db->Write("UPDATE logs SET resumed=0 WHERE resumed IS NULL");
}

void upgrade32_33()
{
	IDatabase *db=Server->getDatabase(Server->getThreadID(), URBACKUPDB_SERVER);
	db->Write("CREATE TABLE orig_client_settings ("
		"id INTEGER PRIMARY KEY,"
		"clientid INTEGER UNIQUE,"
		"data TEXT )");
}

void upgrade33_34()
{
	IDatabase *db=Server->getDatabase(Server->getThreadID(), URBACKUPDB_SERVER);
	db->Write("ALTER TABLE backups ADD indexing_time_ms INTEGER");
	db->Write("UPDATE backups SET indexing_time_ms=0 WHERE indexing_time_ms IS NULL");
}

void upgrade34_35()
{
	IDatabase *db=Server->getDatabase(Server->getThreadID(), URBACKUPDB_SERVER);
	db->Write("CREATE INDEX IF NOT EXISTS clients_hist_id_created_idx ON clients_hist_id (created)");
}

bool upgrade35_36()
{
	IDatabase *db=Server->getDatabase(Server->getThreadID(), URBACKUPDB_SERVER);

	std::auto_ptr<IFile> db_file(Server->openFile("urbackup/backup_server.db", MODE_READ));

	if(db_file.get() && Server->getServerParameter("override_freespace_check")==std::string())
	{
		int64 free_space = os_free_space(Server->getServerWorkingDir()+os_file_sep()+L"urbackup");

		int64 missing_free_space = db_file->Size()-free_space;
		if(free_space<db_file->Size())
		{
			Server->Log(L"UrBackup needs "+widen(PrettyPrintBytes(missing_free_space))+L" more free space for the upgrade process. Please free up this amount of space at \""+Server->getServerWorkingDir()+os_file_sep()+L"urbackup\"", LL_ERROR);
			return false;
		}

		std::wstring tmpdir = db->getTempDirectoryPath();
		if(!tmpdir.empty())
		{
			free_space = os_free_space(tmpdir);

			int64 missing_free_space = db_file->Size()-free_space;
			if(free_space<db_file->Size())
			{
				Server->Log(L"UrBackup needs "+widen(PrettyPrintBytes(missing_free_space))+L" more free space for the upgrade process at the temporary location. "
					L"Please free up this amount of space at \""+tmpdir+L"\"", LL_ERROR);
				return false;
			}
		}
	}

	db_file.reset();

	if(!db->Write("ALTER TABLE files RENAME TO files_bck"))
	{
		return false;
	}

	if(!db->Write("DROP INDEX files_idx") ||
		!db->Write("DROP INDEX files_did_count") ||
		!db->Write("DROP INDEX files_backupid") )
	{
		return false;
	}

	if(!db->Write("DROP TABLE files_del"))
	{
		return false;
	}

	if(!db->Write("DROP TABLE files_new"))
	{
		return false;
	}

	if(!db->Write("CREATE TABLE files ("
		"id INTEGER PRIMARY KEY,"
		"backupid INTEGER,"
		"fullpath TEXT,"
		"shahash BLOB,"
		"filesize INTEGER,"
		"created DATE DEFAULT CURRENT_TIMESTAMP"
		", rsize INTEGER, clientid INTEGER, incremental INTEGER, hashpath TEXT, next_entry INTEGER, prev_entry INTEGER, pointed_to INTEGER)"))
	{
		return false;
	}

	if(!db->Write("INSERT INTO files SELECT rowid, backupid, fullpath, shahash, filesize, created, rsize, clientid, incremental, hashpath, 0 AS next_entry, 0 AS prev_entry, 0 AS pointed_to FROM files_bck"))
	{
		return false;
	}

	if(!db->Write("DROP TABLE files_bck"))
	{
		return false;
	}

	if(!db->Write("CREATE INDEX files_backupid ON files (backupid)"))
	{
		return false;
	}

	if(!db->Write("CREATE TABLE files_incoming_stat (id INTEGER PRIMARY KEY, filesize INTEGER, clientid INTEGER, backupid INTEGER, existing_clients TEXT, direction INTEGER, incremental INTEGER)"))
	{
		return false;
	}

	return true;
}

bool upgrade36_37()
{
	IDatabase *db=Server->getDatabase(Server->getThreadID(), URBACKUPDB_SERVER);
	bool b = true;
	b &= db->Write("ALTER TABLE backups ADD tgroup INTEGER");
	b &= db->Write("UPDATE backups SET tgroup=0 WHERE tgroup IS NULL");
	return b;
}

bool update37_38()
{
	IDatabase *db=Server->getDatabase(Server->getThreadID(), URBACKUPDB_SERVER);

	bool b = true;

	b &= db->Write("CREATE TABLE log_data (id INTEGER PRIMARY KEY, logid INTEGER REFERENCES logs(id) ON DELETE CASCADE, data TEXT)");
	b &= db->Write("CREATE INDEX log_data_idx ON log_data (logid)");

	IQuery* q_ins=db->Prepare("INSERT INTO log_data (logid, data) VALUES (?, ?)");

	db_results res;
	do 
	{
		res=db->Read("SELECT l.id AS id, l.logdata AS logdata FROM logs l WHERE NOT EXISTS (SELECT id FROM log_data WHERE logid = l.id) LIMIT 100");
		for(size_t i=0;i<res.size();++i)
		{
			q_ins->Bind(res[i][L"id"]);
			q_ins->Bind(res[i][L"logdata"]);
			q_ins->Write();
			q_ins->Reset();
		}
	} while (!res.empty());

	b &= db->Write("UPDATE logs SET logdata = NULL");

	return b;
}

bool update38_39()
{
	IDatabase *db=Server->getDatabase(Server->getThreadID(), URBACKUPDB_SERVER);

	bool b = true;

	b &= db->Write("CREATE TABLE users_on_client (id INTEGER PRIMARY KEY, clientid INTEGER REFERENCES clients(id) ON DELETE CASCADE, username TEXT)");
	b &= db->Write("CREATE UNIQUE INDEX users_on_client_unique ON users_on_client(clientid, username)");

	b &= db->Write("CREATE TABLE tokens_on_client (id INTEGER PRIMARY KEY, clientid INTEGER REFERENCES clients(id) ON DELETE CASCADE, token TEXT)");
	b &= db->Write("CREATE UNIQUE INDEX tokens_on_client_unique ON tokens_on_client(clientid, token)");

	b &= db->Write("CREATE TABLE user_tokens (id INTEGER PRIMARY KEY, username TEXT, token TEXT)");
	b &= db->Write("CREATE UNIQUE INDEX user_tokens_unique ON user_tokens(username, token)");

	return b;
}

bool update39_40()
{
	IDatabase *db=Server->getDatabase(Server->getThreadID(), URBACKUPDB_SERVER);

	bool b = true;

	b &= db->Write("ALTER TABLE logs ADD restore INTEGER");
	b &= db->Write("UPDATE logs SET restore=0 WHERE restore IS NULL");
	b &= db->Write("CREATE TABLE restores (id INTEGER PRIMARY KEY, clientid INTEGER REFERENCES clients(id) ON DELETE CASCADE, created DATE DEFAULT CURRENT_TIMESTAMP, finished DATE, done INTEGER, path TEXT, identity TEXT, success INTEGER)");

	return b;
}

bool upgrade40_41()
{
	IDatabase *db=Server->getDatabase(Server->getThreadID(), URBACKUPDB_SERVER);

	bool b = true;

	b &= db->Write("ALTER TABLE settings_db.si_users ADD pbkdf2_rounds INTEGER");
	b &= db->Write("UPDATE settings_db.si_users SET pbkdf2_rounds=0");

	if(crypto_fak!=NULL)
	{
		db_results res = db->Read("SELECT id, password_md5, salt FROM settings_db.si_users");

		const size_t pbkdf2_rounds = 10000;

		IQuery* q_update = db->Prepare("UPDATE settings_db.si_users SET password_md5=?, pbkdf2_rounds=? WHERE id=?");

		for(size_t i=0;i<res.size();++i)
		{
			std::string password_md5 = strlower(crypto_fak->generatePasswordHash(hexToBytes(Server->ConvertToUTF8(res[i][L"password_md5"])),
				Server->ConvertToUTF8(res[i][L"password_md5"]), pbkdf2_rounds));

			q_update->Bind(password_md5);
			q_update->Bind(pbkdf2_rounds);
			q_update->Bind(res[i][L"id"]);
			q_update->Write();
			q_update->Reset();
		}
	}	

	return b;
}


void upgrade(void)
{
	Server->destroyAllDatabases();
	IDatabase *db=Server->getDatabase(Server->getThreadID(), URBACKUPDB_SERVER);
	IQuery *qp=db->Prepare("SELECT tvalue FROM misc WHERE tkey='db_version'");
	if(qp==NULL)
	{
		Server->Log("Importing data...");
		db->Import("urbackup/backup_server.dat");
		qp=db->Prepare("SELECT tvalue FROM misc WHERE tkey='db_version'");
	}
	if(qp==NULL)
	{
		return;
	}
	db_results res_v=qp->Read();
	if(res_v.empty())
		return;
	
	int ver=watoi(res_v[0][L"tvalue"]);
	int old_v;
	int max_v=41;
	{
		IScopedLock lock(startup_status.mutex);
		startup_status.target_db_version=max_v;
		startup_status.curr_db_version=ver;
	}
	bool do_upgrade=false;
	if(ver<max_v)
	{
		do_upgrade=true;
		Server->Log("Upgrading...", LL_WARNING);
		Server->Log("Converting database to delete journal mode...", LL_WARNING);
		db->Write("PRAGMA journal_mode=DELETE");
	}

	db_results cache_res;
	if(db->getEngineName()=="sqlite")
	{
		cache_res=db->Read("PRAGMA cache_size");
		ServerSettings server_settings(db);
		db->Write("PRAGMA cache_size = -"+nconvert(server_settings.getSettings()->update_stats_cachesize));
	}
	
	IQuery *q_update=db->Prepare("UPDATE misc SET tvalue=? WHERE tkey='db_version'");
	do
	{
		if(ver<max_v)
		{
		    Server->Log("Upgrading database to version "+nconvert(ver+1), LL_WARNING);
		}
		if(ver>max_v)
		{
			Server->Log("Current UrBackup database version is "+nconvert(ver)+". This UrBackup"
				" server version only supports databases up to version "+nconvert(max_v)+"."
				" You need a newer UrBackup server version to work with this database.", LL_ERROR);
			exit(4);
		}
		db->BeginWriteTransaction();
		old_v=ver;
		bool has_error=false;
		switch(ver)
		{
			case 1:
				upgrade1_2();
				++ver;
				break;
			case 2:
				upgrade2_3();
				++ver;
				break;
			case 3:
				upgrade3_4();
				++ver;
				break;
			case 4:
				upgrade4_5();
				++ver;
				break;
			case 5:
				upgrade5_6();
				++ver;
				break;
			case 6:
				upgrade6_7();
				++ver;
				break;
			case 7:
				upgrade7_8();
				++ver;
				break;
			case 8:
				upgrade8_9();
				++ver;
				break;
			case 9:
				upgrade9_10();
				++ver;
				break;
			case 10:
				upgrade10_11();
				++ver;
				break;
			case 11:
				upgrade11_12();
				++ver;
				break;
			case 12:
				upgrade12_13();
				++ver;
				break;
			case 13:
				upgrade13_14();
				++ver;
				break;
			case 14:
				upgrade14_15();
				++ver;
				break;
			case 15:
				upgrade15_16();
				++ver;
				break;
			case 16:
				upgrade16_17();
				++ver;
				break;
			case 17:
				upgrade17_18();
				++ver;
				break;
			case 18:
				upgrade18_19();
				++ver;
				break;
			case 19:
				upgrade19_20();
				++ver;
				break;
			case 20:
				upgrade20_21();
				++ver;
				break;
			case 21:
				upgrade21_22();
				++ver;
				break;
			case 22:
				upgrade22_23();
				++ver;
				break;
			case 23:
				upgrade23_24();
				++ver;
				break;
			case 24:
				upgrade24_25();
				++ver;
				break;
			case 25:
				upgrade25_26();
				++ver;
				break;
			case 26:
				upgrade26_27();
				++ver;
				break;
			case 27:
				upgrade27_28();
				++ver;
				break;
			case 28:
				upgrade28_29();
				++ver;
				break;
			case 29:
				upgrade29_30();
				++ver;
				break;
			case 30:
				upgrade30_31();
				++ver;
				break;
			case 31:
				upgrade31_32();
				++ver;
				break;
			case 32:
				upgrade32_33();
				++ver;
				break;
			case 33:
				upgrade33_34();
				++ver;
				break;
			case 34:
				upgrade34_35();
				++ver;
				break;
			case 35:
				if(!upgrade35_36())
				{
					has_error=true;
				}
				++ver;
				break;
			case 36:
				if(!upgrade36_37())
				{
					has_error=true;
				}
				++ver;
				break;
			case 37:
				if(!update37_38())
				{
					has_error=true;
				}
				++ver;
				break;
			case 38:
				if(!update38_39())
				{
					has_error=true;
				}
				++ver;
			case 39:
				if(!update39_40())
				{
					has_error=true;
				}
				++ver;
			case 40:
				if(!upgrade40_41())
				{
					has_error=true;
				}
				++ver;
			default:
				break;
		}

		if(has_error)
		{
			db->Write("ROLLBACK");
			Server->Log("Upgrading database failed. Shutting down server.", LL_ERROR);
			exit(5);
		}
		
		if(ver!=old_v)
		{
			q_update->Bind(ver);
			q_update->Write();
			q_update->Reset();

			if(ver==36)
			{
				if(db->EndTransaction())
				{
					db->Write("PRAGMA page_size = 32768");

					db->Write("VACUUM");

					db->BeginWriteTransaction();
				}
				else
				{
					Server->Log("Upgrading database failed. Ending transaction failed. Shutting down server.", LL_ERROR);
					exit(5);
				}
				
			}

			{
				IScopedLock lock(startup_status.mutex);
				startup_status.curr_db_version=ver;
			}
		}
		
		db->EndTransaction();
	}
	while(old_v<ver);
	
	if(do_upgrade)
	{
		Server->Log("Done.", LL_WARNING);
	}

	if(!cache_res.empty())
	{
		db->Write("PRAGMA cache_size = "+wnarrow(cache_res[0][L"cache_size"]));
		db->freeMemory();
	}
	
	db->destroyAllQueries();
}<|MERGE_RESOLUTION|>--- conflicted
+++ resolved
@@ -590,16 +590,14 @@
 		Server->Log("Error loading IUrlFactory", LL_INFO);
 	}
 
-<<<<<<< HEAD
+    ServerChannelThread::initOffset();
+
 	if(crypto_fak==NULL 
 		&& db->Read("SELECT * FROM settings_db.si_users WHERE pbkdf2_rounds>0").size()>0)
 	{
 		Server->Log("Encrypted user passwords need cryptoplugin. Cannot run without cryptoplugin", LL_ERROR);
 		exit(1);
 	}
-=======
-    ServerChannelThread::initOffset();
->>>>>>> 83603291
 
 	server_exit_pipe=Server->createMemoryPipe();
 	BackupServer *backup_server=new BackupServer(server_exit_pipe);
