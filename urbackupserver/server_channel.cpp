--- conflicted
+++ resolved
@@ -1,1087 +1,1083 @@
-/*************************************************************************
-*    UrBackup - Client/Server backup system
-*    Copyright (C) 2011-2015 Martin Raiber
-*
-*    This program is free software: you can redistribute it and/or modify
-*    it under the terms of the GNU Affero General Public License as published by
-*    the Free Software Foundation, either version 3 of the License, or
-*    (at your option) any later version.
-*
-*    This program is distributed in the hope that it will be useful,
-*    but WITHOUT ANY WARRANTY; without even the implied warranty of
-*    MERCHANTABILITY or FITNESS FOR A PARTICULAR PURPOSE.  See the
-*    GNU Affero General Public License for more details.
-*
-*    You should have received a copy of the GNU Affero General Public License
-*    along with this program.  If not, see <http://www.gnu.org/licenses/>.
-**************************************************************************/
-
-#include "server_channel.h"
-
-#include "../Interface/Server.h"
-#include "../Interface/Database.h"
-#include "../Interface/Query.h"
-#include "database.h"
-#include "ClientMain.h"
-#include "../stringtools.h"
-#include "../urbackupcommon/os_functions.h"
-#include "../fsimageplugin/IFSImageFactory.h"
-#include "../fsimageplugin/IVHDFile.h"
-#include "server_status.h"
-#include "server_settings.h"
-#include "../urbackupcommon/capa_bits.h"
-#include "serverinterface/helper.h"
-#include "serverinterface/login.h"
-#include <memory.h>
-#include <algorithm>
-#include <limits.h>
-#include "../fileservplugin/IFileServ.h"
-#include "server_log.h"
-#include "restore_client.h"
-#include "serverinterface/backups.h"
-#include "dao/ServerBackupDao.h"
-
-const unsigned short serviceport=35623;
-extern IFSImageFactory *image_fak;
-extern std::string server_token;
-extern IFileServ* fileserv;
-
-namespace
-{
-	IDatabase* getDatabase(void)
-	{
-		Helper helper(Server->getThreadID(), NULL, NULL);
-		return helper.getDatabase();
-	}
-
-	bool needs_login(void)
-	{
-		db_results res=getDatabase()->Read("SELECT count(*) AS c FROM settings_db.si_users");
-		if(watoi(res[0][L"c"])>0)
-		{
-			return true;
-		}
-		else
-		{
-			return false;
-		}
-	}
-
-
-	class SessionKeepaliveThread : public IThread
-	{
-	public:
-		SessionKeepaliveThread(std::wstring session)
-			: do_quit(false), session(session)
-		{
-
-		}
-
-		void operator()()
-		{
-			while(!do_quit)
-			{
-				SUser* user=Server->getSessionMgr()->getUser(session, std::wstring());
-				if(user!=NULL)
-				{
-					Server->getSessionMgr()->releaseUser(user);
-				}
-				Server->wait(10000);
-			}
-
-			delete this;
-		}
-
-		void doQuit() {
-			do_quit=true;
-		}
-
-	private:
-		volatile bool do_quit;
-		std::wstring session;
-	};
-<<<<<<< HEAD
-
-	class FileservClientThread : public IThread
-	{
-	public:
-		FileservClientThread(IPipe* pipe)
-			: pipe(pipe)
-		{
-
-		}
-
-		void operator()()
-		{
-			fileserv->runClient(pipe);
-			delete pipe;
-			delete this;
-		}
-
-	private:
-		IPipe* pipe;
-	};
-}
-
-int ServerChannelThread::img_id_offset=0;
-
-void ServerChannelThread::initOffset()
-{
-    IDatabase* db = getDatabase();
-    ServerBackupDao backupdao(db);
-
-    ServerBackupDao::CondString offset_str = backupdao.getMiscValue(L"img_id_offset");
-
-    if(offset_str.exists)
-    {
-        img_id_offset = watoi(offset_str.value);
-    }
-    else
-    {
-        img_id_offset = Server->getRandomNumber()%((unsigned int)INT_MAX/2);
-        backupdao.addMiscValue(L"img_id_offset", convert(img_id_offset));
-    }
-}
-
-ServerChannelThread::ServerChannelThread(ClientMain *client_main, const std::wstring& clientname, int clientid, bool internet_mode, const std::string& identity) :
-	client_main(client_main), clientname(clientname), clientid(clientid), settings(NULL), internet_mode(internet_mode), identity(identity), keepalive_thread(NULL)
-=======
-}
-
-ServerChannelThread::ServerChannelThread(BackupServerGet *pServer_get, int clientid, bool internet_mode, const std::string& identity) :
-server_get(pServer_get), clientid(clientid), settings(NULL), internet_mode(internet_mode), identity(identity), keepalive_thread(NULL)
->>>>>>> 05978932
-{
-	do_exit=false;
-	mutex=Server->createMutex();
-	input=NULL;
-	if(clientid!=-1)
-	{
-		combat_mode=false;
-	}
-	else
-	{
-		combat_mode=true;
-	}
-	tcpstack.setAddChecksum(internet_mode);
-}
-
-ServerChannelThread::~ServerChannelThread(void)
-{
-	delete settings;
-	Server->destroy(mutex);
-}
-
-void ServerChannelThread::operator()(void)
-{
-	int64 lastpingtime=0;
-	lasttime=0;
-
-	settings=new ServerSettings(Server->getDatabase(Server->getThreadID(), URBACKUPDB_SERVER), clientid);
-
-	while(do_exit==false)
-	{
-		if(input==NULL)
-		{
-			IPipe *np=client_main->getClientCommandConnection(10000, &client_addr);
-			if(np==NULL)
-			{
-				Server->Log("Connecting Channel to ClientService failed - CONNECT error -55", LL_DEBUG);
-				Server->wait(10000);
-			}
-			else
-			{
-				{
-					IScopedLock lock(mutex);
-					input=np;
-				}
-				if(combat_mode)
-				{
-					tcpstack.Send(input, identity+"CHANNEL");
-				}
-				else
-				{
-					tcpstack.Send(input, identity+"1CHANNEL capa="+nconvert(constructCapabilities())+"&token="+server_token);
-				}
-				lasttime=Server->getTimeMS();
-				lastpingtime=lasttime;
-			}
-		}
-		else
-		{
-			if(Server->getTimeMS()-lasttime>180000)
-			{
-				Server->Log("Resetting channel because of timeout.", LL_DEBUG);
-				IScopedLock lock(mutex);
-				Server->destroy(input);
-				input=NULL;
-				tcpstack.reset();
-			}
-
-			if(input!=NULL)
-			{
-				std::string ret;
-				size_t rc=input->Read(&ret, 80000);
-				if(rc>0)
-				{
-					tcpstack.AddData((char*)ret.c_str(), ret.size());
-
-					size_t packetsize;
-					char* pck;
-					while( (pck=tcpstack.getPacket(&packetsize))!=NULL && packetsize>0)
-					{
-						ret.assign(pck, pck+packetsize);
-						Server->Log("Channel message: "+ret, LL_DEBUG);
-						delete [] pck;
-						lasttime=Server->getTimeMS();
-						std::string r=processMsg(ret);
-						if(!r.empty())
-							tcpstack.Send(input, r);
-					}
-
-					bool was_updated;
-					settings->getSettings(&was_updated);
-					if(input!=NULL && was_updated && !combat_mode)
-					{
-						IScopedLock lock(mutex);
-						Server->destroy(input);
-						input=NULL;
-						tcpstack.reset();
-					}
-				}
-				else if(rc==0)
-				{
-					if(input->hasError())
-					{
-						Server->Log("Lost channel connection to client. has_error=true", LL_DEBUG);
-						IScopedLock lock(mutex);
-						Server->destroy(input);
-						input=NULL;
-						tcpstack.reset();
-						Server->wait(1000);
-					}
-					else
-					{
-						Server->Log("Lost channel connection to client. has_error=false", LL_DEBUG);
-						Server->wait(1000);
-					}
-				}
-			}
-		}
-	}
-
-	if(input!=NULL)
-	{
-		Server->destroy(input);
-	}
-
-	if(keepalive_thread!=NULL)
-	{
-		keepalive_thread->doQuit();
-	}
-}
-
-void ServerChannelThread::doExit(void)
-{
-	IScopedLock lock(mutex);
-	do_exit=true;
-	if(input!=NULL)
-	{
-		input->shutdown();
-	}
-}
-
-std::string ServerChannelThread::processMsg(const std::string &msg)
-{
-	if(msg=="ERR")
-	{
-		combat_mode=true;
-	}
-	else if(msg=="START BACKUP INCR")
-	{
-		client_main->sendToPipe("START BACKUP INCR");
-	}
-	else if(msg=="START BACKUP FULL")
-	{
-		client_main->sendToPipe("START BACKUP FULL");
-	}
-	else if(msg=="PING")
-	{
-		return "PONG";
-	}
-	else if(msg=="UPDATE SETTINGS")
-	{
-		client_main->sendToPipe("UPDATE SETTINGS");
-	}
-	else if(msg=="START IMAGE FULL")
-	{
-		client_main->sendToPipe("START IMAGE FULL");
-	}
-	else if(msg=="START IMAGE INCR")
-	{
-		client_main->sendToPipe("START IMAGE INCR");
-	}
-	else if(next(msg, 0, "LOGIN ") && !internet_mode)
-	{
-		std::string s_params=msg.substr(6);
-		str_map params;
-		ParseParamStrHttp(s_params, &params);
-		LOGIN(params);
-	}
-	else if(next(msg, 0, "SALT ") && !internet_mode)
-	{
-		std::string s_params=msg.substr(5);
-		str_map params;
-		ParseParamStrHttp(s_params, &params);
-		SALT(params);
-	}
-	else if(msg=="GET BACKUPCLIENTS" && !internet_mode && hasDownloadImageRights() )
-	{
-		GET_BACKUPCLIENTS();
-	}
-	else if(next(msg, 0, "GET BACKUPIMAGES ") && !internet_mode && hasDownloadImageRights())
-	{
-		std::wstring name=Server->ConvertToUnicode(msg.substr(17));
-		GET_BACKUPIMAGES(name);
-	}
-    else if(next(msg, 0, "GET FILE BACKUPS TOKENS "))
-    {
-        std::string s_params=msg.substr(24);
-        str_map params;
-        ParseParamStrHttp(s_params, &params);
-
-        GET_FILE_BACKUPS_TOKENS(params);
-    }
-	else if(next(msg, 0, "GET FILE BACKUPS ") && hasDownloadImageRights())
-	{
-		std::wstring name=Server->ConvertToUnicode(msg.substr(17));
-		GET_FILE_BACKUPS(name);
-	}
-	else if(next(msg, 0, "GET FILE LIST TOKENS "))
-	{
-		std::string s_params=msg.substr(21);
-		str_map params;
-		ParseParamStrHttp(s_params, &params);
-
-		GET_FILE_LIST_TOKENS(params);
-	}
-	else if(next(msg, 0, "DOWNLOAD IMAGE ") && !internet_mode && hasDownloadImageRights())
-	{
-		std::string s_params=msg.substr(15);
-		str_map params;
-		ParseParamStrHttp(s_params, &params);
-
-		DOWNLOAD_IMAGE(params);
-	}
-	else if(next(msg, 0, "DOWNLOAD FILES ") && hasDownloadImageRights())
-	{
-		std::string s_params=msg.substr(15);
-		str_map params;
-		ParseParamStrHttp(s_params, &params);
-
-		DOWNLOAD_FILES(params);
-	}
-	else if(next(msg, 0, "DOWNLOAD FILES TOKENS ") && hasDownloadImageRights())
-	{
-		std::string s_params=msg.substr(21);
-		str_map params;
-		ParseParamStrHttp(s_params, &params);
-
-		DOWNLOAD_FILES_TOKENS(params);
-	}
-	else if(next(msg, 0, "CHANGES "))
-	{
-		client_main->addContinuousChanges(msg.substr(8));
-	}
-	else if(next(msg, 0, "FILESERV"))
-	{
-		if(fileserv!=NULL)
-		{
-			Server->getThreadPool()->execute(new FileservClientThread(input));
-			input=NULL;
-		}
-	}
-	else if(next(msg, 0, "RESTORE PERCENT "))
-	{
-		std::string s_params=msg.substr(16);
-		str_map params;
-		ParseParamStrHttp(s_params, &params);
-
-		RESTORE_PERCENT(params);
-	}
-	else if(next(msg, 0, "RESTORE DONE "))
-	{
-		std::string s_params=msg.substr(13);
-		str_map params;
-		ParseParamStrHttp(s_params, &params);
-
-		RESTORE_DONE(params);
-	}
-	else if(next(msg, 0, "LOG "))
-	{
-		size_t first_sep = msg.find("-", 4);
-		size_t second_sep = msg.find("-", first_sep+1);
-
-		if(first_sep!=std::string::npos &&
-			second_sep!=std::string::npos)
-		{
-			logid_t log_id = std::make_pair(os_atoi64(msg.substr(4, first_sep-4)), 0);
-			int loglevel = atoi(msg.substr(first_sep+1, second_sep-first_sep-1).c_str());
-			
-			if(ServerLogger::hasClient(log_id, clientid))
-			{
-				ServerLogger::Log(log_id, msg.substr(second_sep+1), loglevel);
-			}
-		}
-	}
-	else
-	{
-		IScopedLock lock(mutex);
-		Server->destroy(input);
-		input=NULL;
-		tcpstack.reset();
-		Server->wait(60000);
-	}
-	return "";
-}
-
-int ServerChannelThread::constructCapabilities(void)
-{
-	int capa=0;
-	SSettings *cs=settings->getSettings();
-
-	if(!cs->allow_overwrite)
-		capa|=DONT_SHOW_SETTINGS;
-	if(!cs->allow_pause)
-		capa|=DONT_ALLOW_PAUSE;
-	if(!cs->allow_starting_full_file_backups && !cs->allow_starting_incr_file_backups)
-		capa|=DONT_ALLOW_STARTING_FILE_BACKUPS;
-	if(!cs->allow_starting_full_image_backups && !cs->allow_starting_incr_image_backups)
-		capa|=DONT_ALLOW_STARTING_IMAGE_BACKUPS;
-	if(!cs->allow_config_paths)
-		capa|=DONT_ALLOW_CONFIG_PATHS;
-	if(!cs->allow_log_view)
-		capa|=DONT_SHOW_LOGS;
-	if(cs->no_images || (internet_mode && !cs->internet_image_backups))
-		capa|=DONT_DO_IMAGE_BACKUPS;
-	if(internet_mode && !cs->internet_full_file_backups)
-		capa|=DONT_DO_FULL_FILE_BACKUPS;
-	if(!cs->allow_starting_full_file_backups)
-		capa|=DONT_ALLOW_STARTING_FULL_FILE_BACKUPS;
-	if(!cs->allow_starting_incr_file_backups)
-		capa|=DONT_ALLOW_STARTING_INCR_FILE_BACKUPS;
-	if(!cs->allow_starting_full_image_backups)
-		capa|=DONT_ALLOW_STARTING_FULL_IMAGE_BACKUPS;
-	if(!cs->allow_starting_incr_image_backups)
-		capa|=DONT_ALLOW_STARTING_INCR_IMAGE_BACKUPS;
-	if(!cs->allow_tray_exit)
-		capa|=DONT_ALLOW_EXIT_TRAY_ICON;
-	if(!cs->server_url.empty())
-		capa|=ALLOW_TOKEN_AUTHENTICATION;
-
-	return capa;
-}
-
-void ServerChannelThread::LOGIN(str_map& params)
-{
-	str_nmap PARAMS;
-	str_map GET;
-
-	if(!session.empty())
-	{
-		GET[L"ses"]=session;
-	}
-
-	Helper helper(Server->getThreadID(), &GET, &PARAMS);
-
-	if(needs_login())
-	{
-		if(session.empty())
-		{
-			session=helper.generateSession(L"anonymous");
-			GET[L"ses"]=session;
-			helper.update(Server->getThreadID(), &GET, &PARAMS);
-
-<<<<<<< HEAD
-			if(keepalive_thread!=NULL)
-			{
-				keepalive_thread->doQuit();
-			}
-=======
->>>>>>> 05978932
-			keepalive_thread = new SessionKeepaliveThread(session);
-			Server->getThreadPool()->execute(keepalive_thread);
-		}
-
-		helper.getSession()->mStr[L"rnd"]=widen(salt);
-
-		int user_id;
-		if(helper.checkPassword(params[L"username"], params[L"password"], &user_id, false))
-		{
-			helper.getSession()->id=user_id;
-			PARAMS["REMOTE_ADDR"]=client_addr;
-			logSuccessfullLogin(helper, PARAMS, params[L"username"], LoginMethod_RestoreCD);
-			tcpstack.Send(input, "ok");
-		}
-		else
-		{
-			helper.getSession()->id=-1;
-			tcpstack.Send(input, "err");
-			logFailedLogin(helper, PARAMS, params[L"username"], LoginMethod_RestoreCD);
-		}
-	}
-	else
-	{
-		logSuccessfullLogin(helper, PARAMS, L"anonymous", LoginMethod_RestoreCD);
-		tcpstack.Send(input, "ok");
-	}
-}
-
-void ServerChannelThread::SALT(str_map& params)
-{
-	if(needs_login())
-	{
-		std::wstring username=params[L"username"];
-
-		if(username.empty())
-		{
-			tcpstack.Send(input, "err: username empty");
-			return;
-		}
-
-		str_nmap PARAMS;
-		str_map GET;
-
-		if(!session.empty())
-		{
-			GET[L"ses"]=session;
-		}
-
-		Helper helper(Server->getThreadID(), &GET, &PARAMS);
-
-		IQuery * q = helper.getDatabase()->Prepare("SELECT salt, pbkdf2_rounds FROM settings_db.si_users WHERE name=?");
-		q->Bind(username);
-		db_results res=q->Read();
-		if(res.empty())
-		{
-			tcpstack.Send(input, "err: user not found");
-		}
-		else
-		{
-			salt=ServerSettings::generateRandomAuthKey();
-
-			std::string pbkdf2_rounds="";
-			if(res[0][L"pbkdf2_rounds"]!=L"0")
-			{
-				pbkdf2_rounds+=";"+Server->ConvertToUTF8(res[0][L"pbkdf2_rounds"]);
-			}
-
-			tcpstack.Send(input, "ok;"+Server->ConvertToUTF8(res[0][L"salt"])+";"+salt+pbkdf2_rounds);
-		}
-	}
-	else
-	{
-		tcpstack.Send(input, "ok");
-	}
-}
-
-bool ServerChannelThread::hasDownloadImageRights()
-{
-	if(!needs_login())
-	{
-		all_client_rights=true;
-		return true;
-	}
-
-	str_map GET;
-	str_nmap PARAMS;
-	GET[L"ses"]=session;
-	Helper helper(Server->getThreadID(), &GET, &PARAMS);
-
-	if(helper.getSession()==NULL)
-	{
-		Server->Log("Channel session timeout", LL_ERROR);
-		return false;
-	}
-
-	if(helper.getSession()->id==-1)
-	{
-		all_client_rights=false;
-		return false;
-	}
-	
-	client_right_ids=helper.clientRights("download_image", all_client_rights);
-
-	if(all_client_rights)
-	{
-		return true;
-	}
-
-	return !client_right_ids.empty();
-}
-
-void ServerChannelThread::GET_BACKUPCLIENTS(void)
-{
-	IDatabase *db=Server->getDatabase(Server->getThreadID(), URBACKUPDB_SERVER);
-
-	std::string t_where="";
-	if(!all_client_rights)
-	{
-		t_where=" WHERE 1=2";
-		for(size_t i=0;i<client_right_ids.size();++i)
-		{
-			t_where+=" OR id="+nconvert(client_right_ids[i]);
-		}
-	}
-
-	db_results res=db->Read("SELECT name,id FROM clients"+t_where);
-	std::string clients;
-	for(size_t i=0;i<res.size();++i)
-	{
-		clients+=Server->ConvertToUTF8(res[i][L"id"])+"|"+Server->ConvertToUTF8(res[i][L"name"])+"\n";
-	}
-	tcpstack.Send(input, clients);
-	ServerStatus::updateActive();
-}
-
-void ServerChannelThread::GET_BACKUPIMAGES(const std::wstring& clientname)
-{
-	IDatabase *db=Server->getDatabase(Server->getThreadID(), URBACKUPDB_SERVER);
-	//TODO language
-	IQuery *q=db->Prepare("SELECT backupid AS id, strftime('%s', backuptime) AS timestamp, strftime('%Y-%m-%d %H:%M',backuptime) AS backuptime, letter, clientid FROM ((SELECT id AS backupid, clientid, backuptime, letter, complete FROM backup_images) c INNER JOIN (SELECT id FROM clients WHERE name=?) b ON c.clientid=b.id) a WHERE a.complete=1 AND length(a.letter)<=2 ORDER BY backuptime DESC");
-	q->Bind(clientname);
-	db_results res=q->Read();
-
-	for(size_t i=0;i<res.size();++i)
-	{
-		if(!all_client_rights &&
-			std::find(client_right_ids.begin(), client_right_ids.end(), watoi(res[i][L"clientid"]))==client_right_ids.end())
-		{
-			tcpstack.Send(input, "0|0|0|NO RIGHTS");
-			db->destroyAllQueries();
-			return;
-		}
-	}
-
-	std::string r;
-	q=db->Prepare("SELECT backupid AS id,strftime('%s', backuptime) AS timestamp, strftime('%Y-%m-%d %H:%M',backuptime) AS backuptime FROM ((SELECT id AS backupid, clientid, backuptime, letter, complete FROM backup_images) c INNER JOIN (SELECT assoc_id, img_id FROM assoc_images WHERE img_id=?) b ON backupid=b.assoc_id) a WHERE a.complete=1 ORDER BY backuptime DESC");
-	for(size_t i=0;i<res.size();++i)
-	{
-		r+=nconvert(img_id_offset+watoi(res[i][L"id"]))+"|"+Server->ConvertToUTF8(res[i][L"timestamp"])+"|"+Server->ConvertToUTF8(res[i][L"backuptime"])+"|"+Server->ConvertToUTF8(res[i][L"letter"])+"\n";
-			
-		q->Bind(watoi(res[i][L"id"]));
-		db_results res2=q->Read();
-		q->Reset();
-		for(size_t j=0;j<res2.size();++j)
-		{
-			r+="#|"+nconvert(img_id_offset+watoi(res2[j][L"id"]))+"|"+Server->ConvertToUTF8(res2[j][L"timestamp"])+"|"+Server->ConvertToUTF8(res2[j][L"backuptime"])+"\n";
-		}
-	}
-	tcpstack.Send(input, r);
-
-	db->destroyAllQueries();
-
-	ServerStatus::updateActive();
-}
-
-void ServerChannelThread::GET_FILE_BACKUPS( const std::wstring& clientname )
-{
-	IDatabase *db=Server->getDatabase(Server->getThreadID(), URBACKUPDB_SERVER);
-	IQuery *q=db->Prepare("SELECT backupid AS id, strftime('%s', backuptime) AS timestamp, strftime('%Y-%m-%d %H:%M',backuptime) AS backuptime, clientid, tgroup FROM "
-		"((SELECT id AS backupid, clientid, backuptime, complete, tgroup FROM backups) c INNER JOIN (SELECT id FROM clients WHERE name=?) b ON c.clientid=b.id) a "
-		"WHERE a.complete=1 ORDER BY backuptime DESC");
-	q->Bind(clientname);
-	db_results res=q->Read();
-
-	for(size_t i=0;i<res.size();++i)
-	{
-		if(!all_client_rights &&
-			std::find(client_right_ids.begin(), client_right_ids.end(), watoi(res[i][L"clientid"]))==client_right_ids.end())
-		{
-			tcpstack.Send(input, "0|0|0|NO RIGHTS");
-			db->destroyAllQueries();
-			return;
-		}
-	}
-
-	std::string r;
-	for(size_t i=0;i<res.size();++i)
-	{
-		r+=nconvert(img_id_offset+watoi(res[i][L"id"]))+"|"+Server->ConvertToUTF8(res[i][L"timestamp"])+"|"+Server->ConvertToUTF8(res[i][L"backuptime"])+"|"+Server->ConvertToUTF8(res[i][L"tgroup"])+"\n";
-	}
-	tcpstack.Send(input, r);
-
-	db->destroyAllQueries();
-
-	ServerStatus::updateActive();
-}
-
-void ServerChannelThread::GET_FILE_BACKUPS_TOKENS(str_map& params)
-{
-	IDatabase *db=Server->getDatabase(Server->getThreadID(), URBACKUPDB_SERVER);
-	std::string fileaccesstokens = backupaccess::decryptTokens(db, params);
-
-	if(fileaccesstokens.empty())
-	{
-        tcpstack.Send(input, "err");
-		db->destroyAllQueries();
-		return;
-	}
-
-	JSON::Array backups = backupaccess::get_backups_with_tokens(db, clientid, clientname, &fileaccesstokens, img_id_offset);
-
-    tcpstack.Send(input, backups.stringify(false));
-	db->destroyAllQueries();
-
-	ServerStatus::updateActive();
-}
-
-void ServerChannelThread::GET_FILE_LIST_TOKENS(str_map& params)
-{
-	IDatabase *db=Server->getDatabase(Server->getThreadID(), URBACKUPDB_SERVER);
-	std::string fileaccesstokens = backupaccess::decryptTokens(db, params);
-
-	JSON::Object ret;
-	if(fileaccesstokens.empty())
-	{
-		tcpstack.Send(input, "err");
-		db->destroyAllQueries();
-		return;
-	}
-
-	bool has_backupid=params.find(L"backupid")!=params.end();
-	int backupid=0;
-	if(has_backupid)
-	{
-		backupid=watoi(params[L"backupid"])-img_id_offset;
-	}
-
-	std::wstring u_path=params[L"path"];
-
-	if(!backupaccess::get_files_with_tokens(db, has_backupid? &backupid:NULL,
-        clientid, clientname, &fileaccesstokens, u_path, img_id_offset, ret))
-	{
-		tcpstack.Send(input, "err");
-	}
-	else
-	{
-        tcpstack.Send(input, ret.get(std::string("files")).getArray().stringify(false));
-	}
-
-	db->destroyAllQueries();
-
-	ServerStatus::updateActive();
-}
-
-void ServerChannelThread::DOWNLOAD_IMAGE(str_map& params)
-{
-	int img_id=watoi(params[L"img_id"])-img_id_offset;
-
-	IDatabase *db=Server->getDatabase(Server->getThreadID(), URBACKUPDB_SERVER);
-	IQuery *q=db->Prepare("SELECT path, version, clientid FROM backup_images WHERE id=? AND strftime('%s', backuptime)=?");
-	q->Bind(img_id);
-	q->Bind(params[L"time"]);
-	db_results res=q->Read();
-	if(res.empty())
-	{
-		_i64 r=-1;
-		input->Write((char*)&r, sizeof(_i64));
-	}
-	else
-	{
-		if( !all_client_rights &&
-			std::find(client_right_ids.begin(), client_right_ids.end(), watoi(res[0][L"clientid"]))==client_right_ids.end())
-		{
-			_i64 r=-1;
-			input->Write((char*)&r, sizeof(_i64));
-			return;
-		}
-
-
-		int img_version=watoi(res[0][L"version"]);
-		if(params[L"mbr"]==L"true")
-		{
-			IFile *f=Server->openFile(os_file_prefix(res[0][L"path"]+L".mbr"), MODE_READ);
-			if(f==NULL)
-			{
-				_i64 r=little_endian(-1);
-				input->Write((char*)&r, sizeof(_i64));
-			}
-			else
-			{
-				_i64 r=little_endian(f->Size());
-				input->Write((char*)&r, sizeof(_i64));
-				char buf[4096];
-				_u32 rc;
-				do
-				{
-					rc=f->Read(buf, 4096);
-					if(rc>0)
-					{
-						bool b=input->Write(buf, rc);
-						if(!b)
-						{
-							Server->Log("Writing to output pipe failed processMsg-2", LL_ERROR);
-							Server->destroy(f);
-							db->destroyAllQueries();
-							Server->destroy(input);
-							input=NULL;
-							return;
-						}
-						lasttime=Server->getTimeMS();
-					}
-				}
-				while(rc>0);
-				Server->destroy(f);
-				db->destroyAllQueries();
-				return;
-			}
-		}
-
-		uint64 offset=0;
-		str_map::iterator it1=params.find(L"offset");
-		if(it1!=params.end())
-			offset=(uint64)os_atoi64(wnarrow(it1->second));
-
-		ServerStatus::updateActive();
-
-		lasttime=Server->getTimeMS();
-
-		IVHDFile *vhdfile=image_fak->createVHDFile(res[0][L"path"], true, 0);
-		if(!vhdfile->isOpen())
-		{
-			_i64 r=-1;
-			input->Write((char*)&r, sizeof(_i64));
-		}
-		else
-		{
-			int skip=1024*512;
-
-			if(img_version==0)
-				skip=512*512;
-
-			_i64 r=little_endian((_i64)vhdfile->getSize()-skip);
-			input->Write((char*)&r, sizeof(_i64));
-			unsigned int blocksize=vhdfile->getBlocksize();
-			char buffer[4096];
-			size_t read;
-			uint64 currpos=offset;
-			_i64 currblock=(currpos+skip)%blocksize;
-
-			vhdfile->Seek(skip);
-			/*vhdfile->Read(buffer, 512, read);
-			if(read!=512)
-			{
-				Server->Log("Error: Could not read 512 bytes", LL_ERROR);
-				image_fak->destroyVHDFile(vhdfile);
-				db->destroyAllQueries();
-				return "";
-			}
-
-			input->Write(buffer, (_u32)read);*/
-
-			int64 last_update_time=Server->getTimeMS();
-
-			bool is_ok=true;
-			do
-			{
-				if(vhdfile->has_sector())
-				{
-					is_ok=vhdfile->Read(buffer, 4096, read);
-					if(read<4096)
-					{
-						Server->Log("Padding zero bytes...", LL_WARNING);
-						memset(&buffer[read], 0, 4096-read);
-						read=4096;
-					}
-						
-					uint64 currpos_endian = little_endian(currpos);
-					input->Write((char*)&currpos_endian, sizeof(uint64));
-					bool b=input->Write(buffer, (_u32)read);
-					if(!b)
-					{
-						Server->Log("Writing to output pipe failed processMsg-1", LL_ERROR);
-						image_fak->destroyVHDFile(vhdfile);
-						db->destroyAllQueries();
-						Server->destroy(input);
-						input=NULL;
-						return;
-					}
-					lasttime=Server->getTimeMS();
-				}
-				else
-				{
-					if(Server->getTimeMS()-lasttime>30000)
-					{
-						uint64 currpos_endian = little_endian(currpos);
-						input->Write((char*)&currpos_endian, sizeof(uint64));
-						memset(buffer, 0, 4096);
-						input->Write(buffer, (_u32)4096);
-						lasttime=Server->getTimeMS();
-					}
-					read=4096;
-					vhdfile->Seek(skip+currpos+4096);
-				}					
-				currpos+=read;
-
-				if(Server->getTimeMS()-last_update_time>60000)
-				{
-					last_update_time=Server->getTimeMS();
-					ServerStatus::updateActive();
-				}
-			}
-			while( is_ok && (_i64)currpos<r );
-			if((_i64)currpos>=r)
-			{
-				uint64 currpos_endian = little_endian(currpos);
-				input->Write((char*)&currpos_endian, sizeof(uint64));
-			}
-		}
-		image_fak->destroyVHDFile(vhdfile);
-	}
-	db->destroyAllQueries();
-}
-
-void ServerChannelThread::DOWNLOAD_FILES( str_map& params )
-{
-	int backupid=watoi(params[L"backupid"])-img_id_offset;
-
-	IDatabase *db=Server->getDatabase(Server->getThreadID(), URBACKUPDB_SERVER);
-	IQuery *q=db->Prepare("SELECT clientid FROM backups WHERE id=? AND strftime('%s', backuptime)=?");
-	q->Bind(backupid);
-	q->Bind(params[L"time"]);
-	db_results res=q->Read();
-	if(res.empty())
-	{
-		tcpstack.Send(input, "Backup not found");
-	}
-	else
-	{
-		if( !all_client_rights &&
-			std::find(client_right_ids.begin(), client_right_ids.end(), watoi(res[0][L"clientid"]))==client_right_ids.end())
-		{
-			tcpstack.Send(input, "Insufficient rights");
-			return;
-		}
-
-		if(create_clientdl_thread(backupid, clientname, clientid))
-		{
-			tcpstack.Send(input, "ok");
-		}
-		else
-		{
-			tcpstack.Send(input, "err");
-		}
-	}
-}
-
-void ServerChannelThread::DOWNLOAD_FILES_TOKENS(str_map& params)
-{
-	IDatabase *db=Server->getDatabase(Server->getThreadID(), URBACKUPDB_SERVER);
-	std::string fileaccesstokens = backupaccess::decryptTokens(db, params);
-
-	JSON::Object ret;
-	do 
-	{
-		if(fileaccesstokens.empty())
-		{
-			ret.set("err", 1);			
-			break;
-		}
-
-		bool has_backupid=params.find(L"backupid")!=params.end();
-		int backupid=0;
-		if(has_backupid)
-		{
-			backupid=watoi(params[L"backupid"]);
-		}
-		else
-		{
-			ret.set("err", 2);			
-			break;
-		}
-
-		std::wstring u_path=params[L"path"];
-
-		std::wstring backupfolder = backupaccess::getBackupFolder(db);
-		std::wstring backuppath = backupaccess::get_backup_path(db, backupid, clientid);
-
-		if(backupfolder.empty())
-		{
-			ret.set("err", 3);
-			break;
-		}
-
-		backupaccess::SPathInfo path_info = backupaccess::get_metadata_path_with_tokens(u_path, &fileaccesstokens,
-			clientname, backupfolder, &backupid, backuppath);
-
-		if(!path_info.can_access_path)
-		{
-			ret.set("err", 4);
-			break;
-		}
-
-		std::vector<std::string> tokens;
-		Tokenize(fileaccesstokens, tokens, ";");
-
-		if(!create_clientdl_thread(clientname, clientid, clientid, path_info.full_path, path_info.full_metadata_path, params[L"filter"], true,
-			path_info.backup_tokens.tokens, tokens, path_info.rel_path.empty(), path_info.rel_path))
-		{
-			ret.set("err", 5);
-			break;
-		}
-
-		ret.set("ok", true);
-
-	} while (false);
-
-    tcpstack.Send(input, ret.stringify(false));
-	db->destroyAllQueries();	
-}
-
-void ServerChannelThread::RESTORE_PERCENT( str_map params )
-{
-	int64 status_id = watoi64(params[L"status_id"]);
-	int pc = watoi(params[L"pc"]);
-
-	ServerStatus::setProcessPcDone(clientname, status_id, pc);
-}
-
-void ServerChannelThread::RESTORE_DONE( str_map params )
-{
-	int64 status_id = watoi64(params[L"status_id"]);
-	logid_t log_id = std::make_pair(watoi64(params[L"log_id"]), 0);
-	int64 restore_id = watoi64(params[L"id"]);
-	bool success = params[L"success"]==L"true";
-
-	IDatabase* db = Server->getDatabase(Server->getThreadID(), URBACKUPDB_SERVER);
-	ServerBackupDao backup_dao(db);
-
-	ServerBackupDao::CondString restore_ident = backup_dao.getRestoreIdentity(restore_id, clientid);
-
-	if(restore_ident.exists && !restore_ident.value.empty())
-	{
-		std::string ident = Server->ConvertToUTF8(restore_ident.value);
-		ServerStatus::stopProcess(clientname, status_id);
-
-		fileserv->removeIdentity(ident);
-		fileserv->removeDir(L"clientdl_filelist", ident);
-		fileserv->removeDir(L"clientdl", ident);
-		fileserv->removeMetadataCallback(L"clientdl", ident);
-
-		int errors=0;
-		int warnings=0;
-		int infos=0;
-		std::wstring logdata=ServerLogger::getLogdata(log_id, errors, warnings, infos);
-
-		backup_dao.saveBackupLog(clientid, errors, warnings, infos, 0,
-			0, 0, 1);
-
-		backup_dao.saveBackupLogData(db->getLastInsertID(), logdata);
-
-		backup_dao.setRestoreDone(success?1:0, restore_id);
-	}
-	
-}
-
-
+/*************************************************************************
+*    UrBackup - Client/Server backup system
+*    Copyright (C) 2011-2015 Martin Raiber
+*
+*    This program is free software: you can redistribute it and/or modify
+*    it under the terms of the GNU Affero General Public License as published by
+*    the Free Software Foundation, either version 3 of the License, or
+*    (at your option) any later version.
+*
+*    This program is distributed in the hope that it will be useful,
+*    but WITHOUT ANY WARRANTY; without even the implied warranty of
+*    MERCHANTABILITY or FITNESS FOR A PARTICULAR PURPOSE.  See the
+*    GNU Affero General Public License for more details.
+*
+*    You should have received a copy of the GNU Affero General Public License
+*    along with this program.  If not, see <http://www.gnu.org/licenses/>.
+**************************************************************************/
+
+#include "server_channel.h"
+
+#include "../Interface/Server.h"
+#include "../Interface/Database.h"
+#include "../Interface/Query.h"
+#include "database.h"
+#include "ClientMain.h"
+#include "../stringtools.h"
+#include "../urbackupcommon/os_functions.h"
+#include "../fsimageplugin/IFSImageFactory.h"
+#include "../fsimageplugin/IVHDFile.h"
+#include "server_status.h"
+#include "server_settings.h"
+#include "../urbackupcommon/capa_bits.h"
+#include "serverinterface/helper.h"
+#include "serverinterface/login.h"
+#include <memory.h>
+#include <algorithm>
+#include <limits.h>
+#include "../fileservplugin/IFileServ.h"
+#include "server_log.h"
+#include "restore_client.h"
+#include "serverinterface/backups.h"
+#include "dao/ServerBackupDao.h"
+
+const unsigned short serviceport=35623;
+extern IFSImageFactory *image_fak;
+extern std::string server_token;
+extern IFileServ* fileserv;
+
+namespace
+{
+	IDatabase* getDatabase(void)
+	{
+		Helper helper(Server->getThreadID(), NULL, NULL);
+		return helper.getDatabase();
+	}
+
+	bool needs_login(void)
+	{
+		db_results res=getDatabase()->Read("SELECT count(*) AS c FROM settings_db.si_users");
+		if(watoi(res[0][L"c"])>0)
+		{
+			return true;
+		}
+		else
+		{
+			return false;
+		}
+	}
+
+
+	class SessionKeepaliveThread : public IThread
+	{
+	public:
+		SessionKeepaliveThread(std::wstring session)
+			: do_quit(false), session(session)
+		{
+
+		}
+
+		void operator()()
+		{
+			while(!do_quit)
+			{
+				SUser* user=Server->getSessionMgr()->getUser(session, std::wstring());
+				if(user!=NULL)
+				{
+					Server->getSessionMgr()->releaseUser(user);
+				}
+				Server->wait(10000);
+			}
+
+			delete this;
+		}
+
+		void doQuit() {
+			do_quit=true;
+		}
+
+	private:
+		volatile bool do_quit;
+		std::wstring session;
+	};
+
+	class FileservClientThread : public IThread
+	{
+	public:
+		FileservClientThread(IPipe* pipe)
+			: pipe(pipe)
+		{
+
+		}
+
+		void operator()()
+		{
+			fileserv->runClient(pipe);
+			delete pipe;
+			delete this;
+		}
+
+	private:
+		IPipe* pipe;
+	};
+}
+
+int ServerChannelThread::img_id_offset=0;
+
+void ServerChannelThread::initOffset()
+{
+    IDatabase* db = getDatabase();
+    ServerBackupDao backupdao(db);
+
+    ServerBackupDao::CondString offset_str = backupdao.getMiscValue(L"img_id_offset");
+
+    if(offset_str.exists)
+    {
+        img_id_offset = watoi(offset_str.value);
+    }
+    else
+    {
+        img_id_offset = Server->getRandomNumber()%((unsigned int)INT_MAX/2);
+        backupdao.addMiscValue(L"img_id_offset", convert(img_id_offset));
+    }
+}
+
+ServerChannelThread::ServerChannelThread(ClientMain *client_main, const std::wstring& clientname, int clientid, bool internet_mode, const std::string& identity) :
+	client_main(client_main), clientname(clientname), clientid(clientid), settings(NULL), internet_mode(internet_mode), identity(identity), keepalive_thread(NULL)
+{
+	do_exit=false;
+	mutex=Server->createMutex();
+	input=NULL;
+	if(clientid!=-1)
+	{
+		combat_mode=false;
+	}
+	else
+	{
+		combat_mode=true;
+	}
+	tcpstack.setAddChecksum(internet_mode);
+}
+
+ServerChannelThread::~ServerChannelThread(void)
+{
+	delete settings;
+	Server->destroy(mutex);
+}
+
+void ServerChannelThread::operator()(void)
+{
+	int64 lastpingtime=0;
+	lasttime=0;
+
+	settings=new ServerSettings(Server->getDatabase(Server->getThreadID(), URBACKUPDB_SERVER), clientid);
+
+	while(do_exit==false)
+	{
+		if(input==NULL)
+		{
+			IPipe *np=client_main->getClientCommandConnection(10000, &client_addr);
+			if(np==NULL)
+			{
+				Server->Log("Connecting Channel to ClientService failed - CONNECT error -55", LL_DEBUG);
+				Server->wait(10000);
+			}
+			else
+			{
+				{
+					IScopedLock lock(mutex);
+					input=np;
+				}
+				if(combat_mode)
+				{
+					tcpstack.Send(input, identity+"CHANNEL");
+				}
+				else
+				{
+					tcpstack.Send(input, identity+"1CHANNEL capa="+nconvert(constructCapabilities())+"&token="+server_token);
+				}
+				lasttime=Server->getTimeMS();
+				lastpingtime=lasttime;
+			}
+		}
+		else
+		{
+			if(Server->getTimeMS()-lasttime>180000)
+			{
+				Server->Log("Resetting channel because of timeout.", LL_DEBUG);
+				IScopedLock lock(mutex);
+				Server->destroy(input);
+				input=NULL;
+				tcpstack.reset();
+			}
+
+			if(input!=NULL)
+			{
+				std::string ret;
+				size_t rc=input->Read(&ret, 80000);
+				if(rc>0)
+				{
+					tcpstack.AddData((char*)ret.c_str(), ret.size());
+
+					size_t packetsize;
+					char* pck;
+					while( (pck=tcpstack.getPacket(&packetsize))!=NULL && packetsize>0)
+					{
+						ret.assign(pck, pck+packetsize);
+						Server->Log("Channel message: "+ret, LL_DEBUG);
+						delete [] pck;
+						lasttime=Server->getTimeMS();
+						std::string r=processMsg(ret);
+						if(!r.empty())
+							tcpstack.Send(input, r);
+					}
+
+					bool was_updated;
+					settings->getSettings(&was_updated);
+					if(input!=NULL && was_updated && !combat_mode)
+					{
+						IScopedLock lock(mutex);
+						Server->destroy(input);
+						input=NULL;
+						tcpstack.reset();
+					}
+				}
+				else if(rc==0)
+				{
+					if(input->hasError())
+					{
+						Server->Log("Lost channel connection to client. has_error=true", LL_DEBUG);
+						IScopedLock lock(mutex);
+						Server->destroy(input);
+						input=NULL;
+						tcpstack.reset();
+						Server->wait(1000);
+					}
+					else
+					{
+						Server->Log("Lost channel connection to client. has_error=false", LL_DEBUG);
+						Server->wait(1000);
+					}
+				}
+			}
+		}
+	}
+
+	if(input!=NULL)
+	{
+		Server->destroy(input);
+	}
+
+	if(keepalive_thread!=NULL)
+	{
+		keepalive_thread->doQuit();
+	}
+}
+
+void ServerChannelThread::doExit(void)
+{
+	IScopedLock lock(mutex);
+	do_exit=true;
+	if(input!=NULL)
+	{
+		input->shutdown();
+	}
+}
+
+std::string ServerChannelThread::processMsg(const std::string &msg)
+{
+	if(msg=="ERR")
+	{
+		combat_mode=true;
+	}
+	else if(msg=="START BACKUP INCR")
+	{
+		client_main->sendToPipe("START BACKUP INCR");
+	}
+	else if(msg=="START BACKUP FULL")
+	{
+		client_main->sendToPipe("START BACKUP FULL");
+	}
+	else if(msg=="PING")
+	{
+		return "PONG";
+	}
+	else if(msg=="UPDATE SETTINGS")
+	{
+		client_main->sendToPipe("UPDATE SETTINGS");
+	}
+	else if(msg=="START IMAGE FULL")
+	{
+		client_main->sendToPipe("START IMAGE FULL");
+	}
+	else if(msg=="START IMAGE INCR")
+	{
+		client_main->sendToPipe("START IMAGE INCR");
+	}
+	else if(next(msg, 0, "LOGIN ") && !internet_mode)
+	{
+		std::string s_params=msg.substr(6);
+		str_map params;
+		ParseParamStrHttp(s_params, &params);
+		LOGIN(params);
+	}
+	else if(next(msg, 0, "SALT ") && !internet_mode)
+	{
+		std::string s_params=msg.substr(5);
+		str_map params;
+		ParseParamStrHttp(s_params, &params);
+		SALT(params);
+	}
+	else if(msg=="GET BACKUPCLIENTS" && !internet_mode && hasDownloadImageRights() )
+	{
+		GET_BACKUPCLIENTS();
+	}
+	else if(next(msg, 0, "GET BACKUPIMAGES ") && !internet_mode && hasDownloadImageRights())
+	{
+		std::wstring name=Server->ConvertToUnicode(msg.substr(17));
+		GET_BACKUPIMAGES(name);
+	}
+    else if(next(msg, 0, "GET FILE BACKUPS TOKENS "))
+    {
+        std::string s_params=msg.substr(24);
+        str_map params;
+        ParseParamStrHttp(s_params, &params);
+
+        GET_FILE_BACKUPS_TOKENS(params);
+    }
+	else if(next(msg, 0, "GET FILE BACKUPS ") && hasDownloadImageRights())
+	{
+		std::wstring name=Server->ConvertToUnicode(msg.substr(17));
+		GET_FILE_BACKUPS(name);
+	}
+	else if(next(msg, 0, "GET FILE LIST TOKENS "))
+	{
+		std::string s_params=msg.substr(21);
+		str_map params;
+		ParseParamStrHttp(s_params, &params);
+
+		GET_FILE_LIST_TOKENS(params);
+	}
+	else if(next(msg, 0, "DOWNLOAD IMAGE ") && !internet_mode && hasDownloadImageRights())
+	{
+		std::string s_params=msg.substr(15);
+		str_map params;
+		ParseParamStrHttp(s_params, &params);
+
+		DOWNLOAD_IMAGE(params);
+	}
+	else if(next(msg, 0, "DOWNLOAD FILES ") && hasDownloadImageRights())
+	{
+		std::string s_params=msg.substr(15);
+		str_map params;
+		ParseParamStrHttp(s_params, &params);
+
+		DOWNLOAD_FILES(params);
+	}
+	else if(next(msg, 0, "DOWNLOAD FILES TOKENS ") && hasDownloadImageRights())
+	{
+		std::string s_params=msg.substr(21);
+		str_map params;
+		ParseParamStrHttp(s_params, &params);
+
+		DOWNLOAD_FILES_TOKENS(params);
+	}
+	else if(next(msg, 0, "CHANGES "))
+	{
+		client_main->addContinuousChanges(msg.substr(8));
+	}
+	else if(next(msg, 0, "FILESERV"))
+	{
+		if(fileserv!=NULL)
+		{
+			Server->getThreadPool()->execute(new FileservClientThread(input));
+			input=NULL;
+		}
+	}
+	else if(next(msg, 0, "RESTORE PERCENT "))
+	{
+		std::string s_params=msg.substr(16);
+		str_map params;
+		ParseParamStrHttp(s_params, &params);
+
+		RESTORE_PERCENT(params);
+	}
+	else if(next(msg, 0, "RESTORE DONE "))
+	{
+		std::string s_params=msg.substr(13);
+		str_map params;
+		ParseParamStrHttp(s_params, &params);
+
+		RESTORE_DONE(params);
+	}
+	else if(next(msg, 0, "LOG "))
+	{
+		size_t first_sep = msg.find("-", 4);
+		size_t second_sep = msg.find("-", first_sep+1);
+
+		if(first_sep!=std::string::npos &&
+			second_sep!=std::string::npos)
+		{
+			logid_t log_id = std::make_pair(os_atoi64(msg.substr(4, first_sep-4)), 0);
+			int loglevel = atoi(msg.substr(first_sep+1, second_sep-first_sep-1).c_str());
+			
+			if(ServerLogger::hasClient(log_id, clientid))
+			{
+				ServerLogger::Log(log_id, msg.substr(second_sep+1), loglevel);
+			}
+		}
+	}
+	else
+	{
+		IScopedLock lock(mutex);
+		Server->destroy(input);
+		input=NULL;
+		tcpstack.reset();
+		Server->wait(60000);
+	}
+	return "";
+}
+
+int ServerChannelThread::constructCapabilities(void)
+{
+	int capa=0;
+	SSettings *cs=settings->getSettings();
+
+	if(!cs->allow_overwrite)
+		capa|=DONT_SHOW_SETTINGS;
+	if(!cs->allow_pause)
+		capa|=DONT_ALLOW_PAUSE;
+	if(!cs->allow_starting_full_file_backups && !cs->allow_starting_incr_file_backups)
+		capa|=DONT_ALLOW_STARTING_FILE_BACKUPS;
+	if(!cs->allow_starting_full_image_backups && !cs->allow_starting_incr_image_backups)
+		capa|=DONT_ALLOW_STARTING_IMAGE_BACKUPS;
+	if(!cs->allow_config_paths)
+		capa|=DONT_ALLOW_CONFIG_PATHS;
+	if(!cs->allow_log_view)
+		capa|=DONT_SHOW_LOGS;
+	if(cs->no_images || (internet_mode && !cs->internet_image_backups))
+		capa|=DONT_DO_IMAGE_BACKUPS;
+	if(internet_mode && !cs->internet_full_file_backups)
+		capa|=DONT_DO_FULL_FILE_BACKUPS;
+	if(!cs->allow_starting_full_file_backups)
+		capa|=DONT_ALLOW_STARTING_FULL_FILE_BACKUPS;
+	if(!cs->allow_starting_incr_file_backups)
+		capa|=DONT_ALLOW_STARTING_INCR_FILE_BACKUPS;
+	if(!cs->allow_starting_full_image_backups)
+		capa|=DONT_ALLOW_STARTING_FULL_IMAGE_BACKUPS;
+	if(!cs->allow_starting_incr_image_backups)
+		capa|=DONT_ALLOW_STARTING_INCR_IMAGE_BACKUPS;
+	if(!cs->allow_tray_exit)
+		capa|=DONT_ALLOW_EXIT_TRAY_ICON;
+	if(!cs->server_url.empty())
+		capa|=ALLOW_TOKEN_AUTHENTICATION;
+
+	return capa;
+}
+
+void ServerChannelThread::LOGIN(str_map& params)
+{
+	str_nmap PARAMS;
+	str_map GET;
+
+	if(!session.empty())
+	{
+		GET[L"ses"]=session;
+	}
+
+	Helper helper(Server->getThreadID(), &GET, &PARAMS);
+
+	if(needs_login())
+	{
+		if(session.empty())
+		{
+			session=helper.generateSession(L"anonymous");
+			GET[L"ses"]=session;
+			helper.update(Server->getThreadID(), &GET, &PARAMS);
+
+			if(keepalive_thread!=NULL)
+			{
+				keepalive_thread->doQuit();
+			}
+			keepalive_thread = new SessionKeepaliveThread(session);
+			Server->getThreadPool()->execute(keepalive_thread);
+		}
+
+		helper.getSession()->mStr[L"rnd"]=widen(salt);
+
+		int user_id;
+		if(helper.checkPassword(params[L"username"], params[L"password"], &user_id, false))
+		{
+			helper.getSession()->id=user_id;
+			PARAMS["REMOTE_ADDR"]=client_addr;
+			logSuccessfullLogin(helper, PARAMS, params[L"username"], LoginMethod_RestoreCD);
+			tcpstack.Send(input, "ok");
+		}
+		else
+		{
+			helper.getSession()->id=-1;
+			tcpstack.Send(input, "err");
+			logFailedLogin(helper, PARAMS, params[L"username"], LoginMethod_RestoreCD);
+		}
+	}
+	else
+	{
+		logSuccessfullLogin(helper, PARAMS, L"anonymous", LoginMethod_RestoreCD);
+		tcpstack.Send(input, "ok");
+	}
+}
+
+void ServerChannelThread::SALT(str_map& params)
+{
+	if(needs_login())
+	{
+		std::wstring username=params[L"username"];
+
+		if(username.empty())
+		{
+			tcpstack.Send(input, "err: username empty");
+			return;
+		}
+
+		str_nmap PARAMS;
+		str_map GET;
+
+		if(!session.empty())
+		{
+			GET[L"ses"]=session;
+		}
+
+		Helper helper(Server->getThreadID(), &GET, &PARAMS);
+
+		IQuery * q = helper.getDatabase()->Prepare("SELECT salt, pbkdf2_rounds FROM settings_db.si_users WHERE name=?");
+		q->Bind(username);
+		db_results res=q->Read();
+		if(res.empty())
+		{
+			tcpstack.Send(input, "err: user not found");
+		}
+		else
+		{
+			salt=ServerSettings::generateRandomAuthKey();
+
+			std::string pbkdf2_rounds="";
+			if(res[0][L"pbkdf2_rounds"]!=L"0")
+			{
+				pbkdf2_rounds+=";"+Server->ConvertToUTF8(res[0][L"pbkdf2_rounds"]);
+			}
+
+			tcpstack.Send(input, "ok;"+Server->ConvertToUTF8(res[0][L"salt"])+";"+salt+pbkdf2_rounds);
+		}
+	}
+	else
+	{
+		tcpstack.Send(input, "ok");
+	}
+}
+
+bool ServerChannelThread::hasDownloadImageRights()
+{
+	if(!needs_login())
+	{
+		all_client_rights=true;
+		return true;
+	}
+
+	str_map GET;
+	str_nmap PARAMS;
+	GET[L"ses"]=session;
+	Helper helper(Server->getThreadID(), &GET, &PARAMS);
+
+	if(helper.getSession()==NULL)
+	{
+		Server->Log("Channel session timeout", LL_ERROR);
+		return false;
+	}
+
+	if(helper.getSession()==NULL)
+	{
+		Server->Log("Channel session timeout", LL_ERROR);
+		return false;
+	}
+
+	if(helper.getSession()->id==-1)
+	{
+		all_client_rights=false;
+		return false;
+	}
+	
+	client_right_ids=helper.clientRights("download_image", all_client_rights);
+
+	if(all_client_rights)
+	{
+		return true;
+	}
+
+	return !client_right_ids.empty();
+}
+
+void ServerChannelThread::GET_BACKUPCLIENTS(void)
+{
+	IDatabase *db=Server->getDatabase(Server->getThreadID(), URBACKUPDB_SERVER);
+
+	std::string t_where="";
+	if(!all_client_rights)
+	{
+		t_where=" WHERE 1=2";
+		for(size_t i=0;i<client_right_ids.size();++i)
+		{
+			t_where+=" OR id="+nconvert(client_right_ids[i]);
+		}
+	}
+
+	db_results res=db->Read("SELECT name,id FROM clients"+t_where);
+	std::string clients;
+	for(size_t i=0;i<res.size();++i)
+	{
+		clients+=Server->ConvertToUTF8(res[i][L"id"])+"|"+Server->ConvertToUTF8(res[i][L"name"])+"\n";
+	}
+	tcpstack.Send(input, clients);
+	ServerStatus::updateActive();
+}
+
+void ServerChannelThread::GET_BACKUPIMAGES(const std::wstring& clientname)
+{
+	IDatabase *db=Server->getDatabase(Server->getThreadID(), URBACKUPDB_SERVER);
+	//TODO language
+	IQuery *q=db->Prepare("SELECT backupid AS id, strftime('%s', backuptime) AS timestamp, strftime('%Y-%m-%d %H:%M',backuptime) AS backuptime, letter, clientid FROM ((SELECT id AS backupid, clientid, backuptime, letter, complete FROM backup_images) c INNER JOIN (SELECT id FROM clients WHERE name=?) b ON c.clientid=b.id) a WHERE a.complete=1 AND length(a.letter)<=2 ORDER BY backuptime DESC");
+	q->Bind(clientname);
+	db_results res=q->Read();
+
+	for(size_t i=0;i<res.size();++i)
+	{
+		if(!all_client_rights &&
+			std::find(client_right_ids.begin(), client_right_ids.end(), watoi(res[i][L"clientid"]))==client_right_ids.end())
+		{
+			tcpstack.Send(input, "0|0|0|NO RIGHTS");
+			db->destroyAllQueries();
+			return;
+		}
+	}
+
+	std::string r;
+	q=db->Prepare("SELECT backupid AS id,strftime('%s', backuptime) AS timestamp, strftime('%Y-%m-%d %H:%M',backuptime) AS backuptime FROM ((SELECT id AS backupid, clientid, backuptime, letter, complete FROM backup_images) c INNER JOIN (SELECT assoc_id, img_id FROM assoc_images WHERE img_id=?) b ON backupid=b.assoc_id) a WHERE a.complete=1 ORDER BY backuptime DESC");
+	for(size_t i=0;i<res.size();++i)
+	{
+		r+=nconvert(img_id_offset+watoi(res[i][L"id"]))+"|"+Server->ConvertToUTF8(res[i][L"timestamp"])+"|"+Server->ConvertToUTF8(res[i][L"backuptime"])+"|"+Server->ConvertToUTF8(res[i][L"letter"])+"\n";
+			
+		q->Bind(watoi(res[i][L"id"]));
+		db_results res2=q->Read();
+		q->Reset();
+		for(size_t j=0;j<res2.size();++j)
+		{
+			r+="#|"+nconvert(img_id_offset+watoi(res2[j][L"id"]))+"|"+Server->ConvertToUTF8(res2[j][L"timestamp"])+"|"+Server->ConvertToUTF8(res2[j][L"backuptime"])+"\n";
+		}
+	}
+	tcpstack.Send(input, r);
+
+	db->destroyAllQueries();
+
+	ServerStatus::updateActive();
+}
+
+void ServerChannelThread::GET_FILE_BACKUPS( const std::wstring& clientname )
+{
+	IDatabase *db=Server->getDatabase(Server->getThreadID(), URBACKUPDB_SERVER);
+	IQuery *q=db->Prepare("SELECT backupid AS id, strftime('%s', backuptime) AS timestamp, strftime('%Y-%m-%d %H:%M',backuptime) AS backuptime, clientid, tgroup FROM "
+		"((SELECT id AS backupid, clientid, backuptime, complete, tgroup FROM backups) c INNER JOIN (SELECT id FROM clients WHERE name=?) b ON c.clientid=b.id) a "
+		"WHERE a.complete=1 ORDER BY backuptime DESC");
+	q->Bind(clientname);
+	db_results res=q->Read();
+
+	for(size_t i=0;i<res.size();++i)
+	{
+		if(!all_client_rights &&
+			std::find(client_right_ids.begin(), client_right_ids.end(), watoi(res[i][L"clientid"]))==client_right_ids.end())
+		{
+			tcpstack.Send(input, "0|0|0|NO RIGHTS");
+			db->destroyAllQueries();
+			return;
+		}
+	}
+
+	std::string r;
+	for(size_t i=0;i<res.size();++i)
+	{
+		r+=nconvert(img_id_offset+watoi(res[i][L"id"]))+"|"+Server->ConvertToUTF8(res[i][L"timestamp"])+"|"+Server->ConvertToUTF8(res[i][L"backuptime"])+"|"+Server->ConvertToUTF8(res[i][L"tgroup"])+"\n";
+	}
+	tcpstack.Send(input, r);
+
+	db->destroyAllQueries();
+
+	ServerStatus::updateActive();
+}
+
+void ServerChannelThread::GET_FILE_BACKUPS_TOKENS(str_map& params)
+{
+	IDatabase *db=Server->getDatabase(Server->getThreadID(), URBACKUPDB_SERVER);
+	std::string fileaccesstokens = backupaccess::decryptTokens(db, params);
+
+	if(fileaccesstokens.empty())
+	{
+        tcpstack.Send(input, "err");
+		db->destroyAllQueries();
+		return;
+	}
+
+	JSON::Array backups = backupaccess::get_backups_with_tokens(db, clientid, clientname, &fileaccesstokens, img_id_offset);
+
+    tcpstack.Send(input, backups.stringify(false));
+	db->destroyAllQueries();
+
+	ServerStatus::updateActive();
+}
+
+void ServerChannelThread::GET_FILE_LIST_TOKENS(str_map& params)
+{
+	IDatabase *db=Server->getDatabase(Server->getThreadID(), URBACKUPDB_SERVER);
+	std::string fileaccesstokens = backupaccess::decryptTokens(db, params);
+
+	JSON::Object ret;
+	if(fileaccesstokens.empty())
+	{
+		tcpstack.Send(input, "err");
+		db->destroyAllQueries();
+		return;
+	}
+
+	bool has_backupid=params.find(L"backupid")!=params.end();
+	int backupid=0;
+	if(has_backupid)
+	{
+		backupid=watoi(params[L"backupid"])-img_id_offset;
+	}
+
+	std::wstring u_path=params[L"path"];
+
+	if(!backupaccess::get_files_with_tokens(db, has_backupid? &backupid:NULL,
+        clientid, clientname, &fileaccesstokens, u_path, img_id_offset, ret))
+	{
+		tcpstack.Send(input, "err");
+	}
+	else
+	{
+        tcpstack.Send(input, ret.get(std::string("files")).getArray().stringify(false));
+	}
+
+	db->destroyAllQueries();
+
+	ServerStatus::updateActive();
+}
+
+void ServerChannelThread::DOWNLOAD_IMAGE(str_map& params)
+{
+	int img_id=watoi(params[L"img_id"])-img_id_offset;
+
+	IDatabase *db=Server->getDatabase(Server->getThreadID(), URBACKUPDB_SERVER);
+	IQuery *q=db->Prepare("SELECT path, version, clientid FROM backup_images WHERE id=? AND strftime('%s', backuptime)=?");
+	q->Bind(img_id);
+	q->Bind(params[L"time"]);
+	db_results res=q->Read();
+	if(res.empty())
+	{
+		_i64 r=-1;
+		input->Write((char*)&r, sizeof(_i64));
+	}
+	else
+	{
+		if( !all_client_rights &&
+			std::find(client_right_ids.begin(), client_right_ids.end(), watoi(res[0][L"clientid"]))==client_right_ids.end())
+		{
+			_i64 r=-1;
+			input->Write((char*)&r, sizeof(_i64));
+			return;
+		}
+
+
+		int img_version=watoi(res[0][L"version"]);
+		if(params[L"mbr"]==L"true")
+		{
+			IFile *f=Server->openFile(os_file_prefix(res[0][L"path"]+L".mbr"), MODE_READ);
+			if(f==NULL)
+			{
+				_i64 r=little_endian(-1);
+				input->Write((char*)&r, sizeof(_i64));
+			}
+			else
+			{
+				_i64 r=little_endian(f->Size());
+				input->Write((char*)&r, sizeof(_i64));
+				char buf[4096];
+				_u32 rc;
+				do
+				{
+					rc=f->Read(buf, 4096);
+					if(rc>0)
+					{
+						bool b=input->Write(buf, rc);
+						if(!b)
+						{
+							Server->Log("Writing to output pipe failed processMsg-2", LL_ERROR);
+							Server->destroy(f);
+							db->destroyAllQueries();
+							Server->destroy(input);
+							input=NULL;
+							return;
+						}
+						lasttime=Server->getTimeMS();
+					}
+				}
+				while(rc>0);
+				Server->destroy(f);
+				db->destroyAllQueries();
+				return;
+			}
+		}
+
+		uint64 offset=0;
+		str_map::iterator it1=params.find(L"offset");
+		if(it1!=params.end())
+			offset=(uint64)os_atoi64(wnarrow(it1->second));
+
+		ServerStatus::updateActive();
+
+		lasttime=Server->getTimeMS();
+
+		IVHDFile *vhdfile=image_fak->createVHDFile(res[0][L"path"], true, 0);
+		if(!vhdfile->isOpen())
+		{
+			_i64 r=-1;
+			input->Write((char*)&r, sizeof(_i64));
+		}
+		else
+		{
+			int skip=1024*512;
+
+			if(img_version==0)
+				skip=512*512;
+
+			_i64 r=little_endian((_i64)vhdfile->getSize()-skip);
+			input->Write((char*)&r, sizeof(_i64));
+			unsigned int blocksize=vhdfile->getBlocksize();
+			char buffer[4096];
+			size_t read;
+			uint64 currpos=offset;
+			_i64 currblock=(currpos+skip)%blocksize;
+
+			vhdfile->Seek(skip);
+			/*vhdfile->Read(buffer, 512, read);
+			if(read!=512)
+			{
+				Server->Log("Error: Could not read 512 bytes", LL_ERROR);
+				image_fak->destroyVHDFile(vhdfile);
+				db->destroyAllQueries();
+				return "";
+			}
+
+			input->Write(buffer, (_u32)read);*/
+
+			int64 last_update_time=Server->getTimeMS();
+
+			bool is_ok=true;
+			do
+			{
+				if(vhdfile->has_sector())
+				{
+					is_ok=vhdfile->Read(buffer, 4096, read);
+					if(read<4096)
+					{
+						Server->Log("Padding zero bytes...", LL_WARNING);
+						memset(&buffer[read], 0, 4096-read);
+						read=4096;
+					}
+						
+					uint64 currpos_endian = little_endian(currpos);
+					input->Write((char*)&currpos_endian, sizeof(uint64));
+					bool b=input->Write(buffer, (_u32)read);
+					if(!b)
+					{
+						Server->Log("Writing to output pipe failed processMsg-1", LL_ERROR);
+						image_fak->destroyVHDFile(vhdfile);
+						db->destroyAllQueries();
+						Server->destroy(input);
+						input=NULL;
+						return;
+					}
+					lasttime=Server->getTimeMS();
+				}
+				else
+				{
+					if(Server->getTimeMS()-lasttime>30000)
+					{
+						uint64 currpos_endian = little_endian(currpos);
+						input->Write((char*)&currpos_endian, sizeof(uint64));
+						memset(buffer, 0, 4096);
+						input->Write(buffer, (_u32)4096);
+						lasttime=Server->getTimeMS();
+					}
+					read=4096;
+					vhdfile->Seek(skip+currpos+4096);
+				}					
+				currpos+=read;
+
+				if(Server->getTimeMS()-last_update_time>60000)
+				{
+					last_update_time=Server->getTimeMS();
+					ServerStatus::updateActive();
+				}
+			}
+			while( is_ok && (_i64)currpos<r );
+			if((_i64)currpos>=r)
+			{
+				uint64 currpos_endian = little_endian(currpos);
+				input->Write((char*)&currpos_endian, sizeof(uint64));
+			}
+		}
+		image_fak->destroyVHDFile(vhdfile);
+	}
+	db->destroyAllQueries();
+}
+
+void ServerChannelThread::DOWNLOAD_FILES( str_map& params )
+{
+	int backupid=watoi(params[L"backupid"])-img_id_offset;
+
+	IDatabase *db=Server->getDatabase(Server->getThreadID(), URBACKUPDB_SERVER);
+	IQuery *q=db->Prepare("SELECT clientid FROM backups WHERE id=? AND strftime('%s', backuptime)=?");
+	q->Bind(backupid);
+	q->Bind(params[L"time"]);
+	db_results res=q->Read();
+	if(res.empty())
+	{
+		tcpstack.Send(input, "Backup not found");
+	}
+	else
+	{
+		if( !all_client_rights &&
+			std::find(client_right_ids.begin(), client_right_ids.end(), watoi(res[0][L"clientid"]))==client_right_ids.end())
+		{
+			tcpstack.Send(input, "Insufficient rights");
+			return;
+		}
+
+		if(create_clientdl_thread(backupid, clientname, clientid))
+		{
+			tcpstack.Send(input, "ok");
+		}
+		else
+		{
+			tcpstack.Send(input, "err");
+		}
+	}
+}
+
+void ServerChannelThread::DOWNLOAD_FILES_TOKENS(str_map& params)
+{
+	IDatabase *db=Server->getDatabase(Server->getThreadID(), URBACKUPDB_SERVER);
+	std::string fileaccesstokens = backupaccess::decryptTokens(db, params);
+
+	JSON::Object ret;
+	do 
+	{
+		if(fileaccesstokens.empty())
+		{
+			ret.set("err", 1);			
+			break;
+		}
+
+		bool has_backupid=params.find(L"backupid")!=params.end();
+		int backupid=0;
+		if(has_backupid)
+		{
+			backupid=watoi(params[L"backupid"]);
+		}
+		else
+		{
+			ret.set("err", 2);			
+			break;
+		}
+
+		std::wstring u_path=params[L"path"];
+
+		std::wstring backupfolder = backupaccess::getBackupFolder(db);
+		std::wstring backuppath = backupaccess::get_backup_path(db, backupid, clientid);
+
+		if(backupfolder.empty())
+		{
+			ret.set("err", 3);
+			break;
+		}
+
+		backupaccess::SPathInfo path_info = backupaccess::get_metadata_path_with_tokens(u_path, &fileaccesstokens,
+			clientname, backupfolder, &backupid, backuppath);
+
+		if(!path_info.can_access_path)
+		{
+			ret.set("err", 4);
+			break;
+		}
+
+		std::vector<std::string> tokens;
+		Tokenize(fileaccesstokens, tokens, ";");
+
+		if(!create_clientdl_thread(clientname, clientid, clientid, path_info.full_path, path_info.full_metadata_path, params[L"filter"], true,
+			path_info.backup_tokens.tokens, tokens, path_info.rel_path.empty(), path_info.rel_path))
+		{
+			ret.set("err", 5);
+			break;
+		}
+
+		ret.set("ok", true);
+
+	} while (false);
+
+    tcpstack.Send(input, ret.stringify(false));
+	db->destroyAllQueries();	
+}
+
+void ServerChannelThread::RESTORE_PERCENT( str_map params )
+{
+	int64 status_id = watoi64(params[L"status_id"]);
+	int pc = watoi(params[L"pc"]);
+
+	ServerStatus::setProcessPcDone(clientname, status_id, pc);
+}
+
+void ServerChannelThread::RESTORE_DONE( str_map params )
+{
+	int64 status_id = watoi64(params[L"status_id"]);
+	logid_t log_id = std::make_pair(watoi64(params[L"log_id"]), 0);
+	int64 restore_id = watoi64(params[L"id"]);
+	bool success = params[L"success"]==L"true";
+
+	IDatabase* db = Server->getDatabase(Server->getThreadID(), URBACKUPDB_SERVER);
+	ServerBackupDao backup_dao(db);
+
+	ServerBackupDao::CondString restore_ident = backup_dao.getRestoreIdentity(restore_id, clientid);
+
+	if(restore_ident.exists && !restore_ident.value.empty())
+	{
+		std::string ident = Server->ConvertToUTF8(restore_ident.value);
+		ServerStatus::stopProcess(clientname, status_id);
+
+		fileserv->removeIdentity(ident);
+		fileserv->removeDir(L"clientdl_filelist", ident);
+		fileserv->removeDir(L"clientdl", ident);
+		fileserv->removeMetadataCallback(L"clientdl", ident);
+
+		int errors=0;
+		int warnings=0;
+		int infos=0;
+		std::wstring logdata=ServerLogger::getLogdata(log_id, errors, warnings, infos);
+
+		backup_dao.saveBackupLog(clientid, errors, warnings, infos, 0,
+			0, 0, 1);
+
+		backup_dao.saveBackupLogData(db->getLastInsertID(), logdata);
+
+		backup_dao.setRestoreDone(success?1:0, restore_id);
+	}
+	
+}
+
+