<<<<<<< HEAD
!define MUI_BRANDINGTEXT "UrBackup Server v1.3"
=======
!define MUI_BRANDINGTEXT "UrBackup Server v1.2.3"
>>>>>>> 0492e143
!include "${NSISDIR}\Contrib\Modern UI\System.nsh"
!include WinVer.nsh
!include "x64.nsh"
!define MUI_ICON "backup-ok.ico"

SetCompressor /FINAL /SOLID lzma

CRCCheck On
<<<<<<< HEAD
Name "UrBackup Server 1.3"
OutFile "UrBackup Server 1.3-1.exe"
=======
Name "UrBackup Server 1.2.3"
OutFile "UrBackup Server 1.2.3-1.exe"
>>>>>>> 0492e143
InstallDir "$PROGRAMFILES\UrBackupServer"
RequestExecutionLevel highest

!insertmacro MUI_PAGE_WELCOME
!insertmacro MUI_PAGE_DIRECTORY
!insertmacro MUI_PAGE_INSTFILES
!insertmacro MUI_PAGE_FINISH

!define MUI_LANGDLL_ALLLANGUAGES

!insertmacro MUI_UNPAGE_WELCOME
!insertmacro MUI_UNPAGE_INSTFILES
!insertmacro MUI_UNPAGE_FINISH

!define MUI_LANGDLL_REGISTRY_ROOT "HKCU" 
!define MUI_LANGDLL_REGISTRY_KEY "Software\UrBackupServer" 
!define MUI_LANGDLL_REGISTRY_VALUENAME "Installer Language"


!define MUI_CUSTOMFUNCTION_GUIINIT myGuiInit


!insertmacro MUI_LANGUAGE "English"
!insertmacro MUI_LANGUAGE "German"
!insertmacro MUI_LANGUAGE "Russian"
!insertmacro MUI_LANGUAGE "French"

!insertmacro MUI_RESERVEFILE_LANGDLL

!define Unicode2Ansi "!insertmacro Unicode2Ansi"

!macro Unicode2Ansi String outVar
 System::Call 'kernel32::WideCharToMultiByte(i 0, i 0, w "${String}", i -1, t .s, i ${NSIS_MAX_STRLEN}, i 0, i 0) i'
 Pop "${outVar}"
!macroend  
 

Section "install"
	${If} ${RunningX64}
		!insertmacro DisableX64FSRedirection
		SetRegView 64
	${EndIf}
	
	SetOutPath "$TEMP"
	${If} ${RunningX64}
		; Push $R0
   		; ClearErrors
   		; ReadRegDword $R0 HKLM "SOFTWARE\Microsoft\Windows\CurrentVersion\Uninstall\{DA5E371C-6333-3D8A-93A4-6FD5B20BCC6E}" "Version"
	   	; IfErrors 0 VSRedistInstalled64
		; inetc::get "http://www.urserver.de/vc10/vcredist_x64.exe" $TEMP\vcredist_x64.exe
		; Pop $0
		; ExecWait '"$TEMP\vcredist_x64.exe" /q'  
		; Delete '$TEMP\vcredist_x64.exe'
; VSRedistInstalled64:
		; Push $R0
   		; ClearErrors
   		; ReadRegDword $R0 HKLM "SOFTWARE\Microsoft\Windows\CurrentVersion\Uninstall\{8220EEFE-38CD-377E-8595-13398D740ACE}" "Version"
	   	; IfErrors 0 VSRedist90Installed64
		; inetc::get "http://www.urserver.de/vc90/vcredist_x64.exe" $TEMP\vcredist_x64.exe
		; Pop $0
		; ExecWait '"$TEMP\vcredist_x64.exe" /q'  
		; Delete '$TEMP\vcredist_x64.exe'
; VSRedist90Installed64:
		File "vcredist\vcredist_2008_x64.exe"
		ExecWait '"$TEMP\vcredist_2008_x64.exe" /q /norestart'
		File "vcredist\vcredist_2010sp1_x64.exe"
		ExecWait '"$TEMP\vcredist_2010sp1_x64.exe" /q /norestart'
		File "vcredist\idndl.amd64.exe"
		${If} ${IsWinXP}
			ExecWait '"$TEMP\idndl.amd64.exe" /q /norestart'
		${EndIf}
		${If} ${IsWin2003}
			ExecWait '"$TEMP\idndl.amd64.exe" /q /norestart'
		${EndIf}
	${Else}
		; ReadRegStr $0 HKLM "SOFTWARE\Microsoft\VisualStudio\10.0\VC\Runtimes\x86" 'Installed'
		; ${If} $0 != '1'
			; ReadRegStr $0 HKLM "SOFTWARE\Microsoft\VisualStudio\10.0\VC\VCRedist\x86" 'Installed'
			; ${If} $0 != '1'
				; inetc::get "http://www.urserver.de/vc10/vcredist_x86.exe" $TEMP\vcredist_x86.exe
				; Pop $0
				; ExecWait '"$TEMP\vcredist_x86.exe" /q'   
				; Delete '$TEMP\vcredist_x86.exe'
			; ${EndIf}
		; ${EndIf}
		; Push $R0
   		; ClearErrors
   		; ReadRegDword $R0 HKLM "SOFTWARE\Microsoft\Windows\CurrentVersion\Uninstall\{9A25302D-30C0-39D9-BD6F-21E6EC160475}" "Version"
	   	; IfErrors 0 VSRedist90Installed86
		; inetc::get "http://www.urserver.de/vc90/vcredist_x86.exe" $TEMP\vcredist_x86.exe
		; Pop $0
		; ExecWait '"$TEMP\vcredist_x86.exe" /q'  
		; Delete '$TEMP\vcredist_x86.exe'
; VSRedist90Installed86:
		File "vcredist\vcredist_2008_x86.exe"
		ExecWait '"$TEMP\vcredist_2008_x86.exe" /q /norestart'
		File "vcredist\vcredist_2010sp1_x86.exe"
		ExecWait '"$TEMP\vcredist_2010sp1_x86.exe" /q /norestart'
		File "vcredist\idndl.x86.exe"
		${If} ${IsWinXP}
			ExecWait '"$TEMP\idndl.x86.exe" /q /norestart'
		${EndIf}
		${If} ${IsWin2003}
			ExecWait '"$TEMP\idndl.x86.exe" /q /norestart'
		${EndIf}
	${EndIf}
	
	${Unicode2Ansi} "UrBackupWinServer" $R0
	SimpleSC::ExistsService "$R0"
	Pop $0
	${If} $0 == '0'
		SimpleSC::StopService "$R0"
		Pop $0
	${EndIf}
	
	Sleep 500
	
	WriteRegStr HKLM "Software\Microsoft\Windows\CurrentVersion\Uninstall\UrBackupServer" "DisplayName" "UrBackupServer (remove only)"
	WriteRegStr HKLM "Software\Microsoft\Windows\CurrentVersion\Uninstall\UrBackupServer" "UninstallString" "$INSTDIR\Uninstall.exe"
	WriteRegStr HKLM "Software\Microsoft\Windows\CurrentVersion\Uninstall\UrBackupServer" "Path" "$INSTDIR"
	
	SetOutPath "$INSTDIR"
	File "data_common\args.txt"
	File "data_common\args_prevista.txt"
	File "data_common\license.txt"
	File "data_common\cleanup.bat"
	File "data_common\remove_unknown.bat"
	File "data_common\reset_pw.bat"
	File "data_common\cleanup_database.bat"
<<<<<<< HEAD
	File "data_common\urbackup_dsa.pub"
=======
	File "data_common\repair_database.bat"
>>>>>>> 0492e143
	
	WriteUninstaller "$INSTDIR\Uninstall.exe"
	
	${IfNot} ${RunningX64} 
		File "data\downloadplugin.dll"
		File "data\fsimageplugin.dll"
		File "data\urbackupserver.dll"
		File "data\urbackupserver_prevista.dll"
		File "data\pychart.dll"
		File "data\httpserver.dll"
		File "data\cryptoplugin.dll"
		File "data_service\urbackup_srv.exe"
		File "data\curllib.dll"
		File "data\libssl32.dll"
		File "data\libeay32.dll"
		File "data\urlplugin.dll"
		File /r "data_python\*"
		SetOutPath "$INSTDIR\lib"
		File "data_common\lib\site.py"
		SetOutPath "$INSTDIR"
	${Else}
		File "data_x64\downloadplugin.dll"
		File "data_x64\fsimageplugin.dll"
		File "data_x64\urbackupserver.dll"
		File "data_x64\urbackupserver_prevista.dll"
		File "data_x64\pychart.dll"
		File "data_x64\httpserver.dll"
		File "data_service_x64\urbackup_srv.exe"
		File "data_x64\libcurl.dll"
		File "data_x64\cryptoplugin.dll"
		File "data_x64\zlib1.dll"
		File "data_x64\ssleay32.dll"
		File "data_x64\libeay32.dll"
		File "data_x64\urlplugin.dll"
		File /r "data_python_x64\*"
		SetOutPath "$INSTDIR\lib"
		File "data_common\lib\site.py"
		SetOutPath "$INSTDIR"
	${EndIf}
	SetOutPath "$INSTDIR\pychart"
	File "data_common\pychart\pychart.py"
	SetOutPath "$INSTDIR\urbackup"
	File "data_common\urbackup\backup_server_init.sql"
	File "data_common\urbackup\status.htm"
	SetOutPath "$INSTDIR\urbackup\www"
	File "data_common\urbackup\www\arr.png"
	File "data_common\urbackup\www\favico.ico"
	File "data_common\urbackup\www\header.png"
	File "data_common\urbackup\www\index.htm"
	File "data_common\urbackup\www\indicator.gif"
	File "data_common\urbackup\www\layout.css"
	File "data_common\urbackup\www\md5.js"
	File "data_common\urbackup\www\progress.png"
	File "data_common\urbackup\www\prototype.js"
	File "data_common\urbackup\www\templates.js"
	File "data_common\urbackup\www\translation.js"
	File "data_common\urbackup\www\urbackup.js"
	File "data_common\urbackup\www\urbackup_functions.js"
	File "data_common\urbackup\www\tabber-minimized.js"
	File "data_common\urbackup\www\stopwatch.png"
	
	
	${IfNot} ${RunningX64}
		${If} ${IsWinXP}
			StrCpy $0 "$INSTDIR\args_prevista.txt" ;Path of copy file from
			StrCpy $1 "$INSTDIR\args.txt"   ;Path of copy file to
			StrCpy $2 0 ; only 0 or 1, set 0 to overwrite file if it already exists
			System::Call 'kernel32::CopyFile(t r0, t r1, b r2) l'
			Pop $0
			;SetRebootFlag true
		${EndIf}
		${If} ${IsWin2003}
			StrCpy $0 "$INSTDIR\args_prevista.txt" ;Path of copy file from
			StrCpy $1 "$INSTDIR\args.txt"   ;Path of copy file to
			StrCpy $2 0 ; only 0 or 1, set 0 to overwrite file if it already exists
			System::Call 'kernel32::CopyFile(t r0, t r1, b r2) l'
			Pop $0
			;SetRebootFlag true
		${EndIf}
	${Else}
		${If} ${IsWin2003}
			StrCpy $0 "$INSTDIR\args_prevista.txt" ;Path of copy file from
			StrCpy $1 "$INSTDIR\args.txt"   ;Path of copy file to
			StrCpy $2 0 ; only 0 or 1, set 0 to overwrite file if it already exists
			System::Call 'kernel32::CopyFile(t r0, t r1, b r2) l'
			Pop $0
			;SetRebootFlag true
		${EndIf}
	${EndIf}
	
	CreateDirectory "$SMPROGRAMS\UrBackup Server"
	CreateShortCut "$SMPROGRAMS\UrBackup Server\Uninstall.lnk" "$INSTDIR\Uninstall.exe" "" "$INSTDIR\Uninstall.exe" 0
	CreateShortCut "$SMPROGRAMS\UrBackup Server\UrBackup Server Interface.lnk" "http://localhost:55414" "" "$INSTDIR\urbackup\www\favico.ico" 0
	;SetOutPath "$SMPROGRAMS\UrBackup Server"
	;File "data_common\UrBackup Server Interface.htm"
	
	${If} ${IsWinXP}
		nsisFirewallW::AddAuthorizedApplication "$INSTDIR\urbackup_srv.exe" "UrBackup Windows Server"
	${ElseIf} ${IsWin2003}
		nsisFirewallW::AddAuthorizedApplication "$INSTDIR\urbackup_srv.exe" "UrBackup Windows Server"
	${Else}
		liteFirewallW::AddRule "$INSTDIR\urbackup_srv.exe" "UrBackup Windows Server"
	${EndIf}
	Pop $0
	
	
	${Unicode2Ansi} "UrBackupWinServer" $R0
	${Unicode2Ansi} "UrBackup Windows Server" $R1
	${Unicode2Ansi} "16" $R2
	${Unicode2Ansi} "2" $R3
	${Unicode2Ansi} "$INSTDIR\urbackup_srv.exe" $R4
	SimpleSC::ExistsService "$R0"
	Pop $0
	${If} $0 != '0'
		SimpleSC::InstallService "$R0" "$R1" "$R2" "$R3" "$R4" "" "" ""
		Pop $0
	${EndIf}	
	SimpleSC::StartService "$R0" ""
	Pop $0
	
	${If} ${RunningX64}
		!insertmacro EnableX64FSRedirection
		SetRegView 32
	${EndIf}
	
SectionEnd

Section "Uninstall"
	${If} ${RunningX64}
		!insertmacro DisableX64FSRedirection
		SetRegView 64
	${EndIf}

	${Unicode2Ansi} "UrBackupWinServer" $R0
	SimpleSC::StopService "$R0"
	Pop $0
	SimpleSC::RemoveService "$R0"
	Pop $0
	
	Sleep 500

	RMDir /r "$INSTDIR\*.*"
	RMDir "$INSTDIR"
	
	Delete "$SMPROGRAMS\UrBackup Server\*.*"
	RMDir  "$SMPROGRAMS\UrBackup Server"

	
	DeleteRegKey HKLM "SOFTWARE\Microsoft\Windows\CurrentVersion\Uninstall\UrBackupServer" 
	
	${If} ${RunningX64}
		!insertmacro EnableX64FSRedirection
		SetRegView 32
	${EndIf}
	
	DeleteRegKey /ifempty HKCU "Software\UrBackupServer"
	
SectionEnd

Function .onInstSuccess
	
FunctionEnd

Function un.onInit
	!insertmacro MUI_UNGETLANGUAGE
FunctionEnd
 
Function un.onUninstSuccess
  ;MessageBox MB_OK "UrBackup Server wurde erfolgreich deinstalliert."
FunctionEnd

Function myGuiInit
	;MessageBox MB_OK "blub"
	;${If} ${RunningX64}
	;	!insertmacro DisableX64FSRedirection
	;	SetRegView 64
	;${EndIf}
FunctionEnd

Function .onInit
	${If} ${RunningX64}
		strcpy $INSTDIR "$PROGRAMFILES64\UrBackupServer"
	${EndIf}
	!insertmacro MUI_LANGDLL_DISPLAY
FunctionEnd


<|MERGE_RESOLUTION|>--- conflicted
+++ resolved
@@ -1,341 +1,329 @@
-<<<<<<< HEAD
-!define MUI_BRANDINGTEXT "UrBackup Server v1.3"
-=======
-!define MUI_BRANDINGTEXT "UrBackup Server v1.2.3"
->>>>>>> 0492e143
-!include "${NSISDIR}\Contrib\Modern UI\System.nsh"
-!include WinVer.nsh
-!include "x64.nsh"
-!define MUI_ICON "backup-ok.ico"
-
-SetCompressor /FINAL /SOLID lzma
-
-CRCCheck On
-<<<<<<< HEAD
-Name "UrBackup Server 1.3"
-OutFile "UrBackup Server 1.3-1.exe"
-=======
-Name "UrBackup Server 1.2.3"
-OutFile "UrBackup Server 1.2.3-1.exe"
->>>>>>> 0492e143
-InstallDir "$PROGRAMFILES\UrBackupServer"
-RequestExecutionLevel highest
-
-!insertmacro MUI_PAGE_WELCOME
-!insertmacro MUI_PAGE_DIRECTORY
-!insertmacro MUI_PAGE_INSTFILES
-!insertmacro MUI_PAGE_FINISH
-
-!define MUI_LANGDLL_ALLLANGUAGES
-
-!insertmacro MUI_UNPAGE_WELCOME
-!insertmacro MUI_UNPAGE_INSTFILES
-!insertmacro MUI_UNPAGE_FINISH
-
-!define MUI_LANGDLL_REGISTRY_ROOT "HKCU" 
-!define MUI_LANGDLL_REGISTRY_KEY "Software\UrBackupServer" 
-!define MUI_LANGDLL_REGISTRY_VALUENAME "Installer Language"
-
-
-!define MUI_CUSTOMFUNCTION_GUIINIT myGuiInit
-
-
-!insertmacro MUI_LANGUAGE "English"
-!insertmacro MUI_LANGUAGE "German"
-!insertmacro MUI_LANGUAGE "Russian"
-!insertmacro MUI_LANGUAGE "French"
-
-!insertmacro MUI_RESERVEFILE_LANGDLL
-
-!define Unicode2Ansi "!insertmacro Unicode2Ansi"
-
-!macro Unicode2Ansi String outVar
- System::Call 'kernel32::WideCharToMultiByte(i 0, i 0, w "${String}", i -1, t .s, i ${NSIS_MAX_STRLEN}, i 0, i 0) i'
- Pop "${outVar}"
-!macroend  
- 
-
-Section "install"
-	${If} ${RunningX64}
-		!insertmacro DisableX64FSRedirection
-		SetRegView 64
-	${EndIf}
-	
-	SetOutPath "$TEMP"
-	${If} ${RunningX64}
-		; Push $R0
-   		; ClearErrors
-   		; ReadRegDword $R0 HKLM "SOFTWARE\Microsoft\Windows\CurrentVersion\Uninstall\{DA5E371C-6333-3D8A-93A4-6FD5B20BCC6E}" "Version"
-	   	; IfErrors 0 VSRedistInstalled64
-		; inetc::get "http://www.urserver.de/vc10/vcredist_x64.exe" $TEMP\vcredist_x64.exe
-		; Pop $0
-		; ExecWait '"$TEMP\vcredist_x64.exe" /q'  
-		; Delete '$TEMP\vcredist_x64.exe'
-; VSRedistInstalled64:
-		; Push $R0
-   		; ClearErrors
-   		; ReadRegDword $R0 HKLM "SOFTWARE\Microsoft\Windows\CurrentVersion\Uninstall\{8220EEFE-38CD-377E-8595-13398D740ACE}" "Version"
-	   	; IfErrors 0 VSRedist90Installed64
-		; inetc::get "http://www.urserver.de/vc90/vcredist_x64.exe" $TEMP\vcredist_x64.exe
-		; Pop $0
-		; ExecWait '"$TEMP\vcredist_x64.exe" /q'  
-		; Delete '$TEMP\vcredist_x64.exe'
-; VSRedist90Installed64:
-		File "vcredist\vcredist_2008_x64.exe"
-		ExecWait '"$TEMP\vcredist_2008_x64.exe" /q /norestart'
-		File "vcredist\vcredist_2010sp1_x64.exe"
-		ExecWait '"$TEMP\vcredist_2010sp1_x64.exe" /q /norestart'
-		File "vcredist\idndl.amd64.exe"
-		${If} ${IsWinXP}
-			ExecWait '"$TEMP\idndl.amd64.exe" /q /norestart'
-		${EndIf}
-		${If} ${IsWin2003}
-			ExecWait '"$TEMP\idndl.amd64.exe" /q /norestart'
-		${EndIf}
-	${Else}
-		; ReadRegStr $0 HKLM "SOFTWARE\Microsoft\VisualStudio\10.0\VC\Runtimes\x86" 'Installed'
-		; ${If} $0 != '1'
-			; ReadRegStr $0 HKLM "SOFTWARE\Microsoft\VisualStudio\10.0\VC\VCRedist\x86" 'Installed'
-			; ${If} $0 != '1'
-				; inetc::get "http://www.urserver.de/vc10/vcredist_x86.exe" $TEMP\vcredist_x86.exe
-				; Pop $0
-				; ExecWait '"$TEMP\vcredist_x86.exe" /q'   
-				; Delete '$TEMP\vcredist_x86.exe'
-			; ${EndIf}
-		; ${EndIf}
-		; Push $R0
-   		; ClearErrors
-   		; ReadRegDword $R0 HKLM "SOFTWARE\Microsoft\Windows\CurrentVersion\Uninstall\{9A25302D-30C0-39D9-BD6F-21E6EC160475}" "Version"
-	   	; IfErrors 0 VSRedist90Installed86
-		; inetc::get "http://www.urserver.de/vc90/vcredist_x86.exe" $TEMP\vcredist_x86.exe
-		; Pop $0
-		; ExecWait '"$TEMP\vcredist_x86.exe" /q'  
-		; Delete '$TEMP\vcredist_x86.exe'
-; VSRedist90Installed86:
-		File "vcredist\vcredist_2008_x86.exe"
-		ExecWait '"$TEMP\vcredist_2008_x86.exe" /q /norestart'
-		File "vcredist\vcredist_2010sp1_x86.exe"
-		ExecWait '"$TEMP\vcredist_2010sp1_x86.exe" /q /norestart'
-		File "vcredist\idndl.x86.exe"
-		${If} ${IsWinXP}
-			ExecWait '"$TEMP\idndl.x86.exe" /q /norestart'
-		${EndIf}
-		${If} ${IsWin2003}
-			ExecWait '"$TEMP\idndl.x86.exe" /q /norestart'
-		${EndIf}
-	${EndIf}
-	
-	${Unicode2Ansi} "UrBackupWinServer" $R0
-	SimpleSC::ExistsService "$R0"
-	Pop $0
-	${If} $0 == '0'
-		SimpleSC::StopService "$R0"
-		Pop $0
-	${EndIf}
-	
-	Sleep 500
-	
-	WriteRegStr HKLM "Software\Microsoft\Windows\CurrentVersion\Uninstall\UrBackupServer" "DisplayName" "UrBackupServer (remove only)"
-	WriteRegStr HKLM "Software\Microsoft\Windows\CurrentVersion\Uninstall\UrBackupServer" "UninstallString" "$INSTDIR\Uninstall.exe"
-	WriteRegStr HKLM "Software\Microsoft\Windows\CurrentVersion\Uninstall\UrBackupServer" "Path" "$INSTDIR"
-	
-	SetOutPath "$INSTDIR"
-	File "data_common\args.txt"
-	File "data_common\args_prevista.txt"
-	File "data_common\license.txt"
-	File "data_common\cleanup.bat"
-	File "data_common\remove_unknown.bat"
-	File "data_common\reset_pw.bat"
-	File "data_common\cleanup_database.bat"
-<<<<<<< HEAD
-	File "data_common\urbackup_dsa.pub"
-=======
-	File "data_common\repair_database.bat"
->>>>>>> 0492e143
-	
-	WriteUninstaller "$INSTDIR\Uninstall.exe"
-	
-	${IfNot} ${RunningX64} 
-		File "data\downloadplugin.dll"
-		File "data\fsimageplugin.dll"
-		File "data\urbackupserver.dll"
-		File "data\urbackupserver_prevista.dll"
-		File "data\pychart.dll"
-		File "data\httpserver.dll"
-		File "data\cryptoplugin.dll"
-		File "data_service\urbackup_srv.exe"
-		File "data\curllib.dll"
-		File "data\libssl32.dll"
-		File "data\libeay32.dll"
-		File "data\urlplugin.dll"
-		File /r "data_python\*"
-		SetOutPath "$INSTDIR\lib"
-		File "data_common\lib\site.py"
-		SetOutPath "$INSTDIR"
-	${Else}
-		File "data_x64\downloadplugin.dll"
-		File "data_x64\fsimageplugin.dll"
-		File "data_x64\urbackupserver.dll"
-		File "data_x64\urbackupserver_prevista.dll"
-		File "data_x64\pychart.dll"
-		File "data_x64\httpserver.dll"
-		File "data_service_x64\urbackup_srv.exe"
-		File "data_x64\libcurl.dll"
-		File "data_x64\cryptoplugin.dll"
-		File "data_x64\zlib1.dll"
-		File "data_x64\ssleay32.dll"
-		File "data_x64\libeay32.dll"
-		File "data_x64\urlplugin.dll"
-		File /r "data_python_x64\*"
-		SetOutPath "$INSTDIR\lib"
-		File "data_common\lib\site.py"
-		SetOutPath "$INSTDIR"
-	${EndIf}
-	SetOutPath "$INSTDIR\pychart"
-	File "data_common\pychart\pychart.py"
-	SetOutPath "$INSTDIR\urbackup"
-	File "data_common\urbackup\backup_server_init.sql"
-	File "data_common\urbackup\status.htm"
-	SetOutPath "$INSTDIR\urbackup\www"
-	File "data_common\urbackup\www\arr.png"
-	File "data_common\urbackup\www\favico.ico"
-	File "data_common\urbackup\www\header.png"
-	File "data_common\urbackup\www\index.htm"
-	File "data_common\urbackup\www\indicator.gif"
-	File "data_common\urbackup\www\layout.css"
-	File "data_common\urbackup\www\md5.js"
-	File "data_common\urbackup\www\progress.png"
-	File "data_common\urbackup\www\prototype.js"
-	File "data_common\urbackup\www\templates.js"
-	File "data_common\urbackup\www\translation.js"
-	File "data_common\urbackup\www\urbackup.js"
-	File "data_common\urbackup\www\urbackup_functions.js"
-	File "data_common\urbackup\www\tabber-minimized.js"
-	File "data_common\urbackup\www\stopwatch.png"
-	
-	
-	${IfNot} ${RunningX64}
-		${If} ${IsWinXP}
-			StrCpy $0 "$INSTDIR\args_prevista.txt" ;Path of copy file from
-			StrCpy $1 "$INSTDIR\args.txt"   ;Path of copy file to
-			StrCpy $2 0 ; only 0 or 1, set 0 to overwrite file if it already exists
-			System::Call 'kernel32::CopyFile(t r0, t r1, b r2) l'
-			Pop $0
-			;SetRebootFlag true
-		${EndIf}
-		${If} ${IsWin2003}
-			StrCpy $0 "$INSTDIR\args_prevista.txt" ;Path of copy file from
-			StrCpy $1 "$INSTDIR\args.txt"   ;Path of copy file to
-			StrCpy $2 0 ; only 0 or 1, set 0 to overwrite file if it already exists
-			System::Call 'kernel32::CopyFile(t r0, t r1, b r2) l'
-			Pop $0
-			;SetRebootFlag true
-		${EndIf}
-	${Else}
-		${If} ${IsWin2003}
-			StrCpy $0 "$INSTDIR\args_prevista.txt" ;Path of copy file from
-			StrCpy $1 "$INSTDIR\args.txt"   ;Path of copy file to
-			StrCpy $2 0 ; only 0 or 1, set 0 to overwrite file if it already exists
-			System::Call 'kernel32::CopyFile(t r0, t r1, b r2) l'
-			Pop $0
-			;SetRebootFlag true
-		${EndIf}
-	${EndIf}
-	
-	CreateDirectory "$SMPROGRAMS\UrBackup Server"
-	CreateShortCut "$SMPROGRAMS\UrBackup Server\Uninstall.lnk" "$INSTDIR\Uninstall.exe" "" "$INSTDIR\Uninstall.exe" 0
-	CreateShortCut "$SMPROGRAMS\UrBackup Server\UrBackup Server Interface.lnk" "http://localhost:55414" "" "$INSTDIR\urbackup\www\favico.ico" 0
-	;SetOutPath "$SMPROGRAMS\UrBackup Server"
-	;File "data_common\UrBackup Server Interface.htm"
-	
-	${If} ${IsWinXP}
-		nsisFirewallW::AddAuthorizedApplication "$INSTDIR\urbackup_srv.exe" "UrBackup Windows Server"
-	${ElseIf} ${IsWin2003}
-		nsisFirewallW::AddAuthorizedApplication "$INSTDIR\urbackup_srv.exe" "UrBackup Windows Server"
-	${Else}
-		liteFirewallW::AddRule "$INSTDIR\urbackup_srv.exe" "UrBackup Windows Server"
-	${EndIf}
-	Pop $0
-	
-	
-	${Unicode2Ansi} "UrBackupWinServer" $R0
-	${Unicode2Ansi} "UrBackup Windows Server" $R1
-	${Unicode2Ansi} "16" $R2
-	${Unicode2Ansi} "2" $R3
-	${Unicode2Ansi} "$INSTDIR\urbackup_srv.exe" $R4
-	SimpleSC::ExistsService "$R0"
-	Pop $0
-	${If} $0 != '0'
-		SimpleSC::InstallService "$R0" "$R1" "$R2" "$R3" "$R4" "" "" ""
-		Pop $0
-	${EndIf}	
-	SimpleSC::StartService "$R0" ""
-	Pop $0
-	
-	${If} ${RunningX64}
-		!insertmacro EnableX64FSRedirection
-		SetRegView 32
-	${EndIf}
-	
-SectionEnd
-
-Section "Uninstall"
-	${If} ${RunningX64}
-		!insertmacro DisableX64FSRedirection
-		SetRegView 64
-	${EndIf}
-
-	${Unicode2Ansi} "UrBackupWinServer" $R0
-	SimpleSC::StopService "$R0"
-	Pop $0
-	SimpleSC::RemoveService "$R0"
-	Pop $0
-	
-	Sleep 500
-
-	RMDir /r "$INSTDIR\*.*"
-	RMDir "$INSTDIR"
-	
-	Delete "$SMPROGRAMS\UrBackup Server\*.*"
-	RMDir  "$SMPROGRAMS\UrBackup Server"
-
-	
-	DeleteRegKey HKLM "SOFTWARE\Microsoft\Windows\CurrentVersion\Uninstall\UrBackupServer" 
-	
-	${If} ${RunningX64}
-		!insertmacro EnableX64FSRedirection
-		SetRegView 32
-	${EndIf}
-	
-	DeleteRegKey /ifempty HKCU "Software\UrBackupServer"
-	
-SectionEnd
-
-Function .onInstSuccess
-	
-FunctionEnd
-
-Function un.onInit
-	!insertmacro MUI_UNGETLANGUAGE
-FunctionEnd
- 
-Function un.onUninstSuccess
-  ;MessageBox MB_OK "UrBackup Server wurde erfolgreich deinstalliert."
-FunctionEnd
-
-Function myGuiInit
-	;MessageBox MB_OK "blub"
-	;${If} ${RunningX64}
-	;	!insertmacro DisableX64FSRedirection
-	;	SetRegView 64
-	;${EndIf}
-FunctionEnd
-
-Function .onInit
-	${If} ${RunningX64}
-		strcpy $INSTDIR "$PROGRAMFILES64\UrBackupServer"
-	${EndIf}
-	!insertmacro MUI_LANGDLL_DISPLAY
-FunctionEnd
-
-
+!define MUI_BRANDINGTEXT "UrBackup Server v1.3"
+!include "${NSISDIR}\Contrib\Modern UI\System.nsh"
+!include WinVer.nsh
+!include "x64.nsh"
+!define MUI_ICON "backup-ok.ico"
+
+SetCompressor /FINAL /SOLID lzma
+
+CRCCheck On
+Name "UrBackup Server 1.3"
+OutFile "UrBackup Server 1.3-1.exe"
+InstallDir "$PROGRAMFILES\UrBackupServer"
+RequestExecutionLevel highest
+
+!insertmacro MUI_PAGE_WELCOME
+!insertmacro MUI_PAGE_DIRECTORY
+!insertmacro MUI_PAGE_INSTFILES
+!insertmacro MUI_PAGE_FINISH
+
+!define MUI_LANGDLL_ALLLANGUAGES
+
+!insertmacro MUI_UNPAGE_WELCOME
+!insertmacro MUI_UNPAGE_INSTFILES
+!insertmacro MUI_UNPAGE_FINISH
+
+!define MUI_LANGDLL_REGISTRY_ROOT "HKCU" 
+!define MUI_LANGDLL_REGISTRY_KEY "Software\UrBackupServer" 
+!define MUI_LANGDLL_REGISTRY_VALUENAME "Installer Language"
+
+
+!define MUI_CUSTOMFUNCTION_GUIINIT myGuiInit
+
+
+!insertmacro MUI_LANGUAGE "English"
+!insertmacro MUI_LANGUAGE "German"
+!insertmacro MUI_LANGUAGE "Russian"
+!insertmacro MUI_LANGUAGE "French"
+
+!insertmacro MUI_RESERVEFILE_LANGDLL
+
+!define Unicode2Ansi "!insertmacro Unicode2Ansi"
+
+!macro Unicode2Ansi String outVar
+ System::Call 'kernel32::WideCharToMultiByte(i 0, i 0, w "${String}", i -1, t .s, i ${NSIS_MAX_STRLEN}, i 0, i 0) i'
+ Pop "${outVar}"
+!macroend  
+ 
+
+Section "install"
+	${If} ${RunningX64}
+		!insertmacro DisableX64FSRedirection
+		SetRegView 64
+	${EndIf}
+	
+	SetOutPath "$TEMP"
+	${If} ${RunningX64}
+		; Push $R0
+   		; ClearErrors
+   		; ReadRegDword $R0 HKLM "SOFTWARE\Microsoft\Windows\CurrentVersion\Uninstall\{DA5E371C-6333-3D8A-93A4-6FD5B20BCC6E}" "Version"
+	   	; IfErrors 0 VSRedistInstalled64
+		; inetc::get "http://www.urserver.de/vc10/vcredist_x64.exe" $TEMP\vcredist_x64.exe
+		; Pop $0
+		; ExecWait '"$TEMP\vcredist_x64.exe" /q'  
+		; Delete '$TEMP\vcredist_x64.exe'
+; VSRedistInstalled64:
+		; Push $R0
+   		; ClearErrors
+   		; ReadRegDword $R0 HKLM "SOFTWARE\Microsoft\Windows\CurrentVersion\Uninstall\{8220EEFE-38CD-377E-8595-13398D740ACE}" "Version"
+	   	; IfErrors 0 VSRedist90Installed64
+		; inetc::get "http://www.urserver.de/vc90/vcredist_x64.exe" $TEMP\vcredist_x64.exe
+		; Pop $0
+		; ExecWait '"$TEMP\vcredist_x64.exe" /q'  
+		; Delete '$TEMP\vcredist_x64.exe'
+; VSRedist90Installed64:
+		File "vcredist\vcredist_2008_x64.exe"
+		ExecWait '"$TEMP\vcredist_2008_x64.exe" /q /norestart'
+		File "vcredist\vcredist_2010sp1_x64.exe"
+		ExecWait '"$TEMP\vcredist_2010sp1_x64.exe" /q /norestart'
+		File "vcredist\idndl.amd64.exe"
+		${If} ${IsWinXP}
+			ExecWait '"$TEMP\idndl.amd64.exe" /q /norestart'
+		${EndIf}
+		${If} ${IsWin2003}
+			ExecWait '"$TEMP\idndl.amd64.exe" /q /norestart'
+		${EndIf}
+	${Else}
+		; ReadRegStr $0 HKLM "SOFTWARE\Microsoft\VisualStudio\10.0\VC\Runtimes\x86" 'Installed'
+		; ${If} $0 != '1'
+			; ReadRegStr $0 HKLM "SOFTWARE\Microsoft\VisualStudio\10.0\VC\VCRedist\x86" 'Installed'
+			; ${If} $0 != '1'
+				; inetc::get "http://www.urserver.de/vc10/vcredist_x86.exe" $TEMP\vcredist_x86.exe
+				; Pop $0
+				; ExecWait '"$TEMP\vcredist_x86.exe" /q'   
+				; Delete '$TEMP\vcredist_x86.exe'
+			; ${EndIf}
+		; ${EndIf}
+		; Push $R0
+   		; ClearErrors
+   		; ReadRegDword $R0 HKLM "SOFTWARE\Microsoft\Windows\CurrentVersion\Uninstall\{9A25302D-30C0-39D9-BD6F-21E6EC160475}" "Version"
+	   	; IfErrors 0 VSRedist90Installed86
+		; inetc::get "http://www.urserver.de/vc90/vcredist_x86.exe" $TEMP\vcredist_x86.exe
+		; Pop $0
+		; ExecWait '"$TEMP\vcredist_x86.exe" /q'  
+		; Delete '$TEMP\vcredist_x86.exe'
+; VSRedist90Installed86:
+		File "vcredist\vcredist_2008_x86.exe"
+		ExecWait '"$TEMP\vcredist_2008_x86.exe" /q /norestart'
+		File "vcredist\vcredist_2010sp1_x86.exe"
+		ExecWait '"$TEMP\vcredist_2010sp1_x86.exe" /q /norestart'
+		File "vcredist\idndl.x86.exe"
+		${If} ${IsWinXP}
+			ExecWait '"$TEMP\idndl.x86.exe" /q /norestart'
+		${EndIf}
+		${If} ${IsWin2003}
+			ExecWait '"$TEMP\idndl.x86.exe" /q /norestart'
+		${EndIf}
+	${EndIf}
+	
+	${Unicode2Ansi} "UrBackupWinServer" $R0
+	SimpleSC::ExistsService "$R0"
+	Pop $0
+	${If} $0 == '0'
+		SimpleSC::StopService "$R0"
+		Pop $0
+	${EndIf}
+	
+	Sleep 500
+	
+	WriteRegStr HKLM "Software\Microsoft\Windows\CurrentVersion\Uninstall\UrBackupServer" "DisplayName" "UrBackupServer (remove only)"
+	WriteRegStr HKLM "Software\Microsoft\Windows\CurrentVersion\Uninstall\UrBackupServer" "UninstallString" "$INSTDIR\Uninstall.exe"
+	WriteRegStr HKLM "Software\Microsoft\Windows\CurrentVersion\Uninstall\UrBackupServer" "Path" "$INSTDIR"
+	
+	SetOutPath "$INSTDIR"
+	File "data_common\args.txt"
+	File "data_common\args_prevista.txt"
+	File "data_common\license.txt"
+	File "data_common\cleanup.bat"
+	File "data_common\remove_unknown.bat"
+	File "data_common\reset_pw.bat"
+	File "data_common\cleanup_database.bat"
+	File "data_common\urbackup_dsa.pub"
+	File "data_common\repair_database.bat"
+	
+	WriteUninstaller "$INSTDIR\Uninstall.exe"
+	
+	${IfNot} ${RunningX64} 
+		File "data\downloadplugin.dll"
+		File "data\fsimageplugin.dll"
+		File "data\urbackupserver.dll"
+		File "data\urbackupserver_prevista.dll"
+		File "data\pychart.dll"
+		File "data\httpserver.dll"
+		File "data\cryptoplugin.dll"
+		File "data_service\urbackup_srv.exe"
+		File "data\curllib.dll"
+		File "data\libssl32.dll"
+		File "data\libeay32.dll"
+		File "data\urlplugin.dll"
+		File /r "data_python\*"
+		SetOutPath "$INSTDIR\lib"
+		File "data_common\lib\site.py"
+		SetOutPath "$INSTDIR"
+	${Else}
+		File "data_x64\downloadplugin.dll"
+		File "data_x64\fsimageplugin.dll"
+		File "data_x64\urbackupserver.dll"
+		File "data_x64\urbackupserver_prevista.dll"
+		File "data_x64\pychart.dll"
+		File "data_x64\httpserver.dll"
+		File "data_service_x64\urbackup_srv.exe"
+		File "data_x64\libcurl.dll"
+		File "data_x64\cryptoplugin.dll"
+		File "data_x64\zlib1.dll"
+		File "data_x64\ssleay32.dll"
+		File "data_x64\libeay32.dll"
+		File "data_x64\urlplugin.dll"
+		File /r "data_python_x64\*"
+		SetOutPath "$INSTDIR\lib"
+		File "data_common\lib\site.py"
+		SetOutPath "$INSTDIR"
+	${EndIf}
+	SetOutPath "$INSTDIR\pychart"
+	File "data_common\pychart\pychart.py"
+	SetOutPath "$INSTDIR\urbackup"
+	File "data_common\urbackup\backup_server_init.sql"
+	File "data_common\urbackup\status.htm"
+	SetOutPath "$INSTDIR\urbackup\www"
+	File "data_common\urbackup\www\arr.png"
+	File "data_common\urbackup\www\favico.ico"
+	File "data_common\urbackup\www\header.png"
+	File "data_common\urbackup\www\index.htm"
+	File "data_common\urbackup\www\indicator.gif"
+	File "data_common\urbackup\www\layout.css"
+	File "data_common\urbackup\www\md5.js"
+	File "data_common\urbackup\www\progress.png"
+	File "data_common\urbackup\www\prototype.js"
+	File "data_common\urbackup\www\templates.js"
+	File "data_common\urbackup\www\translation.js"
+	File "data_common\urbackup\www\urbackup.js"
+	File "data_common\urbackup\www\urbackup_functions.js"
+	File "data_common\urbackup\www\tabber-minimized.js"
+	File "data_common\urbackup\www\stopwatch.png"
+	
+	
+	${IfNot} ${RunningX64}
+		${If} ${IsWinXP}
+			StrCpy $0 "$INSTDIR\args_prevista.txt" ;Path of copy file from
+			StrCpy $1 "$INSTDIR\args.txt"   ;Path of copy file to
+			StrCpy $2 0 ; only 0 or 1, set 0 to overwrite file if it already exists
+			System::Call 'kernel32::CopyFile(t r0, t r1, b r2) l'
+			Pop $0
+			;SetRebootFlag true
+		${EndIf}
+		${If} ${IsWin2003}
+			StrCpy $0 "$INSTDIR\args_prevista.txt" ;Path of copy file from
+			StrCpy $1 "$INSTDIR\args.txt"   ;Path of copy file to
+			StrCpy $2 0 ; only 0 or 1, set 0 to overwrite file if it already exists
+			System::Call 'kernel32::CopyFile(t r0, t r1, b r2) l'
+			Pop $0
+			;SetRebootFlag true
+		${EndIf}
+	${Else}
+		${If} ${IsWin2003}
+			StrCpy $0 "$INSTDIR\args_prevista.txt" ;Path of copy file from
+			StrCpy $1 "$INSTDIR\args.txt"   ;Path of copy file to
+			StrCpy $2 0 ; only 0 or 1, set 0 to overwrite file if it already exists
+			System::Call 'kernel32::CopyFile(t r0, t r1, b r2) l'
+			Pop $0
+			;SetRebootFlag true
+		${EndIf}
+	${EndIf}
+	
+	CreateDirectory "$SMPROGRAMS\UrBackup Server"
+	CreateShortCut "$SMPROGRAMS\UrBackup Server\Uninstall.lnk" "$INSTDIR\Uninstall.exe" "" "$INSTDIR\Uninstall.exe" 0
+	CreateShortCut "$SMPROGRAMS\UrBackup Server\UrBackup Server Interface.lnk" "http://localhost:55414" "" "$INSTDIR\urbackup\www\favico.ico" 0
+	;SetOutPath "$SMPROGRAMS\UrBackup Server"
+	;File "data_common\UrBackup Server Interface.htm"
+	
+	${If} ${IsWinXP}
+		nsisFirewallW::AddAuthorizedApplication "$INSTDIR\urbackup_srv.exe" "UrBackup Windows Server"
+	${ElseIf} ${IsWin2003}
+		nsisFirewallW::AddAuthorizedApplication "$INSTDIR\urbackup_srv.exe" "UrBackup Windows Server"
+	${Else}
+		liteFirewallW::AddRule "$INSTDIR\urbackup_srv.exe" "UrBackup Windows Server"
+	${EndIf}
+	Pop $0
+	
+	
+	${Unicode2Ansi} "UrBackupWinServer" $R0
+	${Unicode2Ansi} "UrBackup Windows Server" $R1
+	${Unicode2Ansi} "16" $R2
+	${Unicode2Ansi} "2" $R3
+	${Unicode2Ansi} "$INSTDIR\urbackup_srv.exe" $R4
+	SimpleSC::ExistsService "$R0"
+	Pop $0
+	${If} $0 != '0'
+		SimpleSC::InstallService "$R0" "$R1" "$R2" "$R3" "$R4" "" "" ""
+		Pop $0
+	${EndIf}	
+	SimpleSC::StartService "$R0" ""
+	Pop $0
+	
+	${If} ${RunningX64}
+		!insertmacro EnableX64FSRedirection
+		SetRegView 32
+	${EndIf}
+	
+SectionEnd
+
+Section "Uninstall"
+	${If} ${RunningX64}
+		!insertmacro DisableX64FSRedirection
+		SetRegView 64
+	${EndIf}
+
+	${Unicode2Ansi} "UrBackupWinServer" $R0
+	SimpleSC::StopService "$R0"
+	Pop $0
+	SimpleSC::RemoveService "$R0"
+	Pop $0
+	
+	Sleep 500
+
+	RMDir /r "$INSTDIR\*.*"
+	RMDir "$INSTDIR"
+	
+	Delete "$SMPROGRAMS\UrBackup Server\*.*"
+	RMDir  "$SMPROGRAMS\UrBackup Server"
+
+	
+	DeleteRegKey HKLM "SOFTWARE\Microsoft\Windows\CurrentVersion\Uninstall\UrBackupServer" 
+	
+	${If} ${RunningX64}
+		!insertmacro EnableX64FSRedirection
+		SetRegView 32
+	${EndIf}
+	
+	DeleteRegKey /ifempty HKCU "Software\UrBackupServer"
+	
+SectionEnd
+
+Function .onInstSuccess
+	
+FunctionEnd
+
+Function un.onInit
+	!insertmacro MUI_UNGETLANGUAGE
+FunctionEnd
+ 
+Function un.onUninstSuccess
+  ;MessageBox MB_OK "UrBackup Server wurde erfolgreich deinstalliert."
+FunctionEnd
+
+Function myGuiInit
+	;MessageBox MB_OK "blub"
+	;${If} ${RunningX64}
+	;	!insertmacro DisableX64FSRedirection
+	;	SetRegView 64
+	;${EndIf}
+FunctionEnd
+
+Function .onInit
+	${If} ${RunningX64}
+		strcpy $INSTDIR "$PROGRAMFILES64\UrBackupServer"
+	${EndIf}
+	!insertmacro MUI_LANGDLL_DISPLAY
+FunctionEnd
+
+