--- conflicted
+++ resolved
@@ -1,104 +1,99 @@
-/*************************************************************************
-*    UrBackup - Client/Server backup system
-*    Copyright (C) 2011-2015 Martin Raiber
-*
-*    This program is free software: you can redistribute it and/or modify
-*    it under the terms of the GNU Affero General Public License as published by
-*    the Free Software Foundation, either version 3 of the License, or
-*    (at your option) any later version.
-*
-*    This program is distributed in the hope that it will be useful,
-*    but WITHOUT ANY WARRANTY; without even the implied warranty of
-*    MERCHANTABILITY or FITNESS FOR A PARTICULAR PURPOSE.  See the
-*    GNU Affero General Public License for more details.
-*
-*    You should have received a copy of the GNU Affero General Public License
-*    along with this program.  If not, see <http://www.gnu.org/licenses/>.
-**************************************************************************/
-
-#include "FileServFactory.h"
-#include "../Interface/Thread.h"
-#include "../Interface/Server.h"
-#include "../stringtools.h"
-#include "FileServ.h"
-
-int start_server_int(unsigned short tcpport, unsigned short udpport, const std::string &pSname, const bool *pDostop, bool use_fqdn);
-
-bool FileServFactory::backupground_backups_enabled = true;
-
-
-class ExecThread : public IThread
-{
-public:
-	ExecThread(unsigned short pTcpport, unsigned short pUdpport, const std::wstring &pName, bool *pDostop, bool pUse_fqdn)
-	{
-		tcpport=pTcpport;
-		udpport=pUdpport;
-		name=pName;
-		dostop=pDostop;
-		use_fqdn=pUse_fqdn;
-	}
-
-	void operator()(void)
-	{
-		int r=start_server_int(tcpport, udpport, Server->ConvertToUTF8(name), dostop, use_fqdn);
-		if(r!=2)
-		{
-			Server->Log("FileServ exit with error code: "+nconvert(r), LL_ERROR);
-		}
-		delete this;
-	}
-
-private:
-	unsigned short tcpport,udpport;
-	std::wstring name;
-	bool *dostop;
-	bool use_fqdn;
-};
-
-<<<<<<< HEAD
-
-IPermissionCallback* FileServFactory::permission_callback = NULL;
-
-IFileServ * FileServFactory::createFileServ(unsigned short tcpport, unsigned short udpport, const std::wstring &name, bool use_fqdn_default)
-=======
-IFileServ * FileServFactory::createFileServ(unsigned short tcpport, unsigned short udpport, const std::wstring &name, bool use_fqdn_default, bool enable_background_priority)
->>>>>>> 05978932
-{
-	bool *dostop=new bool;
-	*dostop=false;
-	backupground_backups_enabled = enable_background_priority;
-	ExecThread *et=new ExecThread(tcpport, udpport, name, dostop, use_fqdn_default);
-	THREADPOOL_TICKET t=Server->getThreadPool()->execute(et);
-	FileServ *fs=new FileServ(dostop, name, t, use_fqdn_default);
-	return fs;
-}
-
-void FileServFactory::destroyFileServ(IFileServ *filesrv)
-{
-	delete ((FileServ*)filesrv);
-}
-
-<<<<<<< HEAD
-void FileServFactory::setPermissionCallback( IPermissionCallback* new_permission_callback )
-{
-	permission_callback=new_permission_callback;
-}
-
-IPermissionCallback* FileServFactory::getPermissionCallback()
-{
-	return permission_callback;
-}
-
-IFileServ* FileServFactory::createFileServNoBind(const std::wstring &name, bool use_fqdn_default)
-{
-	bool *dostop=new bool;
-	*dostop=false;
-	FileServ *fs=new FileServ(dostop, name, ILLEGAL_THREADPOOL_TICKET, use_fqdn_default);
-	return fs;
-=======
-bool FileServFactory::backgroundBackupsEnabled()
-{
-	return backupground_backups_enabled;
->>>>>>> 05978932
-}
+/*************************************************************************
+*    UrBackup - Client/Server backup system
+*    Copyright (C) 2011-2015 Martin Raiber
+*
+*    This program is free software: you can redistribute it and/or modify
+*    it under the terms of the GNU Affero General Public License as published by
+*    the Free Software Foundation, either version 3 of the License, or
+*    (at your option) any later version.
+*
+*    This program is distributed in the hope that it will be useful,
+*    but WITHOUT ANY WARRANTY; without even the implied warranty of
+*    MERCHANTABILITY or FITNESS FOR A PARTICULAR PURPOSE.  See the
+*    GNU Affero General Public License for more details.
+*
+*    You should have received a copy of the GNU Affero General Public License
+*    along with this program.  If not, see <http://www.gnu.org/licenses/>.
+**************************************************************************/
+
+#include "FileServFactory.h"
+#include "../Interface/Thread.h"
+#include "../Interface/Server.h"
+#include "../stringtools.h"
+#include "FileServ.h"
+
+int start_server_int(unsigned short tcpport, unsigned short udpport, const std::string &pSname, const bool *pDostop, bool use_fqdn);
+
+bool FileServFactory::backupground_backups_enabled = true;
+
+
+class ExecThread : public IThread
+{
+public:
+	ExecThread(unsigned short pTcpport, unsigned short pUdpport, const std::wstring &pName, bool *pDostop, bool pUse_fqdn)
+	{
+		tcpport=pTcpport;
+		udpport=pUdpport;
+		name=pName;
+		dostop=pDostop;
+		use_fqdn=pUse_fqdn;
+	}
+
+	void operator()(void)
+	{
+		int r=start_server_int(tcpport, udpport, Server->ConvertToUTF8(name), dostop, use_fqdn);
+		if(r!=2)
+		{
+			Server->Log("FileServ exit with error code: "+nconvert(r), LL_ERROR);
+		}
+		delete this;
+	}
+
+private:
+	unsigned short tcpport,udpport;
+	std::wstring name;
+	bool *dostop;
+	bool use_fqdn;
+};
+
+
+IPermissionCallback* FileServFactory::permission_callback = NULL;
+
+IFileServ * FileServFactory::createFileServ(unsigned short tcpport, unsigned short udpport, const std::wstring &name, bool use_fqdn_default, bool enable_background_priority)
+{
+	bool *dostop=new bool;
+	*dostop=false;
+	backupground_backups_enabled = enable_background_priority;
+	ExecThread *et=new ExecThread(tcpport, udpport, name, dostop, use_fqdn_default);
+	THREADPOOL_TICKET t=Server->getThreadPool()->execute(et);
+	FileServ *fs=new FileServ(dostop, name, t, use_fqdn_default);
+	return fs;
+}
+
+void FileServFactory::destroyFileServ(IFileServ *filesrv)
+{
+	delete ((FileServ*)filesrv);
+}
+
+void FileServFactory::setPermissionCallback( IPermissionCallback* new_permission_callback )
+{
+	permission_callback=new_permission_callback;
+}
+
+bool FileServFactory::backgroundBackupsEnabled()
+{
+	return backupground_backups_enabled;
+}
+
+IPermissionCallback* FileServFactory::getPermissionCallback()
+{
+	return permission_callback;
+}
+
+IFileServ* FileServFactory::createFileServNoBind(const std::wstring &name, bool use_fqdn_default)
+{
+	bool *dostop=new bool;
+	*dostop=false;
+	FileServ *fs=new FileServ(dostop, name, ILLEGAL_THREADPOOL_TICKET, use_fqdn_default);
+	return fs;
+}