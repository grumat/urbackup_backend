--- conflicted
+++ resolved
@@ -69,9 +69,9 @@
 #include "FileMetadataPipe.h"
 
 #ifndef SEEK_DATA
-#define SEEK_DATA 3
-#endif
-#ifndef SEEK_HOLE
+#define SEEK_DATA 3
+#endif
+#ifndef SEEK_HOLE
 #define SEEK_HOLE 4
 #endif
 
@@ -304,11 +304,11 @@
 	{
         return (int)(clientpipe->Write(buf, bsize, SEND_TIMEOUT, flush)?bsize:SOCKET_ERROR);
 	}
-}
-
-bool CClientThread::FlushInt()
-{
-	return clientpipe->Flush(CLIENT_TIMEOUT * 1000);
+}
+
+bool CClientThread::FlushInt()
+{
+	return clientpipe->Flush(CLIENT_TIMEOUT * 1000);
 }
 
 bool CClientThread::ProcessPacket(CRData *data)
@@ -1732,14 +1732,6 @@
 	{
 		pipe_file_user.reset(new ScopedPipeFileUser);
 
-<<<<<<< HEAD
-	hFile=INVALID_HANDLE_VALUE;
-
-	SChunk chunk;
-	chunk.update_file = tf;
-	chunk.startpos = curr_filesize;
-	chunk.hashsize = curr_hash_size;
-=======
 		if (next(s_filename, 0, "urbackup/TAR|"))
 		{
 			std::string server_token = getbetween("|", "|", s_filename);
@@ -1882,7 +1874,6 @@
 	hFile=INVALID_HANDLE_VALUE;
 
 	scoped_share_active.release();
->>>>>>> bebd8c31
 
 	queueChunk(chunk);
 
@@ -2404,297 +2395,297 @@
 	}
 
 	return ret;
-}
-
-std::string CClientThread::getDummyMetadata(std::string output_fn, int64 folder_items, int64 metadata_id, bool is_dir)
-{
-	CWData data;
-	data.addChar(ID_METADATA_V1);
-	_u32 fn_start = data.getDataSize();
-
-	std::string type = "f";
-
-	if (is_dir)
-	{
-		type = "d";
-	}
-
-	data.addString(type + output_fn);
-	data.addUInt(urb_adler32(urb_adler32(0, NULL, 0), data.getDataPtr() + fn_start, static_cast<_u32>(data.getDataSize()) - fn_start));
-	_u32 common_start = data.getDataSize();
-	data.addUInt(0);
-	data.addChar(1);
-	data.addVarInt(Server->getTimeSeconds());
-	data.addVarInt(Server->getTimeSeconds());
-	data.addVarInt(0);
-	data.addVarInt(folder_items);
-	data.addVarInt(metadata_id);
-	std::auto_ptr<IFileServ::ITokenCallback> token_callback(FileServ::newTokenCallback());
-	std::string ttokens;
-	if (token_callback.get() != NULL)
-	{
-		ttokens = token_callback->translateTokens(0, 0, 0000400);
-	}
-
-	if (ttokens.empty())
-	{
-		//allow to all
-		CWData token_info;
-		token_info.addChar(0);
-		token_info.addVarInt(0);
-		ttokens = std::string(token_info.getDataPtr(), token_info.getDataSize());
-	}
-
-	data.addString(ttokens);
-
-	_u32 common_metadata_size = little_endian(static_cast<_u32>(data.getDataSize() - common_start - sizeof(_u32)));
-	memcpy(data.getDataPtr() + common_start, &common_metadata_size, sizeof(common_metadata_size));
-	data.addUInt(urb_adler32(urb_adler32(0, NULL, 0), data.getDataPtr() + common_start, static_cast<_u32>(data.getDataSize()) - common_start));
-	_u32 os_start = data.getDataSize();
-
-#ifdef _WIN32
-	data.addUInt(0);
-	data.addChar(1);
-	data.addUInt(0); //atributes
-	data.addVarInt(os_to_windows_filetime(Server->getTimeSeconds())); //creation time
-	data.addVarInt(0); //last access time
-	data.addVarInt(os_to_windows_filetime(Server->getTimeSeconds())); //modify time
-	data.addVarInt(os_to_windows_filetime(Server->getTimeSeconds())); //ctime
-	_u32 stat_data_size = little_endian(static_cast<_u32>(data.getDataSize()) - os_start - sizeof(_u32));
-	memcpy(data.getDataPtr() + os_start, &stat_data_size, sizeof(stat_data_size));
-	data.addChar(0);
-#else
-	data.addUInt(0);
-	struct stat64 buf = {};
-	buf.st_mtime = Server->getTimeSeconds();
-	buf.st_ctime = buf.st_mtime;
-	if (is_dir)
-	{
-		buf.st_mode = 0000400 | 0040000;
-	}
-	else
-	{
-		buf.st_mode = 0000400 | 0100000;
-	}
-	serialize_stat_buf(buf, std::string(), data);
-	_u32 stat_data_size = little_endian(static_cast<_u32>(data.getDataSize() - os_start - sizeof(_u32)));
-	memcpy(data.getDataPtr() + os_start, &stat_data_size, sizeof(stat_data_size));
-	data.addInt64(0);
-#endif
-	data.addUInt(urb_adler32(urb_adler32(0, NULL, 0), data.getDataPtr() + os_start, static_cast<_u32>(data.getDataSize()) - os_start));
-
-	return std::string(data.getDataPtr(), data.getDataSize());
-}
-
-int64 CClientThread::getFileExtents(int64 fsize, int64& n_sparse_extents, std::vector<SExtent>& file_extents, bool& has_file_extents, int64& start_offset)
-{
-	int64 real_fsize = 0;
-	n_sparse_extents = 0;
-#ifdef _WIN32
-	FILE_ALLOCATED_RANGE_BUFFER query_range;
-	query_range.FileOffset.QuadPart = 0;
-	query_range.Length.QuadPart = fsize;
-
-	int64 last_sparse_pos = 0;
-
-	std::vector<FILE_ALLOCATED_RANGE_BUFFER> res_buffer;
-	res_buffer.resize(1000);
-
-	while (true)
-	{
-		DWORD output_bytes;
-		BOOL b = DeviceIoControl(hFile, FSCTL_QUERY_ALLOCATED_RANGES,
-			&query_range, sizeof(query_range), res_buffer.data(), static_cast<DWORD>(res_buffer.size()*sizeof(FILE_ALLOCATED_RANGE_BUFFER)),
-			&output_bytes, NULL);
-
-		bool more_data = (!b && GetLastError() == ERROR_MORE_DATA);
-
-		if (more_data || b)
-		{
-			size_t res_size = output_bytes / sizeof(FILE_ALLOCATED_RANGE_BUFFER);
-			size_t start_off = file_extents.size();
-			file_extents.resize(start_off + res_size);
-			for (size_t i = start_off; i < start_off + res_size; ++i)
-			{
-				file_extents[i] = SExtent(res_buffer[i - start_off].FileOffset.QuadPart, res_buffer[i - start_off].Length.QuadPart);
-
-				if (file_extents[i].offset != last_sparse_pos)
-				{
-					if (last_sparse_pos <= start_offset)
-					{
-						start_offset += file_extents[i].offset - last_sparse_pos;
-					}
-
-					++n_sparse_extents;
-				}
-
-				last_sparse_pos = file_extents[i].offset + file_extents[i].size;
-
-				if (i + 1 >= start_off + res_size)
-				{
-					query_range.FileOffset.QuadPart = res_buffer[i - start_off].FileOffset.QuadPart + res_buffer[i - start_off].Length.QuadPart;
-					query_range.Length.QuadPart = fsize - query_range.FileOffset.QuadPart;
-				}
-
-				real_fsize += file_extents[i].size;
-			}
-
-			if (!more_data)
-			{
-				has_file_extents = true;
-
-				if (last_sparse_pos != fsize)
-				{
-					if (last_sparse_pos <= start_offset)
-					{
-						start_offset += fsize - last_sparse_pos;
-					}
-
-					++n_sparse_extents;
-				}
-
-				return real_fsize;
-			}
-		}
-
-		if (!b && !more_data)
-		{
-			has_file_extents = false;
-			return -1;
-		}
-	}
-#else
-	off64_t last_sparse_pos = 0;
-	has_file_extents = false;
-	real_fsize = fsize;
-	bool seek_suc = false;
-
-	while (true)
-	{
-		int64 sparse_hole_start = lseek64(hFile, last_sparse_pos, SEEK_HOLE);
-
-		if (sparse_hole_start == -1)
-		{
-			break;
-		}
-
-		seek_suc = true;
-
-		if (sparse_hole_start == fsize)
-		{
-			break;
-		}
-
-		last_sparse_pos = lseek64(hFile, sparse_hole_start, SEEK_DATA);
-
-		if (last_sparse_pos == -1)
-		{
-			if (sparse_hole_start <= start_offset)
-			{
-				start_offset += fsize - sparse_hole_start;
-			}
-
-			real_fsize -= fsize - sparse_hole_start;
-			file_extents.push_back(SExtent(sparse_hole_start, fsize - sparse_hole_start));
-			has_file_extents = true;
-			break;
-		}
-
-
-		if (sparse_hole_start <= start_offset)
-		{
-			start_offset += last_sparse_pos - sparse_hole_start;
-		}
-
-		real_fsize -= last_sparse_pos - sparse_hole_start;
-		file_extents.push_back(SExtent(sparse_hole_start, last_sparse_pos - sparse_hole_start));
-		has_file_extents = true;
-	}
-
-	if (seek_suc)
-	{
-		off64_t rc = lseek64(hFile, 0, SEEK_SET);
-
-		if (rc != 0)
-		{
-			return -1;
-		}
-	}
-
-	n_sparse_extents = file_extents.size();
-
-#endif
-	return real_fsize;
-}
-
-bool CClientThread::sendExtents(const std::vector<SExtent>& file_extents, int64 fsize, int64 n_sparse_extents)
-{
-	std::vector<int64> send_buf;
-	send_buf.resize(n_sparse_extents*2+2);
-
-	int64 last_sparse_pos = 0;
-	size_t curr_sparse_ext = 0;
-
-	MD5 hash_func;
-
-	for (size_t i = 0; i < file_extents.size(); ++i)
-	{
-		if (file_extents[i].offset != last_sparse_pos)
-		{
-			send_buf[curr_sparse_ext * 2 + 0] = last_sparse_pos;
-			send_buf[curr_sparse_ext * 2 + 1] = file_extents[i].offset - last_sparse_pos;
-
-			++curr_sparse_ext;
-		}
-
-		last_sparse_pos = file_extents[i].offset + file_extents[i].size;
-	}
-
-	if (last_sparse_pos != fsize)
-	{
-		send_buf[curr_sparse_ext * 2 + 0] = last_sparse_pos;
-		send_buf[curr_sparse_ext * 2 + 1] = fsize - last_sparse_pos;
-
-		++curr_sparse_ext;
-	}
-
-	assert(curr_sparse_ext == n_sparse_extents);
-
-	hash_func.update(reinterpret_cast<unsigned char*>(send_buf.data()), static_cast<_u32>(n_sparse_extents * 2 * sizeof(int64)));
-
-	hash_func.finalize();
-
-	memcpy(&send_buf[n_sparse_extents * 2], hash_func.raw_digest_int(), 2 * sizeof(int64));
-
-	int rc = SendInt(reinterpret_cast<char*>(send_buf.data()), send_buf.size()*sizeof(int64));
-
-	return rc != SOCKET_ERROR;
-}
-
-bool CClientThread::sendSparseExtents(const std::vector<SExtent>& file_extents)
-{
-	std::vector<int64> send_buf;
-	send_buf.resize(file_extents.size() * 2 + 2);
-
-	int64 last_sparse_pos = 0;
-	size_t curr_sparse_ext = 0;
-
-	MD5 hash_func;
-
-	for (size_t i = 0; i < file_extents.size(); ++i)
-	{
-		send_buf[i * 2 + 0] = little_endian(file_extents[i].offset);
-		send_buf[i * 2 + 1] = little_endian(file_extents[i].size);
-	}
-
-	hash_func.update(reinterpret_cast<unsigned char*>(send_buf.data()), static_cast<_u32>(file_extents.size() * 2 * sizeof(int64)));
-
-	hash_func.finalize();
-
-	memcpy(&send_buf[file_extents.size() * 2], hash_func.raw_digest_int(), 2 * sizeof(int64));
-
-	int rc = SendInt(reinterpret_cast<char*>(send_buf.data()), send_buf.size()*sizeof(int64));
-
-	return rc != SOCKET_ERROR;
-}
-
+}
+
+std::string CClientThread::getDummyMetadata(std::string output_fn, int64 folder_items, int64 metadata_id, bool is_dir)
+{
+	CWData data;
+	data.addChar(ID_METADATA_V1);
+	_u32 fn_start = data.getDataSize();
+
+	std::string type = "f";
+
+	if (is_dir)
+	{
+		type = "d";
+	}
+
+	data.addString(type + output_fn);
+	data.addUInt(urb_adler32(urb_adler32(0, NULL, 0), data.getDataPtr() + fn_start, static_cast<_u32>(data.getDataSize()) - fn_start));
+	_u32 common_start = data.getDataSize();
+	data.addUInt(0);
+	data.addChar(1);
+	data.addVarInt(Server->getTimeSeconds());
+	data.addVarInt(Server->getTimeSeconds());
+	data.addVarInt(0);
+	data.addVarInt(folder_items);
+	data.addVarInt(metadata_id);
+	std::auto_ptr<IFileServ::ITokenCallback> token_callback(FileServ::newTokenCallback());
+	std::string ttokens;
+	if (token_callback.get() != NULL)
+	{
+		ttokens = token_callback->translateTokens(0, 0, 0000400);
+	}
+
+	if (ttokens.empty())
+	{
+		//allow to all
+		CWData token_info;
+		token_info.addChar(0);
+		token_info.addVarInt(0);
+		ttokens = std::string(token_info.getDataPtr(), token_info.getDataSize());
+	}
+
+	data.addString(ttokens);
+
+	_u32 common_metadata_size = little_endian(static_cast<_u32>(data.getDataSize() - common_start - sizeof(_u32)));
+	memcpy(data.getDataPtr() + common_start, &common_metadata_size, sizeof(common_metadata_size));
+	data.addUInt(urb_adler32(urb_adler32(0, NULL, 0), data.getDataPtr() + common_start, static_cast<_u32>(data.getDataSize()) - common_start));
+	_u32 os_start = data.getDataSize();
+
+#ifdef _WIN32
+	data.addUInt(0);
+	data.addChar(1);
+	data.addUInt(0); //atributes
+	data.addVarInt(os_to_windows_filetime(Server->getTimeSeconds())); //creation time
+	data.addVarInt(0); //last access time
+	data.addVarInt(os_to_windows_filetime(Server->getTimeSeconds())); //modify time
+	data.addVarInt(os_to_windows_filetime(Server->getTimeSeconds())); //ctime
+	_u32 stat_data_size = little_endian(static_cast<_u32>(data.getDataSize()) - os_start - sizeof(_u32));
+	memcpy(data.getDataPtr() + os_start, &stat_data_size, sizeof(stat_data_size));
+	data.addChar(0);
+#else
+	data.addUInt(0);
+	struct stat64 buf = {};
+	buf.st_mtime = Server->getTimeSeconds();
+	buf.st_ctime = buf.st_mtime;
+	if (is_dir)
+	{
+		buf.st_mode = 0000400 | 0040000;
+	}
+	else
+	{
+		buf.st_mode = 0000400 | 0100000;
+	}
+	serialize_stat_buf(buf, std::string(), data);
+	_u32 stat_data_size = little_endian(static_cast<_u32>(data.getDataSize() - os_start - sizeof(_u32)));
+	memcpy(data.getDataPtr() + os_start, &stat_data_size, sizeof(stat_data_size));
+	data.addInt64(0);
+#endif
+	data.addUInt(urb_adler32(urb_adler32(0, NULL, 0), data.getDataPtr() + os_start, static_cast<_u32>(data.getDataSize()) - os_start));
+
+	return std::string(data.getDataPtr(), data.getDataSize());
+}
+
+int64 CClientThread::getFileExtents(int64 fsize, int64& n_sparse_extents, std::vector<SExtent>& file_extents, bool& has_file_extents, int64& start_offset)
+{
+	int64 real_fsize = 0;
+	n_sparse_extents = 0;
+#ifdef _WIN32
+	FILE_ALLOCATED_RANGE_BUFFER query_range;
+	query_range.FileOffset.QuadPart = 0;
+	query_range.Length.QuadPart = fsize;
+
+	int64 last_sparse_pos = 0;
+
+	std::vector<FILE_ALLOCATED_RANGE_BUFFER> res_buffer;
+	res_buffer.resize(1000);
+
+	while (true)
+	{
+		DWORD output_bytes;
+		BOOL b = DeviceIoControl(hFile, FSCTL_QUERY_ALLOCATED_RANGES,
+			&query_range, sizeof(query_range), res_buffer.data(), static_cast<DWORD>(res_buffer.size()*sizeof(FILE_ALLOCATED_RANGE_BUFFER)),
+			&output_bytes, NULL);
+
+		bool more_data = (!b && GetLastError() == ERROR_MORE_DATA);
+
+		if (more_data || b)
+		{
+			size_t res_size = output_bytes / sizeof(FILE_ALLOCATED_RANGE_BUFFER);
+			size_t start_off = file_extents.size();
+			file_extents.resize(start_off + res_size);
+			for (size_t i = start_off; i < start_off + res_size; ++i)
+			{
+				file_extents[i] = SExtent(res_buffer[i - start_off].FileOffset.QuadPart, res_buffer[i - start_off].Length.QuadPart);
+
+				if (file_extents[i].offset != last_sparse_pos)
+				{
+					if (last_sparse_pos <= start_offset)
+					{
+						start_offset += file_extents[i].offset - last_sparse_pos;
+					}
+
+					++n_sparse_extents;
+				}
+
+				last_sparse_pos = file_extents[i].offset + file_extents[i].size;
+
+				if (i + 1 >= start_off + res_size)
+				{
+					query_range.FileOffset.QuadPart = res_buffer[i - start_off].FileOffset.QuadPart + res_buffer[i - start_off].Length.QuadPart;
+					query_range.Length.QuadPart = fsize - query_range.FileOffset.QuadPart;
+				}
+
+				real_fsize += file_extents[i].size;
+			}
+
+			if (!more_data)
+			{
+				has_file_extents = true;
+
+				if (last_sparse_pos != fsize)
+				{
+					if (last_sparse_pos <= start_offset)
+					{
+						start_offset += fsize - last_sparse_pos;
+					}
+
+					++n_sparse_extents;
+				}
+
+				return real_fsize;
+			}
+		}
+
+		if (!b && !more_data)
+		{
+			has_file_extents = false;
+			return -1;
+		}
+	}
+#else
+	off64_t last_sparse_pos = 0;
+	has_file_extents = false;
+	real_fsize = fsize;
+	bool seek_suc = false;
+
+	while (true)
+	{
+		int64 sparse_hole_start = lseek64(hFile, last_sparse_pos, SEEK_HOLE);
+
+		if (sparse_hole_start == -1)
+		{
+			break;
+		}
+
+		seek_suc = true;
+
+		if (sparse_hole_start == fsize)
+		{
+			break;
+		}
+
+		last_sparse_pos = lseek64(hFile, sparse_hole_start, SEEK_DATA);
+
+		if (last_sparse_pos == -1)
+		{
+			if (sparse_hole_start <= start_offset)
+			{
+				start_offset += fsize - sparse_hole_start;
+			}
+
+			real_fsize -= fsize - sparse_hole_start;
+			file_extents.push_back(SExtent(sparse_hole_start, fsize - sparse_hole_start));
+			has_file_extents = true;
+			break;
+		}
+
+
+		if (sparse_hole_start <= start_offset)
+		{
+			start_offset += last_sparse_pos - sparse_hole_start;
+		}
+
+		real_fsize -= last_sparse_pos - sparse_hole_start;
+		file_extents.push_back(SExtent(sparse_hole_start, last_sparse_pos - sparse_hole_start));
+		has_file_extents = true;
+	}
+
+	if (seek_suc)
+	{
+		off64_t rc = lseek64(hFile, 0, SEEK_SET);
+
+		if (rc != 0)
+		{
+			return -1;
+		}
+	}
+
+	n_sparse_extents = file_extents.size();
+
+#endif
+	return real_fsize;
+}
+
+bool CClientThread::sendExtents(const std::vector<SExtent>& file_extents, int64 fsize, int64 n_sparse_extents)
+{
+	std::vector<int64> send_buf;
+	send_buf.resize(n_sparse_extents*2+2);
+
+	int64 last_sparse_pos = 0;
+	size_t curr_sparse_ext = 0;
+
+	MD5 hash_func;
+
+	for (size_t i = 0; i < file_extents.size(); ++i)
+	{
+		if (file_extents[i].offset != last_sparse_pos)
+		{
+			send_buf[curr_sparse_ext * 2 + 0] = last_sparse_pos;
+			send_buf[curr_sparse_ext * 2 + 1] = file_extents[i].offset - last_sparse_pos;
+
+			++curr_sparse_ext;
+		}
+
+		last_sparse_pos = file_extents[i].offset + file_extents[i].size;
+	}
+
+	if (last_sparse_pos != fsize)
+	{
+		send_buf[curr_sparse_ext * 2 + 0] = last_sparse_pos;
+		send_buf[curr_sparse_ext * 2 + 1] = fsize - last_sparse_pos;
+
+		++curr_sparse_ext;
+	}
+
+	assert(curr_sparse_ext == n_sparse_extents);
+
+	hash_func.update(reinterpret_cast<unsigned char*>(send_buf.data()), static_cast<_u32>(n_sparse_extents * 2 * sizeof(int64)));
+
+	hash_func.finalize();
+
+	memcpy(&send_buf[n_sparse_extents * 2], hash_func.raw_digest_int(), 2 * sizeof(int64));
+
+	int rc = SendInt(reinterpret_cast<char*>(send_buf.data()), send_buf.size()*sizeof(int64));
+
+	return rc != SOCKET_ERROR;
+}
+
+bool CClientThread::sendSparseExtents(const std::vector<SExtent>& file_extents)
+{
+	std::vector<int64> send_buf;
+	send_buf.resize(file_extents.size() * 2 + 2);
+
+	int64 last_sparse_pos = 0;
+	size_t curr_sparse_ext = 0;
+
+	MD5 hash_func;
+
+	for (size_t i = 0; i < file_extents.size(); ++i)
+	{
+		send_buf[i * 2 + 0] = little_endian(file_extents[i].offset);
+		send_buf[i * 2 + 1] = little_endian(file_extents[i].size);
+	}
+
+	hash_func.update(reinterpret_cast<unsigned char*>(send_buf.data()), static_cast<_u32>(file_extents.size() * 2 * sizeof(int64)));
+
+	hash_func.finalize();
+
+	memcpy(&send_buf[file_extents.size() * 2], hash_func.raw_digest_int(), 2 * sizeof(int64));
+
+	int rc = SendInt(reinterpret_cast<char*>(send_buf.data()), send_buf.size()*sizeof(int64));
+
+	return rc != SOCKET_ERROR;
+}
+
