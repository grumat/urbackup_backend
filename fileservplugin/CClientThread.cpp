/*************************************************************************
*    UrBackup - Client/Server backup system
*    Copyright (C) 2011-2015 Martin Raiber
*
*    This program is free software: you can redistribute it and/or modify
*    it under the terms of the GNU Affero General Public License as published by
*    the Free Software Foundation, either version 3 of the License, or
*    (at your option) any later version.
*
*    This program is distributed in the hope that it will be useful,
*    but WITHOUT ANY WARRANTY; without even the implied warranty of
*    MERCHANTABILITY or FITNESS FOR A PARTICULAR PURPOSE.  See the
*    GNU Affero General Public License for more details.
*
*    You should have received a copy of the GNU Affero General Public License
*    along with this program.  If not, see <http://www.gnu.org/licenses/>.
**************************************************************************/

#include "../vld.h"
#include "../Interface/Server.h"
#include "../Interface/Pipe.h"
#include "../Interface/Mutex.h"
#include "../Interface/Condition.h"
#include "../Interface/File.h"
#include "CClientThread.h"
#include "CTCPFileServ.h"
#include "map_buffer.h"
#include "log.h"
#include "packet_ids.h"
#include "../stringtools.h"
#include "CriticalSection.h"
#include "FileServ.h"
#include "ChunkSendThread.h"
<<<<<<< HEAD
#include "../urbackupcommon/sha2/sha2.h"
=======
#include "FileServFactory.h"
>>>>>>> 05978932

#include <algorithm>
#include <limits.h>
#include <memory.h>
#include "FileServFactory.h"
#include "../urbackupcommon/os_functions.h"
#include "PipeSessions.h"

#ifndef _WIN32
#include <sys/types.h>
#include <sys/stat.h>
#include <unistd.h>
#endif
#include <assert.h>

#ifdef __APPLE__
#include <sys/uio.h>
#define open64 open
#define off64_t off_t
#define lseek64 lseek
#define O_LARGEFILE 0
#define stat64 stat
#define fstat64 fstat
#define sendfile64(a, b, c, d) sendfile(a, b, c, d, NULL, 0)
#endif

#define CLIENT_TIMEOUT	120
#define CHECK_BASE_PATH
#define SEND_TIMEOUT 300000


CClientThread::CClientThread(SOCKET pSocket, CTCPFileServ* pParent)
{
	int_socket=pSocket;
	DisableNagle();

	stopped=false;
	killable=false;
	has_socket=true;

	parent=pParent;

#ifdef _WIN32
	bufmgr=new fileserv::CBufMgr(NBUFFERS,READSIZE);
#else
	bufmgr=NULL;
#endif

	hFile=INVALID_HANDLE_VALUE;

#ifdef _WIN32
	int window_size;
	int window_size_len=sizeof(window_size);
	getsockopt(pSocket, SOL_SOCKET, SO_SNDBUF,(char *) &window_size, &window_size_len );
	Log("Info: Window size="+nconvert(window_size));
#endif

	close_the_socket=true;
	errcount=0;
	clientpipe=Server->PipeFromSocket(pSocket);
	mutex=NULL;
	cond=NULL;
	state=CS_NONE;
	chunk_send_thread_ticket=ILLEGAL_THREADPOOL_TICKET;
}

CClientThread::CClientThread(IPipe *pClientpipe, CTCPFileServ* pParent)
{
	stopped=false;
	killable=false;
	has_socket=false;

	parent=pParent;

	bufmgr=NULL;

	hFile=INVALID_HANDLE_VALUE;

	close_the_socket=false;
	errcount=0;
	clientpipe=pClientpipe;
	state=CS_NONE;
	mutex=NULL;
	cond=NULL;
	chunk_send_thread_ticket=ILLEGAL_THREADPOOL_TICKET;

	stack.setAddChecksum(true);
}

CClientThread::~CClientThread()
{
	delete bufmgr;
	if(mutex!=NULL)
	{
		Server->destroy(mutex);
		Server->destroy(cond);
	}

	if(close_the_socket)
	{
		Server->destroy(clientpipe);
	}
}

void CClientThread::EnableNagle(void)
{
	if(has_socket)
	{
#ifdef DISABLE_NAGLE
#if defined(_WIN32) || defined(__APPLE__)
	BOOL opt=FALSE;
	int err=setsockopt(int_socket,IPPROTO_TCP, TCP_NODELAY, (char*)&opt, sizeof(BOOL) );
	if( err==SOCKET_ERROR )
		Log("Error: Setting TCP_NODELAY=FALSE failed", LL_WARNING);
#else
	static bool once=true;
	if( once==true )
	{
		once=false;
		int opt=1;
		int err=setsockopt(int_socket, IPPROTO_TCP, TCP_CORK, (char*)&opt, sizeof(int) );
		if( err==SOCKET_ERROR )
		{
			Log("Error: Setting TCP_CORK failed. errno: "+nconvert(errno), LL_WARNING);
		}
	}
#endif
#endif
	}
}

void CClientThread::DisableNagle(void)
{
	if(has_socket)
	{
#ifdef DISABLE_NAGLE
#ifdef _WIN32
	BOOL opt=TRUE;
	int err=setsockopt(int_socket,IPPROTO_TCP, TCP_NODELAY, (char*)&opt, sizeof(BOOL) );
	if( err==SOCKET_ERROR )
		Log("Error: Setting TCP_NODELAY=TRUE failed", LL_WARNING);
#endif
#endif
	}
}

void CClientThread::operator()(void)
{
#ifdef _WIN32
#ifndef _DEBUG
	if(FileServFactory::backgroundBackupsEnabled())
	{
#ifdef BACKGROUND_PRIORITY
		SetThreadPriority( GetCurrentThread(), THREAD_PRIORITY_LOWEST);
#ifdef THREAD_MODE_BACKGROUND_BEGIN
		SetThreadPriority( GetCurrentThread(), THREAD_MODE_BACKGROUND_BEGIN);
#endif
#endif // BACKGROUND_PRIORITY
	}
#endif //_DEBUG
#endif // _WIN32

#ifdef HIGH_PRIORITY
	SetThreadPriority( GetCurrentThread(), THREAD_PRIORITY_ABOVE_NORMAL);
#endif

	while( RecvMessage() && !stopped )
	{
	}
	ReleaseMemory();

	if( hFile!=INVALID_HANDLE_VALUE )
	{
		CloseHandle( hFile );
		hFile=INVALID_HANDLE_VALUE;
	}

	if(chunk_send_thread_ticket!=ILLEGAL_THREADPOOL_TICKET)
	{
		{
			IScopedLock lock(mutex);
			state=CS_NONE;
			while(!next_chunks.empty())
			{
				if(next_chunks.front().update_file!=NULL)
				{
					Server->destroy(next_chunks.front().update_file);
				}

				next_chunks.pop();
			}
			cond->notify_all();
		}
		Server->getThreadPool()->waitFor(chunk_send_thread_ticket);
	}

	killable=true;
}

bool CClientThread::RecvMessage()
{
	_i32 rc;
	timeval lon;
	lon.tv_usec=0;
	lon.tv_sec=60;
	rc=clientpipe->isReadable(lon.tv_sec*1000)?1:0;
	if(clientpipe->hasError())
		rc=-1;
	if( rc==0 )
	{
		Log("1 min Timeout deleting Buffers ("+nconvert((NBUFFERS*READSIZE)/1024 )+" KB) and waiting 1h more...", LL_DEBUG);
		delete bufmgr;
		bufmgr=NULL;
		lon.tv_sec=3600;
		int n=0;
		while(!stopped && rc==0 && n<60)
		{
			rc=clientpipe->isReadable(lon.tv_sec*1000)?1:0;
			if(clientpipe->hasError())
				rc=-1;
			++n;
		}
	}
	
	if(rc<1)
	{
		Log("Select Error/Timeout in RecvMessage", LL_DEBUG);

		return false;
	}
	else
	{
		rc=(_i32)clientpipe->Read(buffer, BUFFERSIZE, lon.tv_sec*1000);


		if(rc<1)
		{
			Log("Recv Error in RecvMessage", LL_DEBUG);
			return false;
		}
		else
		{
			Log("Received data...");
			stack.AddData(buffer, rc);				
		}

		size_t packetsize;
		char* packet;
		while( (packet=stack.getPacket(&packetsize)) != NULL )
		{
			Log("Received a Packet.", LL_DEBUG);
			CRData data(packet, packetsize);

			bool b=ProcessPacket( &data );
			delete[] packet;

			if( !b )
				return false;
		}
	}
	return true;
}

int CClientThread::SendInt(const char *buf, size_t bsize, bool flush)
{
	if(bsize==0)
	{
		clientpipe->shutdown();
		return 0;
	}
	else
	{
        return (int)(clientpipe->Write(buf, bsize, SEND_TIMEOUT, flush)?bsize:SOCKET_ERROR);
	}
}

bool CClientThread::ProcessPacket(CRData *data)
{
	uchar id;
	if( data->getUChar(&id)==true )
	{
		switch(id)
		{
		case ID_GET_FILE_RESUME:
		case ID_GET_FILE:
		case ID_GET_FILE_RESUME_HASH:
		case ID_GET_FILE_METADATA_ONLY:
			{
				errorcode = 0;
				std::string s_filename;
				if(data->getStr(&s_filename)==false)
					break;

#ifdef CHECK_IDENT
				std::string ident;
				data->getStr(&ident);
				if(!FileServ::checkIdentity(ident))
				{
					Log("Identity check failed -2", LL_DEBUG);
					return false;
				}
#endif

				bool is_script = false;
				if(next(s_filename, 0, "SCRIPT|"))
				{
					s_filename = s_filename.substr(7);
					is_script=true;
				}

				std::wstring o_filename=Server->ConvertToUnicode(s_filename);

				_i64 start_offset=0;
				bool offset_set=data->getInt64(&start_offset);

                if(id!=ID_GET_FILE_METADATA_ONLY)
                {
                    if(!is_script)
                    {
                        Log("Sending file (normal) "+Server->ConvertToUTF8(o_filename), LL_DEBUG);
                    }
                    else
                    {
                        Log("Sending script output (normal) "+Server->ConvertToUTF8(o_filename), LL_DEBUG);
                    }
                }
                else
                {
                    Log("Sending meta data of "+Server->ConvertToUTF8(o_filename), LL_DEBUG);
                }
				

				std::wstring filename=map_file(o_filename, ident);

				Log("Mapped name: "+Server->ConvertToUTF8(filename), LL_DEBUG);

				if(filename.empty())
				{
					char ch=ID_BASE_DIR_LOST;
					int rc=SendInt(&ch, 1);

					if(rc==SOCKET_ERROR)
					{
						Log("Error: Socket Error - DBG: Send BASE_DIR_LOST -1", LL_DEBUG);
						return false;
					}
					Log("Info: Base dir lost -1", LL_DEBUG);
					break;
				}

				cmd_id=id;

				if( id==ID_GET_FILE_RESUME_HASH )
				{
					hash_func.init();
				}

#ifdef _WIN32
				if(!is_script)
				{
					if(filename.size()>=2 && filename[0]=='\\' && filename[1]=='\\' )
					{
						if(filename.size()<3 || filename[2]!='?')
						{
							filename=L"\\\\?\\UNC"+filename.substr(1);
						}
					}
					else
					{
						filename = L"\\\\?\\"+filename;
					}
				}				

				if(bufmgr==NULL && !is_script)
				{
					bufmgr=new fileserv::CBufMgr(NBUFFERS,READSIZE);
				}
#endif
				
				if(is_script)
				{
					IFile* file;
					if(next(s_filename, 0, "urbackup/FILE_METADATA|"))
					{
						file = PipeSessions::getFile(o_filename);
					}
					else
					{
						file = PipeSessions::getFile(filename);
					}					

					if(!file)
					{
						char ch=ID_COULDNT_OPEN;
						int rc=SendInt(&ch, 1);
						if(rc==SOCKET_ERROR)
						{
							Log("Error: Socket Error - DBG: Send COULDNT OPEN", LL_DEBUG);
							return false;
						}
						Log("Info: Couldn't open script", LL_DEBUG);
						break;
					}
					else
					{
						if(sendFullFile(file, start_offset, id==ID_GET_FILE_RESUME_HASH))
						{
							PipeSessions::removeFile(file->getFilenameW());
						}
						break;
					}
				}
				else if(next(s_filename, 0, "clientdl/"))
				{
					PipeSessions::transmitFileMetadata(Server->ConvertToUTF8(filename),
						s_filename, ident, ident);
				}
				else if(s_filename.find("|")!=std::string::npos)
				{
					PipeSessions::transmitFileMetadata(Server->ConvertToUTF8(filename),
						getafter("|",s_filename), getuntil("|", s_filename), ident);
				}

#ifndef LINUX
#ifndef BACKUP_SEM
				hFile=CreateFileW(filename.c_str(), FILE_READ_DATA, FILE_SHARE_READ, NULL, OPEN_EXISTING, FILE_FLAG_OVERLAPPED|FILE_FLAG_SEQUENTIAL_SCAN, NULL);
#else
				hFile=CreateFileW(filename.c_str(), FILE_READ_DATA, FILE_SHARE_READ, NULL, OPEN_EXISTING, FILE_FLAG_OVERLAPPED|FILE_FLAG_BACKUP_SEMANTICS|FILE_FLAG_SEQUENTIAL_SCAN, NULL);
#endif

				if(hFile == INVALID_HANDLE_VALUE)
				{
#ifdef CHECK_BASE_PATH
					std::wstring basePath=map_file(getuntil(L"/",o_filename)+L"/", ident);
					if(!isDirectory(basePath))
					{
						char ch=ID_BASE_DIR_LOST;
						int rc=SendInt(&ch, 1);
						if(rc==SOCKET_ERROR)
						{
							Log("Error: Socket Error - DBG: Send BASE_DIR_LOST", LL_DEBUG);
							return false;
						}
						Log("Info: Base dir lost", LL_DEBUG);
						break;
					}
#endif
					
					char ch=ID_COULDNT_OPEN;
					int rc=SendInt(&ch, 1);
					if(rc==SOCKET_ERROR)
					{
						Log("Error: Socket Error - DBG: Send COULDNT OPEN", LL_DEBUG);
						return false;
					}
					Log("Info: Couldn't open file", LL_DEBUG);
					break;
				}

				currfilepart=0;
				sendfilepart=0;
				sent_bytes=start_offset;

				LARGE_INTEGER filesize;
				GetFileSizeEx(hFile, &filesize);

				curr_filesize=filesize.QuadPart;

				next_checkpoint=start_offset+c_checkpoint_dist;
				if(next_checkpoint>curr_filesize)
					next_checkpoint=curr_filesize;

				BY_HANDLE_FILE_INFORMATION fi;
				if(GetFileInformationByHandle(hFile, &fi)==TRUE &&
					fi.dwFileAttributes & FILE_ATTRIBUTE_DIRECTORY)
				{
					curr_filesize = 0;
				}

				if( offset_set==false || id==ID_GET_FILE_RESUME || id==ID_GET_FILE_RESUME_HASH )
				{
					CWData data;
					data.addUChar(ID_FILESIZE);
					data.addUInt64(little_endian(curr_filesize));

					int rc=SendInt(data.getDataPtr(), data.getDataSize());
					if(rc==SOCKET_ERROR)
					{
						Log("Error: Socket Error - DBG: SendSize", LL_DEBUG);
						CloseHandle(hFile);
						hFile=INVALID_HANDLE_VALUE;
						return false;
					}
				}

				if(curr_filesize==0 || id==ID_GET_FILE_METADATA_ONLY)
				{
					CloseHandle(hFile);
					hFile=INVALID_HANDLE_VALUE;
					break;
				}

<<<<<<< HEAD
				assert(!(GetFileAttributesW(filename.c_str()) & FILE_ATTRIBUTE_DIRECTORY));

				for(_i64 i=start_offset;i<filesize.QuadPart && stopped==false;i+=READSIZE)
=======
				for(_i64 i=start_offset;i<filesize.QuadPart && !stopped;i+=READSIZE)
>>>>>>> 05978932
				{
					bool last;
					if(i+READSIZE<filesize.QuadPart)
					{
						last=false;
					}
					else
					{
						last=true;
						Log("Reading last file part", LL_DEBUG);
					}

					while(bufmgr->nfreeBufffer()==0 && !stopped)
					{
						int rc;
						SleepEx(0,true);
						rc=SendData();
						if(rc==-1)
						{
							Log("Error: Send failed in file loop -1", LL_DEBUG);
<<<<<<< HEAD
							CloseHandle(hFile);
							hFile=INVALID_HANDLE_VALUE;
=======
							stopped=true;
>>>>>>> 05978932
						}
						else if(rc==0)
						{
							SleepEx(1,true);
						}
					}

<<<<<<< HEAD
					if(errorcode!=0)
					{
						Log("Error occurred while reading from file. Errorcode is "+nconvert(errorcode), LL_ERROR);
						if(hFile!=INVALID_HANDLE_VALUE)
						{
							CloseHandle(hFile);
							hFile=INVALID_HANDLE_VALUE;
						}						
					}

					if( stopped==false && hFile!=INVALID_HANDLE_VALUE)
					{
						if(!ReadFilePart(hFile, i, last))
						{
							Log("Reading from file failed. Last error is "+nconvert((unsigned int)GetLastError()), LL_ERROR);
							if(hFile!=INVALID_HANDLE_VALUE)
							{
								CloseHandle(hFile);
								hFile=INVALID_HANDLE_VALUE;
							}
						}
=======
					if( !stopped )
					{
						ReadFilePart(hFile, i, last);
>>>>>>> 05978932
					}

					if(FileServ::isPause() )
					{
						DWORD starttime=GetTickCount();
						while(GetTickCount()-starttime<5000 && !stopped)
						{
							SleepEx(500,true);

							int rc=SendData();
							if(rc==-1)
							{
								Log("Error: Send failed in file pause loop -2", LL_DEBUG);
<<<<<<< HEAD
								if(hFile!=INVALID_HANDLE_VALUE)
								{
									CloseHandle(hFile);
									hFile=INVALID_HANDLE_VALUE;
								}
=======
								stopped=true;
>>>>>>> 05978932
							}
						}
					}
				}

				while(bufmgr->nfreeBufffer()!=NBUFFERS && !stopped)
				{
					SleepEx(0,true);
					int rc;
					rc=SendData();
					
					if( rc==2 && bufmgr->nfreeBufffer()!=NBUFFERS )
					{
						Log("Error: File end and not all Buffers are free!-1", LL_WARNING);
					}

					if(rc==-1)
					{
						Log("Error: Send failed in off file loop -3", LL_DEBUG);
<<<<<<< HEAD
						if(hFile!=INVALID_HANDLE_VALUE)
						{
							CloseHandle(hFile);
							hFile=INVALID_HANDLE_VALUE;
						}
						break;
=======
						stopped=true;
>>>>>>> 05978932
					}
					else if(rc==0)
					{
						SleepEx(1,true);
					}
				}

				while(stopped && bufmgr->nfreeBufffer()!=NBUFFERS)
				{
					SleepEx(100, true);

					for(size_t i=0;i<t_send.size();++i)
					{
						if(t_send[i]->delbuf)
						{
							bufmgr->releaseBuffer(t_send[i]->delbufptr);
						}
						delete t_send[i];
					}
					t_send.clear();
				}

				if( !stopped )
				{
					Log("Closed file.", LL_DEBUG);
<<<<<<< HEAD
					if(hFile!=INVALID_HANDLE_VALUE)
					{
						CloseHandle(hFile);
						hFile=INVALID_HANDLE_VALUE;
					}
=======
					CloseHandle(hFile);
					hFile=INVALID_HANDLE_VALUE;
>>>>>>> 05978932
				}
#else //LINUX
                if(id==ID_GET_FILE_METADATA_ONLY || isDirectory(filename))
                {
                    CWData data;
                    data.addUChar(ID_FILESIZE);
                    data.addUInt64(little_endian(static_cast<uint64>(0)));

                    int rc=SendInt(data.getDataPtr(), data.getDataSize() );
                    if(rc==SOCKET_ERROR)
                    {
                        Log("Error: Socket Error - DBG: Send file size", LL_DEBUG);
                    }
                    break;
                }

				hFile=open64(Server->ConvertToUTF8(filename).c_str(), O_RDONLY|O_LARGEFILE);
				
				if(hFile == INVALID_HANDLE_VALUE)
				{
#ifdef CHECK_BASE_PATH
					std::wstring basePath=map_file(getuntil(L"/",o_filename)+L"/", ident);
					if(!isDirectory(basePath))
					{
						char ch=ID_BASE_DIR_LOST;
						int rc=SendInt(&ch, 1);
						if(rc==SOCKET_ERROR)
						{
							Log("Error: Socket Error - DBG: Send BASE_DIR_LOST", LL_DEBUG);
							return false;
						}
						Log("Info: Base dir lost", LL_DEBUG);
						break;
					}
#endif
					char ch=ID_COULDNT_OPEN;
					int rc=SendInt(&ch, 1);
					if(rc==SOCKET_ERROR)
					{
						Log("Error: Socket Error - DBG: Send COULDNT OPEN", LL_DEBUG);
						return false;
					}
					Log("Info: Couldn't open file", LL_DEBUG);
					break;
				}
				
				currfilepart=0;
				sendfilepart=0;
				
				struct stat64 stat_buf;
				fstat64(hFile, &stat_buf);
				
				off64_t filesize=stat_buf.st_size;
				curr_filesize=filesize;
				
				if( offset_set==false || id==ID_GET_FILE_RESUME || id==ID_GET_FILE_RESUME_HASH )
				{
					CWData data;
					data.addUChar(ID_FILESIZE);
					data.addUInt64(little_endian(static_cast<uint64>(filesize)));

					int rc=SendInt(data.getDataPtr(), data.getDataSize() );	
					if(rc==SOCKET_ERROR)
					{
						Log("Error: Socket Error - DBG: SendSize", LL_DEBUG);
						CloseHandle(hFile);
						hFile=INVALID_HANDLE_VALUE;
						return false;
					}
				}
				
				if(filesize==0 || id==ID_GET_FILE_METADATA_ONLY)
				{
					CloseHandle(hFile);
					hFile=INVALID_HANDLE_VALUE;
					break;
				}
				
				off64_t foffset=start_offset;

				unsigned int s_bsize=8192;

				if(id==ID_GET_FILE || id==ID_GET_FILE_RESUME )
				{
					s_bsize=32768;
					next_checkpoint=curr_filesize;
				}
				else
				{
					next_checkpoint=start_offset+c_checkpoint_dist;
					if(next_checkpoint>curr_filesize)
					    next_checkpoint=curr_filesize;
				}

				if( clientpipe!=NULL || (id!=ID_GET_FILE && id!=ID_GET_FILE_RESUME) )
				{
					if(lseek64(hFile, foffset, SEEK_SET)!=foffset)
					{
						Log("Error: Seeking in file failed (5043)", LL_ERROR);
						CloseHandle(hFile);
						return false;
					}
				}

				char *buf=new char[s_bsize];

				bool has_error=false;
				
				while( foffset < filesize )
				{
					size_t count=(std::min)((size_t)s_bsize, (size_t)(next_checkpoint-foffset));
					if( clientpipe==NULL && ( id==ID_GET_FILE || id==ID_GET_FILE_RESUME ) )
					{
						#ifdef __APPLE__
						ssize_t rc=sendfile64(int_socket, hFile, foffset, reinterpret_cast<off_t*>(&count));
						if(rc==0)
						{
							foffset+=count;
							rc=count;
						}
						#else			
						ssize_t rc=sendfile64(int_socket, hFile, &foffset, count);
						#endif
						if(rc<0)
						{
							Log("Error: Reading and sending from file failed. Errno: "+nconvert(errno), LL_DEBUG);
							CloseHandle(hFile);
							delete []buf;
							return false;
						}
						else if(rc<count && foffset<filesize)
						{
							memset(buf, 0, s_bsize);
							while(foffset<filesize)
							{
								rc=SendInt(buf, (std::min)((size_t)s_bsize, (size_t)(next_checkpoint-foffset)));
								if(rc==SOCKET_ERROR)
								{
									Log("Error: Sending data failed");
									CloseHandle(hFile);
									delete []buf;
									return false;
								}
							}
						}
					}
					else
					{
						ssize_t rc=read(hFile, buf, count);

						if(rc>=0 && rc<count)
						{
							memset(buf+rc, 0, count-rc);
							rc=count;
						}
						else if(rc<0)
						{
							Log("Error: Reading from file failed. Errno: "+nconvert(errno), LL_DEBUG);
							CloseHandle(hFile);
							delete []buf;
							return false;
						}

						rc=SendInt(buf, rc);
						if(rc==SOCKET_ERROR)
						{
							Log("Error: Sending data failed");
							CloseHandle(hFile);
							delete []buf;
							return false;
						}
						else if(id==ID_GET_FILE_RESUME_HASH)
						{
							hash_func.update((unsigned char*)buf, rc);
						}

						foffset+=rc;
						
						if(id==ID_GET_FILE_RESUME_HASH && foffset==next_checkpoint)
						{
							hash_func.finalize();
							SendInt((char*)hash_func.raw_digest_int(), 16);
							next_checkpoint+=c_checkpoint_dist;
							if(next_checkpoint>curr_filesize)
								next_checkpoint=curr_filesize;
							
							hash_func.init();
						}
					}
					if(FileServ::isPause() )
					{
						Sleep(500);
					}
				}
				
				CloseHandle(hFile);
				delete []buf;
				hFile=INVALID_HANDLE_VALUE;
#endif

			}break;
		case ID_GET_FILE_BLOCKDIFF:
			{
				bool b=GetFileBlockdiff(data);
				if(!b)
					return false;
			}break;
		case ID_BLOCK_REQUEST:
			{
				if(state==CS_BLOCKHASH)
				{
					Handle_ID_BLOCK_REQUEST(data);
				}
			}break;
		case ID_GET_FILE_HASH_AND_METADATA:
			{
				if(!GetFileHashAndMetadata(data))
				{
					return false;
				}
			}break;

		case ID_INFORM_METADATA_STREAM_END:
			{
				if(!InformMetadataStreamEnd(data))
				{
					return false;
				}
			} break;
		case ID_FLUSH_SOCKET:
			{
				Server->Log("Received flush.", LL_DEBUG);
				if(!clientpipe->Flush(CLIENT_TIMEOUT*1000))
				{
					Server->Log("Error flushing output socket", LL_INFO);
				}
			} break;
		}
	}
	if( stopped )
		return false;
	else
		return true;
}

#ifndef LINUX
void ProcessReadData( SLPData *ldata )
{
	for(DWORD i=0;i<ldata->bsize;i+=SENDSIZE)
	{
		SSendData *sdata=new SSendData;

		if( i+SENDSIZE >=ldata->bsize )
		{
			sdata->bsize=ldata->bsize-i;
			sdata->delbufptr=ldata->buffer;
			sdata->delbuf=true;
			sdata->last=ldata->last;
		}
		else
		{
			sdata->bsize=SENDSIZE;
			sdata->delbufptr=NULL;
			sdata->delbuf=false;
			sdata->last=false;
		}

		sdata->buffer=&ldata->buffer[i];

		ldata->t_send->push_back(sdata);
	}	
}

void CALLBACK FileIOCompletionRoutine(DWORD dwErrorCode,DWORD dwNumberOfBytesTransfered,LPOVERLAPPED lpOverlapped)
{
	SLPData *ldata=(SLPData*)lpOverlapped->hEvent;

	if(dwErrorCode!=ERROR_SUCCESS)
	{
		*ldata->errorcode = dwErrorCode;
	}

	if( dwNumberOfBytesTransfered > 0)
	{
		ldata->bsize=dwNumberOfBytesTransfered;

		if( *ldata->sendfilepart!=ldata->filepart )
		{
			Log("Packets out of order.... shifting", LL_DEBUG);
			ldata->t_unsend->push_back(ldata);
			delete lpOverlapped;
			return;
		}

		ProcessReadData(ldata);

		++(*ldata->sendfilepart);

		if( ldata->t_unsend->size()>0 )
		{
			bool refresh=true;
			while( refresh==true )
			{
				refresh=false;
				for(size_t i=0;i<ldata->t_unsend->size();++i)
				{
					SLPData *pdata=(*ldata->t_unsend)[i];
					if( *pdata->sendfilepart==pdata->filepart )
					{
						Log("Using shifted packet...", LL_DEBUG);
						ProcessReadData(pdata);
						++(*pdata->sendfilepart);
						refresh=true;
						ldata->t_unsend->erase( ldata->t_unsend->begin()+i );
						delete pdata;
						break;
					}
				}
			}
		}

		delete ldata;
	}
	else
	{
		Log( "Info: Chunk size=0", LL_DEBUG);
		delete ldata;
	}
	delete lpOverlapped;
}
#endif

#ifndef LINUX
bool CClientThread::ReadFilePart(HANDLE hFile, const _i64 &offset,const bool &last)
{
	LPOVERLAPPED overlap=new OVERLAPPED;
	//memset(overlap, 0, sizeof(OVERLAPPED) );
	
	overlap->Offset=(DWORD)offset;
	overlap->OffsetHigh=(DWORD)(offset>>32);

	SLPData *ldata=new SLPData;
	ldata->buffer=bufmgr->getBuffer();

	if( ldata->buffer==NULL ) 
	{
		Log("Error: No Free Buffer", LL_DEBUG);
		Log("Info: Free Buffers="+nconvert(bufmgr->nfreeBufffer()), LL_DEBUG );
		delete ldata;
		return true;
	}

	ldata->t_send=&t_send;
	ldata->t_unsend=&t_unsend;
	ldata->last=last;
	ldata->filepart=currfilepart;
	ldata->sendfilepart=&sendfilepart;
	ldata->errorcode=&errorcode;
	overlap->hEvent=ldata;

	BOOL b=ReadFileEx(hFile, ldata->buffer, READSIZE, overlap, FileIOCompletionRoutine);

	++currfilepart;

<<<<<<< HEAD
	if( b==FALSE)
=======
	if( /*GetLastError() != ERROR_SUCCESS ||*/ !b)
>>>>>>> 05978932
	{
		Log("Error: Can't start reading from File", LL_DEBUG);
		return false;
	}
	else
	{
		return true;
	}
}
#else
bool CClientThread::ReadFilePart(HANDLE hFile, const _i64 &offset,const bool &last)
{
	return false;
}
#endif

int CClientThread::SendData()
{
	if( t_send.size()==0 )
		return 0;

	SSendData* ldata=t_send[0];

	_i32 ret;
	ret=clientpipe->isWritable(CLIENT_TIMEOUT*1000)?1:0;

	if(ret < 1)
	{
		Log("Client Timeout occured.", LL_DEBUG);
		
		if( ldata->delbuf )
		{
			bufmgr->releaseBuffer(ldata->delbufptr);
			ldata->delbuf=false;
		}
		t_send.erase( t_send.begin() );
		delete ldata;
		return -1;
	}
	else
	{
		if( ldata->bsize>0 )
		{
			unsigned int sent=0;
			while(sent<ldata->bsize)
			{
				_i32 ts;
				if(cmd_id==ID_GET_FILE_RESUME_HASH)
					ts=(std::min)((unsigned int)(next_checkpoint-sent_bytes), ldata->bsize-sent);
				else
					ts=ldata->bsize;

				_i32 rc=SendInt(&ldata->buffer[sent], ts);
				if( rc==SOCKET_ERROR )
				{
					int err;
	#ifdef _WIN32
					err=WSAGetLastError();
	#else
					err=errno;
	#endif
					Log("SOCKET_ERROR in SendData(). BSize: "+nconvert(ldata->bsize)+" WSAGetLastError: "+nconvert(err), LL_DEBUG);
				
					if( ldata->delbuf )
					{
						bufmgr->releaseBuffer(ldata->delbufptr);
						ldata->delbuf=false;
					}
					t_send.erase( t_send.begin() );
					delete ldata;
					return -1;
				}
				else if(cmd_id==ID_GET_FILE_RESUME_HASH)
				{
					hash_func.update((unsigned char*)&ldata->buffer[sent], ts);
				}
				sent+=ts;
				sent_bytes+=ts;
				if(cmd_id==ID_GET_FILE_RESUME_HASH)
				{
					if(next_checkpoint-sent_bytes==0)
					{
						hash_func.finalize();
						SendInt((char*)hash_func.raw_digest_int(), 16);
						next_checkpoint+=c_checkpoint_dist;
						if(next_checkpoint>curr_filesize)
							next_checkpoint=curr_filesize;
						hash_func.init();
					}
				}
			}
		}
		else
		{
			Log("ldata is null", LL_DEBUG);
		}

		if( ldata->delbuf==true )
		{
			bufmgr->releaseBuffer( ldata->delbufptr );
			ldata->delbuf=false;
		}
		
		if( ldata->last==true )
		{
			Log("Info: File End", LL_DEBUG);

			if( t_send.size() > 1 )
			{
				Log("Error: Senddata exceeds 1", LL_DEBUG);
			}

			for(size_t i=0;i<t_send.size();++i)
			{
				if( t_send[i]->delbuf==true )
				{
					bufmgr->releaseBuffer( t_send[i]->buffer );
				}
				delete t_send[i];
			}
			t_send.clear();
			return 2;		
		}		

		t_send.erase( t_send.begin() );
		delete ldata;
		return 1;
	}
}

void CClientThread::ReleaseMemory(void)
{
#ifdef _WIN32
	Log("Deleting Memory...", LL_DEBUG);
	if(bufmgr!=NULL)
	{
		while( bufmgr->nfreeBufffer()!=NBUFFERS )
		{
			while( SleepEx(1000,true)!=0 );

			for(size_t i=0;i<t_send.size();++i)
			{
				if( t_send[i]->delbuf==true )
					bufmgr->releaseBuffer( t_send[i]->delbufptr );
				delete t_send[i];
			}


			t_send.clear();
		}
	}
	Log("done.", LL_DEBUG);
#endif
}

void CClientThread::CloseThread(HANDLE hFile)
{
	StopThread();
}

bool CClientThread::isStopped(void)
{
	return stopped;
}

void CClientThread::StopThread(void)
{
	stopped=true;
	clientpipe->shutdown();
	Log("Client thread stopped", LL_DEBUG);
}

bool CClientThread::isKillable(void)
{
	return killable;
}

bool CClientThread::GetFileBlockdiff(CRData *data)
{
	std::string s_filename;
	if(data->getStr(&s_filename)==false)
		return false;

#ifdef CHECK_IDENT
	std::string ident;
	data->getStr(&ident);
	if(!FileServ::checkIdentity(ident))
	{
		Log("Identity check failed -2", LL_DEBUG);
		return false;
	}
#endif

	bool is_script=false;

	if(next(s_filename, 0, "SCRIPT|"))
	{
		is_script=true;
		s_filename = s_filename.substr(7);
	}

	std::wstring o_filename=Server->ConvertToUnicode(s_filename);

	_i64 start_offset=0;
	data->getInt64(&start_offset);

	_i64 curr_hash_size=0;
	data->getInt64(&curr_hash_size);

	_i64 requested_filesize=-1;
	data->getInt64(&requested_filesize);

	Log("Sending file (chunked) "+Server->ConvertToUTF8(o_filename), LL_DEBUG);

	std::wstring filename=map_file(o_filename, ident);

	Log("Mapped name: "+Server->ConvertToUTF8(filename), LL_DEBUG);

	state=CS_BLOCKHASH;

	if(filename.empty())
	{
		queueChunk(SChunk(ID_BASE_DIR_LOST));
		Log("Info: Base dir lost -1", LL_DEBUG);
		return true;
	}

	hash_func.init();

#ifdef _WIN32
	if(!is_script)
	{
		if(filename.size()>=2 && filename[0]=='\\' && filename[1]=='\\' )
		{
			if(filename.size()<3 || filename[2]!='?')
			{
				filename=L"\\\\?\\UNC"+filename.substr(1);
			}
		}
		else
		{
			filename = L"\\\\?\\"+filename;
		}
	}
#endif

	IFile* srv_file = NULL;
	if(is_script)
	{
		srv_file = PipeSessions::getFile(filename);

		if(srv_file==NULL)
		{
			queueChunk(SChunk(ID_COULDNT_OPEN));
			Log("Info: Couldn't open script", LL_DEBUG);
			return true;
		}
	}
	else
	{			
		if(s_filename.find("|"))
		{
			PipeSessions::transmitFileMetadata(Server->ConvertToUTF8(filename),
				getafter("|",s_filename), getuntil("|", s_filename), ident);
		}

#ifdef _WIN32
#ifndef BACKUP_SEM
		hFile=CreateFileW(filename.c_str(), FILE_READ_DATA, FILE_SHARE_READ, NULL, OPEN_EXISTING, FILE_FLAG_SEQUENTIAL_SCAN, NULL);
#else
		hFile=CreateFileW(filename.c_str(), FILE_READ_DATA, FILE_SHARE_READ, NULL, OPEN_EXISTING, FILE_FLAG_BACKUP_SEMANTICS|FILE_FLAG_SEQUENTIAL_SCAN, NULL);
#endif
#else //_WIN32
		hFile=open64(Server->ConvertToUTF8(filename).c_str(), O_RDONLY|O_LARGEFILE);
#endif //_WIN32

<<<<<<< HEAD
		if(hFile == INVALID_HANDLE_VALUE)
=======
	if(hFile == INVALID_HANDLE_VALUE)
	{
#ifdef CHECK_BASE_PATH
		std::wstring basePath=map_file(getuntil(L"/",o_filename)+L"/");
		if(!isDirectory(basePath))
>>>>>>> 05978932
		{
			hFile=(HANDLE)NULL;
	#ifdef CHECK_BASE_PATH
			std::wstring basePath=map_file(getuntil(L"/",o_filename)+L"/", ident);
			if(!isDirectory(basePath))
			{
				queueChunk(SChunk(ID_BASE_DIR_LOST));
				Log("Info: Base dir lost", LL_DEBUG);
				return true;
			}
	#endif
					
			queueChunk(SChunk(ID_COULDNT_OPEN));
			Log("Info: Couldn't open file", LL_DEBUG);
			return true;
		}
	}

	currfilepart=0;
	sendfilepart=0;
	sent_bytes=0;

	if(!is_script)
	{
#ifdef _WIN32
		LARGE_INTEGER filesize;
		GetFileSizeEx(hFile, &filesize);

		curr_filesize=filesize.QuadPart;
#else
		struct stat64 stat_buf;
		fstat64(hFile, &stat_buf);

		curr_filesize=stat_buf.st_size;
#endif
	}
	else
	{
        curr_filesize = srv_file->Size();
	}

	next_checkpoint=start_offset+c_checkpoint_dist;
	if(next_checkpoint>curr_filesize && curr_filesize>0)
		next_checkpoint=curr_filesize;

	if(!is_script)
	{
		srv_file = Server->openFileFromHandle((void*)hFile);

		if(srv_file==NULL)
		{
			CloseHandle(hFile);
			queueChunk(SChunk(ID_COULDNT_OPEN));
			Log("Info: Couldn't open file from handle", LL_ERROR);
			return true;
		}
	}

	SChunk chunk;
	chunk.update_file = srv_file;
	chunk.startpos = curr_filesize;
	chunk.hashsize = curr_hash_size;

	queueChunk(chunk);

	return true;
}

bool CClientThread::Handle_ID_BLOCK_REQUEST(CRData *data)
{
	SChunk chunk;
	chunk.update_file = NULL;
	bool b=data->getInt64(&chunk.startpos);
	if(!b)
		return false;
	b=data->getChar(&chunk.transfer_all);
	if(!b)
		return false;

	if(data->getLeft()==big_hash_size+small_hash_size*(c_checkpoint_dist/c_small_hash_dist))
	{
		memcpy(chunk.big_hash, data->getCurrDataPtr(), big_hash_size);
		data->incrementPtr(big_hash_size);
		memcpy(chunk.small_hash, data->getCurrDataPtr(), small_hash_size*(c_checkpoint_dist/c_small_hash_dist));
	}
	else if(chunk.transfer_all==0)
	{
		return false;
	}

	queueChunk(chunk);

	return true;
}

bool CClientThread::getNextChunk(SChunk *chunk, bool has_error)
{
	IScopedLock lock(mutex);

	if(has_error)
	{
		clientpipe->shutdown();
		return false;
	}
	
	while(next_chunks.empty() && state==CS_BLOCKHASH)
	{
		cond->wait(&lock);
	}

	if(!next_chunks.empty() && state==CS_BLOCKHASH)
	{
		*chunk=next_chunks.front();
		next_chunks.pop();
		return true;
	}
	else
	{
		return false;
	}
}

void CClientThread::queueChunk( SChunk chunk )
{
	if(chunk_send_thread_ticket==ILLEGAL_THREADPOOL_TICKET)
	{
		if(mutex==NULL)
		{
			mutex=Server->createMutex();
			cond=Server->createCondition();
		}

		next_chunks.push(chunk);

		chunk_send_thread_ticket=Server->getThreadPool()->execute(new ChunkSendThread(this) );
	}
	else
	{
		IScopedLock lock(mutex);

		next_chunks.push(chunk);
		cond->notify_all();
	}
}

bool CClientThread::GetFileHashAndMetadata( CRData* data )
{
	std::string s_filename;
	if(data->getStr(&s_filename)==false)
		return false;

#ifdef CHECK_IDENT
	std::string ident;
	data->getStr(&ident);
	if(!FileServ::checkIdentity(ident))
	{
		Log("Identity check failed -hash", LL_DEBUG);
		return false;
	}
#endif

	std::wstring o_filename=Server->ConvertToUnicode(s_filename);

	Log("Calculating hash of file "+Server->ConvertToUTF8(o_filename), LL_DEBUG);

	std::wstring filename=map_file(o_filename, ident);

	Log("Mapped name: "+Server->ConvertToUTF8(filename), LL_DEBUG);

	if(filename.empty())
	{
		char ch=ID_BASE_DIR_LOST;
		int rc=SendInt(&ch, 1);
		if(rc==SOCKET_ERROR)
		{
			Log("Error: Socket Error - DBG: Send BASE_DIR_LOST -hash2", LL_DEBUG);
			return false;
		}
		Log("Info: Base dir lost -hash", LL_DEBUG);
		return true;
	}

#ifdef _WIN32
	if(filename.size()>=2 && filename[0]=='\\' && filename[1]=='\\' )
	{
		if(filename.size()<3 || filename[2]!='?')
		{
			filename=L"\\\\?\\UNC"+filename.substr(1);
		}
	}
	else
	{
		filename = L"\\\\?\\"+filename;
	}		
#endif

#ifdef _WIN32
#ifndef BACKUP_SEM
	hFile=CreateFileW(filename.c_str(), FILE_READ_DATA, FILE_SHARE_READ, NULL, OPEN_EXISTING, FILE_FLAG_SEQUENTIAL_SCAN, NULL);
#else
	hFile=CreateFileW(filename.c_str(), FILE_READ_DATA, FILE_SHARE_READ, NULL, OPEN_EXISTING, FILE_FLAG_BACKUP_SEMANTICS|FILE_FLAG_SEQUENTIAL_SCAN, NULL);
#endif
#else //_WIN32
	hFile=open64(Server->ConvertToUTF8(filename).c_str(), O_RDONLY|O_LARGEFILE);
#endif //_WIN32

	if(hFile == INVALID_HANDLE_VALUE)
	{
		hFile=NULL;
#ifdef CHECK_BASE_PATH
		std::wstring basePath=map_file(getuntil(L"/",o_filename)+L"/", ident);
		if(!isDirectory(basePath))
		{
			char ch=ID_BASE_DIR_LOST;
			int rc=SendInt(&ch, 1);
			if(rc==SOCKET_ERROR)
			{
				Log("Error: Socket Error - DBG: Send BASE_DIR_LOST -hash", LL_DEBUG);
				return false;
			}
			Log("Info: Base dir lost -hash", LL_DEBUG);
			return false;
		}
#endif

		char ch=ID_COULDNT_OPEN;
		int rc=SendInt(&ch, 1);
		if(rc==SOCKET_ERROR)
		{
			Log("Error: Socket Error - DBG: Send COULDNT OPEN -hash", LL_DEBUG);
			return false;
		}
		Log("Info: Couldn't open file -hash", LL_DEBUG);
		return false;
	}

	std::auto_ptr<IFile> tf(Server->openFileFromHandle((void*)hFile));
	if(tf.get()==NULL)
	{
		Log("Could not open file from handle -hash", LL_ERROR);
		return false;
	}

	unsigned int read;
	std::vector<char> buffer;
	buffer.resize(32768);
	
	sha512_ctx ctx;
	sha512_init(&ctx);

	while( (read=tf->Read(&buffer[0], static_cast<_u32>(buffer.size())))>0 )
	{
		sha512_update(&ctx, reinterpret_cast<const unsigned char*>(&buffer[0]), read);
	}

	std::string dig;
	dig.resize(64);
	sha512_final(&ctx, reinterpret_cast<unsigned char*>(&dig[0]));

	CWData send_data;
	send_data.addUChar(ID_FILE_HASH_AND_METADATA);
	send_data.addUShort(0);
	send_data.addString(dig);
	send_data.addString(FileServFactory::getPermissionCallback()->getPermissions(filename));
	send_data.addInt64(tf->Size());

	SFile file_metadata = getFileMetadata(filename);
	if(file_metadata.name.empty())
	{
		Log("Could not get metadata of file", LL_DEBUG);
		return false;
	}

	send_data.addInt64(file_metadata.last_modified);
	send_data.addInt64(file_metadata.created);

	unsigned short send_data_size=static_cast<unsigned short>(send_data.getDataSize());

	memcpy(send_data.getDataPtr()+1, &send_data_size, sizeof(send_data_size) );

	int rc=SendInt(send_data.getDataPtr(), send_data.getDataSize());
	if(rc==SOCKET_ERROR)
	{
		Log("Socket error while sending hash", LL_DEBUG);
		return false;
	}

	return true;
}

bool CClientThread::sendFullFile(IFile* file, _i64 start_offset, bool with_hashes)
{
	curr_filesize = file->Size();

	CWData data;
	data.addUChar(ID_FILESIZE);
	data.addUInt64(little_endian(static_cast<uint64>(curr_filesize)));

	int rc=SendInt(data.getDataPtr(), data.getDataSize() );	
	if(rc==SOCKET_ERROR)
	{
		return false;
	}

	if(curr_filesize==0)
	{
		return true;
	}

	unsigned int s_bsize=8192;

	if(!with_hashes)
	{
		s_bsize=32768;
		if(curr_filesize>0)
		{
			next_checkpoint=curr_filesize;
		}
		else
		{
			next_checkpoint = LLONG_MAX;
		}		
	}
	else
	{
		next_checkpoint=start_offset+c_checkpoint_dist;
		if(next_checkpoint>curr_filesize && curr_filesize>0)
			next_checkpoint=curr_filesize;
	}

	if(start_offset!=0)
	{
		Log("Sending pipe file from offset "+nconvert(start_offset), LL_DEBUG);
	}

	if(!file->Seek(start_offset))
	{
		Log("Error: Seeking in file failed (5044) to "+nconvert(start_offset), LL_ERROR);
		return false;
	}

	std::vector<char> buf;
	buf.resize(s_bsize);

	bool has_error=false;

	int64 foffset = start_offset;
	bool is_eof=false;

	while( foffset < curr_filesize || (curr_filesize==-1 && !is_eof) )
	{
		size_t count=(std::min)((size_t)s_bsize, (size_t)(next_checkpoint-foffset));
			
		bool has_error = false;
			_u32 rc = file->Read(&buf[0], static_cast<_u32>(count), &has_error);

		if(rc<count && curr_filesize==-1)
		{
			is_eof=true;
		}
			
		if(rc>=0 && rc<count && curr_filesize!=-1)
		{
			memset(&buf[rc], 0, count-rc);
			rc=static_cast<_u32>(count);
		}
		else if(has_error)
		{
			Log("Error: Reading from file failed.", LL_DEBUG);
			return false;
		}

		rc=SendInt(buf.data(), rc);
		if(rc==SOCKET_ERROR)
		{
			Log("Error: Sending data failed");
			return false;
		}
		else if(with_hashes)
		{
			hash_func.update((unsigned char*)buf.data(), rc);
		}

		foffset+=rc;

		if(with_hashes && foffset==next_checkpoint)
		{
			hash_func.finalize();
			SendInt((char*)hash_func.raw_digest_int(), 16);
			next_checkpoint+=c_checkpoint_dist;
			if(next_checkpoint>curr_filesize && curr_filesize>0)
				next_checkpoint=curr_filesize;

			hash_func.init();
		}

		if(FileServ::isPause() )
		{
			Sleep(500);
		}
	}

	if(curr_filesize==-1)
	{
		//script needs one reconnect
		clientpipe->shutdown();
	}

	return curr_filesize!=-1;
}

bool CClientThread::InformMetadataStreamEnd( CRData * data )
{
#ifdef CHECK_IDENT
	std::string ident;
	data->getStr(&ident);
	if(!FileServ::checkIdentity(ident))
	{
		Log("Identity check failed -hash", LL_DEBUG);
		return false;
	}
#endif

	std::string token;
	data->getStr(&token);
	
	PipeSessions::metadataStreamEnd(token);

	char ch = ID_PONG;
	int rc = SendInt(&ch, 1);
	if(rc==SOCKET_ERROR)
	{
		Log("Error: Sending data failed (InformMetadataStreamEnd)");
		return false;
	}

	if(!clientpipe->Flush(CLIENT_TIMEOUT*1000))
	{
		Server->Log("Error flushing output socket (2)", LL_INFO);
	}

	return true;
}<|MERGE_RESOLUTION|>--- conflicted
+++ resolved
@@ -31,11 +31,7 @@
 #include "CriticalSection.h"
 #include "FileServ.h"
 #include "ChunkSendThread.h"
-<<<<<<< HEAD
 #include "../urbackupcommon/sha2/sha2.h"
-=======
-#include "FileServFactory.h"
->>>>>>> 05978932
 
 #include <algorithm>
 #include <limits.h>
@@ -538,13 +534,9 @@
 					break;
 				}
 
-<<<<<<< HEAD
 				assert(!(GetFileAttributesW(filename.c_str()) & FILE_ATTRIBUTE_DIRECTORY));
 
-				for(_i64 i=start_offset;i<filesize.QuadPart && stopped==false;i+=READSIZE)
-=======
 				for(_i64 i=start_offset;i<filesize.QuadPart && !stopped;i+=READSIZE)
->>>>>>> 05978932
 				{
 					bool last;
 					if(i+READSIZE<filesize.QuadPart)
@@ -565,12 +557,7 @@
 						if(rc==-1)
 						{
 							Log("Error: Send failed in file loop -1", LL_DEBUG);
-<<<<<<< HEAD
-							CloseHandle(hFile);
-							hFile=INVALID_HANDLE_VALUE;
-=======
 							stopped=true;
->>>>>>> 05978932
 						}
 						else if(rc==0)
 						{
@@ -578,33 +565,19 @@
 						}
 					}
 
-<<<<<<< HEAD
 					if(errorcode!=0)
 					{
 						Log("Error occurred while reading from file. Errorcode is "+nconvert(errorcode), LL_ERROR);
-						if(hFile!=INVALID_HANDLE_VALUE)
-						{
-							CloseHandle(hFile);
-							hFile=INVALID_HANDLE_VALUE;
-						}						
-					}
-
-					if( stopped==false && hFile!=INVALID_HANDLE_VALUE)
+						stopped=true;						
+					}
+
+					if( !stopped && hFile!=INVALID_HANDLE_VALUE)
 					{
 						if(!ReadFilePart(hFile, i, last))
 						{
 							Log("Reading from file failed. Last error is "+nconvert((unsigned int)GetLastError()), LL_ERROR);
-							if(hFile!=INVALID_HANDLE_VALUE)
-							{
-								CloseHandle(hFile);
-								hFile=INVALID_HANDLE_VALUE;
-							}
+							stopped=true;
 						}
-=======
-					if( !stopped )
-					{
-						ReadFilePart(hFile, i, last);
->>>>>>> 05978932
 					}
 
 					if(FileServ::isPause() )
@@ -618,15 +591,8 @@
 							if(rc==-1)
 							{
 								Log("Error: Send failed in file pause loop -2", LL_DEBUG);
-<<<<<<< HEAD
-								if(hFile!=INVALID_HANDLE_VALUE)
-								{
-									CloseHandle(hFile);
-									hFile=INVALID_HANDLE_VALUE;
-								}
-=======
 								stopped=true;
->>>>>>> 05978932
+
 							}
 						}
 					}
@@ -646,16 +612,8 @@
 					if(rc==-1)
 					{
 						Log("Error: Send failed in off file loop -3", LL_DEBUG);
-<<<<<<< HEAD
-						if(hFile!=INVALID_HANDLE_VALUE)
-						{
-							CloseHandle(hFile);
-							hFile=INVALID_HANDLE_VALUE;
-						}
-						break;
-=======
 						stopped=true;
->>>>>>> 05978932
+
 					}
 					else if(rc==0)
 					{
@@ -681,16 +639,11 @@
 				if( !stopped )
 				{
 					Log("Closed file.", LL_DEBUG);
-<<<<<<< HEAD
 					if(hFile!=INVALID_HANDLE_VALUE)
 					{
 						CloseHandle(hFile);
 						hFile=INVALID_HANDLE_VALUE;
 					}
-=======
-					CloseHandle(hFile);
-					hFile=INVALID_HANDLE_VALUE;
->>>>>>> 05978932
 				}
 #else //LINUX
                 if(id==ID_GET_FILE_METADATA_ONLY || isDirectory(filename))
@@ -1055,11 +1008,7 @@
 
 	++currfilepart;
 
-<<<<<<< HEAD
 	if( b==FALSE)
-=======
-	if( /*GetLastError() != ERROR_SUCCESS ||*/ !b)
->>>>>>> 05978932
 	{
 		Log("Error: Can't start reading from File", LL_DEBUG);
 		return false;
@@ -1336,17 +1285,8 @@
 		hFile=open64(Server->ConvertToUTF8(filename).c_str(), O_RDONLY|O_LARGEFILE);
 #endif //_WIN32
 
-<<<<<<< HEAD
 		if(hFile == INVALID_HANDLE_VALUE)
-=======
-	if(hFile == INVALID_HANDLE_VALUE)
-	{
-#ifdef CHECK_BASE_PATH
-		std::wstring basePath=map_file(getuntil(L"/",o_filename)+L"/");
-		if(!isDirectory(basePath))
->>>>>>> 05978932
-		{
-			hFile=(HANDLE)NULL;
+		{
 	#ifdef CHECK_BASE_PATH
 			std::wstring basePath=map_file(getuntil(L"/",o_filename)+L"/", ident);
 			if(!isDirectory(basePath))
