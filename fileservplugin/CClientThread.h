--- conflicted
+++ resolved
@@ -107,19 +107,12 @@
 	bool getNextChunk(SChunk *chunk, bool has_error);
 private:
 
-<<<<<<< HEAD
 	bool sendFullFile(IFile* file, _i64 start_offset, bool with_hashes);
 
-	bool RecvMessage(void);
+	bool RecvMessage();
 	bool ProcessPacket(CRData *data);
 	bool ReadFilePart(HANDLE hFile, const _i64 &offset,const bool &last);
-	int SendData(void);
-=======
-	bool RecvMessage();
-	bool ProcessPacket(CRData *data);
-	void ReadFilePart(HANDLE hFile, const _i64 &offset,const bool &last);
 	int SendData();
->>>>>>> 05978932
 	void ReleaseMemory(void);
 	void CloseThread(HANDLE hFile);
 
